// Copyright (C) 2019-2025 Algorand, Inc.
// This file is part of go-algorand
//
// go-algorand is free software: you can redistribute it and/or modify
// it under the terms of the GNU Affero General Public License as
// published by the Free Software Foundation, either version 3 of the
// License, or (at your option) any later version.
//
// go-algorand is distributed in the hope that it will be useful,
// but WITHOUT ANY WARRANTY; without even the implied warranty of
// MERCHANTABILITY or FITNESS FOR A PARTICULAR PURPOSE.  See the
// GNU Affero General Public License for more details.
//
// You should have received a copy of the GNU Affero General Public License
// along with go-algorand.  If not, see <https://www.gnu.org/licenses/>.

package ledger

import (
	"context"
	"fmt"
	"path/filepath"
	"strings"
	"testing"

	"github.com/algorand/go-algorand/agreement"
	"github.com/algorand/go-algorand/config"
	"github.com/algorand/go-algorand/crypto"
	"github.com/algorand/go-algorand/data/basics"
	"github.com/algorand/go-algorand/data/bookkeeping"
	"github.com/algorand/go-algorand/data/committee"
	"github.com/algorand/go-algorand/data/transactions"
	"github.com/algorand/go-algorand/data/transactions/logic"
	"github.com/algorand/go-algorand/data/transactions/verify"
	"github.com/algorand/go-algorand/data/txntest"
	"github.com/algorand/go-algorand/ledger/eval"
	"github.com/algorand/go-algorand/ledger/ledgercore"
	"github.com/algorand/go-algorand/logging"
	"github.com/algorand/go-algorand/protocol"
	"github.com/stretchr/testify/require"
)

type simpleLedgerCfg struct {
	onDisk      bool // default is in-memory
	notArchival bool // default is archival
	logger      logging.Logger
}

type simpleLedgerOption func(*simpleLedgerCfg)

func simpleLedgerOnDisk() simpleLedgerOption {
	return func(cfg *simpleLedgerCfg) { cfg.onDisk = true }
}

func simpleLedgerNotArchival() simpleLedgerOption {
	return func(cfg *simpleLedgerCfg) { cfg.notArchival = true }
}

func simpleLedgerLogger(l logging.Logger) simpleLedgerOption {
	return func(cfg *simpleLedgerCfg) { cfg.logger = l }
}

func newSimpleLedgerWithConsensusVersion(t testing.TB, balances bookkeeping.GenesisBalances, cv protocol.ConsensusVersion, cfg config.Local, opts ...simpleLedgerOption) *Ledger {
	var genHash crypto.Digest
	crypto.RandBytes(genHash[:])
	return newSimpleLedgerFull(t, balances, cv, genHash, cfg, opts...)
}

func newSimpleLedgerFull(t testing.TB, balances bookkeeping.GenesisBalances, cv protocol.ConsensusVersion, genHash crypto.Digest, cfg config.Local, opts ...simpleLedgerOption) *Ledger {
	var slCfg simpleLedgerCfg
	for _, opt := range opts {
		opt(&slCfg)
	}
	genBlock, err := bookkeeping.MakeGenesisBlock(cv, balances, "test", genHash)
	require.NoError(t, err)
	require.False(t, genBlock.FeeSink.IsZero())
	require.False(t, genBlock.RewardsPool.IsZero())
	tempDir := t.TempDir()
	dbName := fmt.Sprintf("%s.%d", t.Name(), crypto.RandUint64())
	dbName = strings.Replace(dbName, "/", "_", -1)
	dbName = filepath.Join(tempDir, dbName)
	cfg.Archival = !slCfg.notArchival
	log := slCfg.logger
	if log == nil {
		log = logging.Base()
	}
	l, err := OpenLedger(log, dbName, !slCfg.onDisk, ledgercore.InitState{
		Block:       genBlock,
		Accounts:    balances.Balances,
		GenesisHash: genHash,
	}, cfg)
	require.NoError(t, err)
	return l
}

// nextBlock begins evaluation of a new block, after ledger creation or endBlock()
func nextBlock(t testing.TB, ledger *Ledger) *eval.BlockEvaluator {
	rnd := ledger.Latest()
	hdr, err := ledger.BlockHdr(rnd)
	require.NoError(t, err)

	nextHdr := bookkeeping.MakeBlock(hdr).BlockHeader
	nextHdr.TimeStamp = hdr.TimeStamp + 1 // ensure deterministic tests
	eval, err := eval.StartEvaluator(ledger, nextHdr, eval.EvaluatorOptions{
		Generate: true,
		Validate: true, // Do the complete checks that a new txn would be subject to
		Tracer:   logic.EvalErrorDetailsTracer{},
	})
	require.NoError(t, err)
	return eval
}

func fillDefaults(t testing.TB, ledger *Ledger, eval *eval.BlockEvaluator, txn *txntest.Txn) {
	proto := eval.ConsensusParams()
	if txn.GenesisHash.IsZero() && proto.SupportGenesisHash {
		txn.GenesisHash = ledger.GenesisHash()
	}
	if txn.FirstValid == 0 {
		txn.FirstValid = eval.Round()
	}
	if txn.Type == protocol.KeyRegistrationTx && txn.VoteFirst == 0 &&
		// check this is not an offline txn
		(!txn.VotePK.IsEmpty() || !txn.SelectionPK.IsEmpty()) {
		txn.VoteFirst = eval.Round()
	}

	txn.FillDefaults(proto)
}

func txns(t testing.TB, ledger *Ledger, eval *eval.BlockEvaluator, txns ...*txntest.Txn) {
	t.Helper()
	for _, txn1 := range txns {
		txn(t, ledger, eval, txn1)
	}
}

func txn(t testing.TB, ledger *Ledger, eval *eval.BlockEvaluator, txn *txntest.Txn, problem ...string) {
	t.Helper()
	fillDefaults(t, ledger, eval, txn)
<<<<<<< HEAD
	txgroup := []transactions.SignedTxn{txn.SignedTxn()}

	err := eval.TestTransactionGroup(txgroup)
	if err == nil {
		err = eval.TransactionGroup(transactions.WrapSignedTxnsWithAD(txgroup))
	}

=======
	err := eval.TransactionGroup(txn.SignedTxn().WithAD())
>>>>>>> 6ee2e7cb
	if err != nil {
		if len(problem) == 1 && problem[0] != "" {
			require.Contains(t, err.Error(), problem[0])
		} else {
			require.NoError(t, err) // Will obviously fail
		}
		return
	}
	require.True(t, len(problem) == 0 || problem[0] == "", "Transaction did not fail. Expected: %v", problem)
}

func txgroup(t testing.TB, ledger *Ledger, eval *eval.BlockEvaluator, txns ...*txntest.Txn) error {
	t.Helper()
	for _, txn := range txns {
		fillDefaults(t, ledger, eval, txn)
	}
	txgroup := txntest.Group(txns...)

<<<<<<< HEAD
	if err := eval.TestTransactionGroup(txgroup); err != nil {
		return err
	}

	return eval.TransactionGroup(transactions.WrapSignedTxnsWithAD(txgroup))
=======
	return eval.TransactionGroup(transactions.WrapSignedTxnsWithAD(txgroup)...)
>>>>>>> 6ee2e7cb
}

// endBlock completes the block being created, returning the ValidatedBlock for
// inspection. Proposer is optional - if unset, blocks will be finished with
// ZeroAddress proposer.
func endBlock(t testing.TB, ledger *Ledger, eval *eval.BlockEvaluator, proposer ...basics.Address) *ledgercore.ValidatedBlock {
	// pass proposers to GenerateBlock, if provided
	ub, err := eval.GenerateBlock(proposer)
	require.NoError(t, err)

	// We fake some things that agreement would do, like setting proposer
	validatedBlock := ledgercore.MakeValidatedBlock(ub.UnfinishedBlock(), ub.UnfinishedDeltas())
	gvb := &validatedBlock

	// Making the proposer the feesink unless specified causes less disruption
	// to existing tests. (Because block payouts don't change balances.)
	prp := gvb.Block().BlockHeader.FeeSink
	if len(proposer) > 0 {
		prp = proposer[0]
	}

	// Since we can't do agreement, we have this backdoor way to install a
	// proposer or seed into the header for tests. Doesn't matter that it makes
	// them both the same.  Since this can't call the agreement code, the
	// eligibility of the prp is not considered.
	if ledger.GenesisProto().Payouts.Enabled {
		*gvb = ledgercore.MakeValidatedBlock(gvb.Block().WithProposer(committee.Seed(prp), prp, true), gvb.Delta())
	} else {
		// To more closely mimic the agreement code, we don't
		// write the proposer when !Payouts.Enabled.
		*gvb = ledgercore.MakeValidatedBlock(gvb.Block().WithProposer(committee.Seed(prp), basics.Address{}, false), gvb.Delta())
	}

	vvb, err := validateWithoutSignatures(t, ledger, gvb.Block())
	require.NoError(t, err)

	// we could add some checks that ensure gvb and vvb are quite similar, but
	// they will differ a bit, as noted above.

	err = ledger.AddValidatedBlock(*vvb, agreement.Certificate{})
	require.NoError(t, err)
	// `rndBQ` gives the latest known block round added to the ledger
	// we should wait until `rndBQ` block to be committed to blockQueue,
	// in case there is a data race, noted in
	// https://github.com/algorand/go-algorand/issues/4349
	// where writing to `callTxnGroup` after `dl.fullBlock` caused data race,
	// because the underlying async goroutine `go bq.syncer()` is reading `callTxnGroup`.
	// A solution here would be wait until all new added blocks are committed,
	// then we return the result and continue the execution.
	rndBQ := ledger.Latest()
	ledger.WaitForCommit(rndBQ)
	return vvb
}

func validateWithoutSignatures(t testing.TB, ledger *Ledger, blk bookkeeping.Block) (*ledgercore.ValidatedBlock, error) {
	save := ledger.verifiedTxnCache
	defer func() { ledger.verifiedTxnCache = save }()
	ledger.verifiedTxnCache = verify.GetMockedCache(true) // validate the txns, but not signatures
	return ledger.Validate(context.Background(), blk, nil)
}

// main wraps up some TEAL source in a header and footer so that it is
// an app that does nothing at create time, but otherwise runs source,
// then approves, if the source avoids panicing and leaves the stack
// empty.
func main(source string) string {
	return strings.Replace(fmt.Sprintf(`txn ApplicationID
		bz end
		%s
end:	int 1`, source), ";", "\n", -1)
}

// lookup gets the current accountdata for an address
func lookup(t testing.TB, ledger *Ledger, addr basics.Address) basics.AccountData {
	ad, _, _, err := ledger.LookupLatest(addr)
	require.NoError(t, err)
	return ad
}

// micros gets the current microAlgo balance for an address
func micros(t testing.TB, ledger *Ledger, addr basics.Address) uint64 {
	return lookup(t, ledger, addr).MicroAlgos.Raw
}

// holding gets the current balance and optin status for some asa for an address
func holding(t testing.TB, ledger *Ledger, addr basics.Address, asset basics.AssetIndex) (uint64, bool) {
	if holding, ok := lookup(t, ledger, addr).Assets[asset]; ok {
		return holding.Amount, true
	}
	return 0, false
}

// asaParams gets the asset params for a given asa index
func asaParams(t testing.TB, ledger *Ledger, asset basics.AssetIndex) (basics.AssetParams, error) {
	creator, ok, err := ledger.GetCreator(basics.CreatableIndex(asset), basics.AssetCreatable)
	if err != nil {
		return basics.AssetParams{}, err
	}
	if !ok {
		return basics.AssetParams{}, fmt.Errorf("no asset (%d)", asset)
	}
	if params, ok := lookup(t, ledger, creator).AssetParams[asset]; ok {
		return params, nil
	}
	return basics.AssetParams{}, fmt.Errorf("bad lookup (%d)", asset)
}

// globals gets the AppParams for an address, app index pair (only works if addr is the creator)
func globals(t testing.TB, ledger *Ledger, addr basics.Address, app basics.AppIndex) (basics.AppParams, bool) {
	if globals, ok := lookup(t, ledger, addr).AppParams[app]; ok {
		return globals, true
	}
	return basics.AppParams{}, false
}

// locals gets the AppLocalState for an address, app index pair
func locals(t testing.TB, ledger *Ledger, addr basics.Address, app basics.AppIndex) (basics.AppLocalState, bool) {
	if locals, ok := lookup(t, ledger, addr).AppLocalStates[app]; ok {
		return locals, true
	}
	return basics.AppLocalState{}, false
}<|MERGE_RESOLUTION|>--- conflicted
+++ resolved
@@ -137,17 +137,13 @@
 func txn(t testing.TB, ledger *Ledger, eval *eval.BlockEvaluator, txn *txntest.Txn, problem ...string) {
 	t.Helper()
 	fillDefaults(t, ledger, eval, txn)
-<<<<<<< HEAD
 	txgroup := []transactions.SignedTxn{txn.SignedTxn()}
 
 	err := eval.TestTransactionGroup(txgroup)
 	if err == nil {
-		err = eval.TransactionGroup(transactions.WrapSignedTxnsWithAD(txgroup))
-	}
-
-=======
-	err := eval.TransactionGroup(txn.SignedTxn().WithAD())
->>>>>>> 6ee2e7cb
+		err = eval.TransactionGroup(transactions.WrapSignedTxnsWithAD(txgroup)...)
+	}
+
 	if err != nil {
 		if len(problem) == 1 && problem[0] != "" {
 			require.Contains(t, err.Error(), problem[0])
@@ -166,15 +162,11 @@
 	}
 	txgroup := txntest.Group(txns...)
 
-<<<<<<< HEAD
 	if err := eval.TestTransactionGroup(txgroup); err != nil {
 		return err
 	}
 
-	return eval.TransactionGroup(transactions.WrapSignedTxnsWithAD(txgroup))
-=======
 	return eval.TransactionGroup(transactions.WrapSignedTxnsWithAD(txgroup)...)
->>>>>>> 6ee2e7cb
 }
 
 // endBlock completes the block being created, returning the ValidatedBlock for
