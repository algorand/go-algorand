// Copyright (C) 2019-2020 Algorand, Inc.
// This file is part of go-algorand
//
// go-algorand is free software: you can redistribute it and/or modify
// it under the terms of the GNU Affero General Public License as
// published by the Free Software Foundation, either version 3 of the
// License, or (at your option) any later version.
//
// go-algorand is distributed in the hope that it will be useful,
// but WITHOUT ANY WARRANTY; without even the implied warranty of
// MERCHANTABILITY or FITNESS FOR A PARTICULAR PURPOSE.  See the
// GNU Affero General Public License for more details.
//
// You should have received a copy of the GNU Affero General Public License
// along with go-algorand.  If not, see <https://www.gnu.org/licenses/>.

package ledger

import (
	"database/sql"
	"fmt"

	"github.com/mattn/go-sqlite3"

	"github.com/algorand/go-algorand/agreement"
	"github.com/algorand/go-algorand/data/basics"
	"github.com/algorand/go-algorand/data/bookkeeping"
	"github.com/algorand/go-algorand/protocol"
)

// 2019-12-15: removed column 'auxdata blob' from 'CREATE TABLE' statement. It was not explicitly removed from databases and may continue to exist with empty entries in some old databases.
var blockSchema = []string{
	`CREATE TABLE IF NOT EXISTS blocks (
		rnd integer primary key,
		proto text,
		hdrdata blob,
		blkdata blob,
		certdata blob)`,
}

var blockResetExprs = []string{
	`DROP TABLE IF EXISTS blocks`,
}

func blockInit(tx *sql.Tx, initBlocks []bookkeeping.Block) error {
	for _, tableCreate := range blockSchema {
		_, err := tx.Exec(tableCreate)
		if err != nil {
			return fmt.Errorf("blockdb blockInit could not create table %v", err)
		}
	}

	next, err := blockNext(tx)
	if err != nil {
		return err
	}

	if next == 0 {
		for _, blk := range initBlocks {
			err = blockPut(tx, blk, agreement.Certificate{})
			if err != nil {
				serr, ok := err.(sqlite3.Error)
				if ok && serr.Code == sqlite3.ErrConstraint {
					continue
				}
				return err
			}
		}
	}

	return nil
}

func blockResetDB(tx *sql.Tx) error {
	for _, stmt := range blockResetExprs {
		_, err := tx.Exec(stmt)
		if err != nil {
			return err
		}
	}
	return nil
}

func blockGet(tx *sql.Tx, rnd basics.Round) (blk bookkeeping.Block, err error) {
	var buf []byte
	err = tx.QueryRow("SELECT blkdata FROM blocks WHERE rnd=?", rnd).Scan(&buf)
	if err != nil {
		if err == sql.ErrNoRows {
			err = ErrNoEntry{Round: rnd}
		}

		return
	}

	err = protocol.Decode(buf, &blk)
	return
}

func blockGetHdr(tx *sql.Tx, rnd basics.Round) (hdr bookkeeping.BlockHeader, err error) {
	var buf []byte
	err = tx.QueryRow("SELECT hdrdata FROM blocks WHERE rnd=?", rnd).Scan(&buf)
	if err != nil {
		if err == sql.ErrNoRows {
			err = ErrNoEntry{Round: rnd}
		}

		return
	}

	err = protocol.Decode(buf, &hdr)
	return
}

func blockGetEncodedCert(tx *sql.Tx, rnd basics.Round) (blk []byte, cert []byte, err error) {
	err = tx.QueryRow("SELECT blkdata, certdata FROM blocks WHERE rnd=?", rnd).Scan(&blk, &cert)
	if err != nil {
		if err == sql.ErrNoRows {
			err = ErrNoEntry{Round: rnd}
		}

		return
	}
	return
}

func blockGetCert(tx *sql.Tx, rnd basics.Round) (blk bookkeeping.Block, cert agreement.Certificate, err error) {
	blkbuf, certbuf, err := blockGetEncodedCert(tx, rnd)
	if err != nil {
		return
	}
	err = protocol.Decode(blkbuf, &blk)
	if err != nil {
		return
	}

	err = protocol.Decode(certbuf, &cert)
	if err != nil {
		return
	}

	return
}

func blockPut(tx *sql.Tx, blk bookkeeping.Block, cert agreement.Certificate) error {
	var max sql.NullInt64
	err := tx.QueryRow("SELECT MAX(rnd) FROM blocks").Scan(&max)
	if err != nil {
		return err
	}

	if max.Valid {
		if blk.Round() != basics.Round(max.Int64+1) {
			err = fmt.Errorf("inserting block %d but expected %d", blk.Round(), max.Int64+1)
			return err
		}
	} else {
		if blk.Round() != 0 {
			err = fmt.Errorf("inserting block %d but expected 0", blk.Round())
			return err
		}
	}

<<<<<<< HEAD
	_, err = tx.Exec("INSERT INTO blocks (rnd, proto, hdrdata, blkdata, certdata, auxdata) VALUES (?, ?, ?, ?, ?, ?)",
		blk.Round(), blk.CurrentProtocol,
		protocol.Encode(&blk.BlockHeader),
		protocol.Encode(&blk),
		protocol.Encode(&cert),
		protocol.Encode(&aux))
=======
	_, err = tx.Exec("INSERT INTO blocks (rnd, proto, hdrdata, blkdata, certdata) VALUES (?, ?, ?, ?, ?)",
		blk.Round(),
		blk.CurrentProtocol,
		protocol.Encode(blk.BlockHeader),
		protocol.Encode(blk),
		protocol.Encode(cert),
	)
>>>>>>> 87aecab8
	return err
}

func blockNext(tx *sql.Tx) (basics.Round, error) {
	var max sql.NullInt64
	err := tx.QueryRow("SELECT MAX(rnd) FROM blocks").Scan(&max)
	if err != nil {
		return 0, err
	}

	if max.Valid {
		return basics.Round(max.Int64 + 1), nil
	}

	return 0, nil
}

func blockLatest(tx *sql.Tx) (basics.Round, error) {
	var max sql.NullInt64
	err := tx.QueryRow("SELECT MAX(rnd) FROM blocks").Scan(&max)
	if err != nil {
		return 0, err
	}

	if max.Valid {
		return basics.Round(max.Int64), nil
	}

	return 0, fmt.Errorf("no blocks present")
}

func blockEarliest(tx *sql.Tx) (basics.Round, error) {
	var min sql.NullInt64
	err := tx.QueryRow("SELECT MIN(rnd) FROM blocks").Scan(&min)
	if err != nil {
		return 0, err
	}

	if min.Valid {
		return basics.Round(min.Int64), nil
	}

	return 0, fmt.Errorf("no blocks present")
}

func blockForgetBefore(tx *sql.Tx, rnd basics.Round) error {
	next, err := blockNext(tx)
	if err != nil {
		return err
	}

	if rnd >= next {
		return fmt.Errorf("forgetting too much: rnd %d >= next %d", rnd, next)
	}

	_, err = tx.Exec("DELETE FROM blocks WHERE rnd<?", rnd)
	return err
}<|MERGE_RESOLUTION|>--- conflicted
+++ resolved
@@ -160,22 +160,13 @@
 		}
 	}
 
-<<<<<<< HEAD
-	_, err = tx.Exec("INSERT INTO blocks (rnd, proto, hdrdata, blkdata, certdata, auxdata) VALUES (?, ?, ?, ?, ?, ?)",
-		blk.Round(), blk.CurrentProtocol,
+	_, err = tx.Exec("INSERT INTO blocks (rnd, proto, hdrdata, blkdata, certdata) VALUES (?, ?, ?, ?, ?)",
+		blk.Round(),
+		blk.CurrentProtocol,
 		protocol.Encode(&blk.BlockHeader),
 		protocol.Encode(&blk),
 		protocol.Encode(&cert),
-		protocol.Encode(&aux))
-=======
-	_, err = tx.Exec("INSERT INTO blocks (rnd, proto, hdrdata, blkdata, certdata) VALUES (?, ?, ?, ?, ?)",
-		blk.Round(),
-		blk.CurrentProtocol,
-		protocol.Encode(blk.BlockHeader),
-		protocol.Encode(blk),
-		protocol.Encode(cert),
 	)
->>>>>>> 87aecab8
 	return err
 }
 
