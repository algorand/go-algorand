--- conflicted
+++ resolved
@@ -415,20 +415,14 @@
 	}
 
 	eval := &BlockEvaluator{
-<<<<<<< HEAD
-		validate: validate,
-		generate: generate,
-		block:    bookkeeping.Block{BlockHeader: hdr},
+		validate:   validate,
+		generate:   generate,
+		prevHeader: prevHeader,
+		block:      bookkeeping.Block{BlockHeader: hdr},
 		specials: transactions.SpecialAddresses{
 			FeeSink:     hdr.FeeSink,
 			RewardsPool: hdr.RewardsPool,
 		},
-=======
-		validate:    validate,
-		generate:    generate,
-		prevHeader:  prevHeader,
-		block:       bookkeeping.Block{BlockHeader: hdr},
->>>>>>> ac51e708
 		proto:       proto,
 		genesisHash: l.GenesisHash(),
 		l:           l,
