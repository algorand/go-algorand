--- conflicted
+++ resolved
@@ -388,7 +388,7 @@
 
 		if eval.validate {
 			groupTxBytes += len(protocol.Encode(txib))
-			if eval.totalTxBytes+groupTxBytes > eval.proto.MaxTxnBytesPerBlock {
+			if eval.blockTxBytes+groupTxBytes > eval.proto.MaxTxnBytesPerBlock {
 				return ErrNoSpace
 			}
 		}
@@ -418,7 +418,7 @@
 
 	if remember {
 		eval.block.Payset = append(eval.block.Payset, txibs...)
-		eval.totalTxBytes += groupTxBytes
+		eval.blockTxBytes += groupTxBytes
 		cow.commitToParent()
 	}
 
@@ -497,15 +497,6 @@
 	if err != nil {
 		return err
 	}
-<<<<<<< HEAD
-=======
-	if eval.validate {
-		thisTxBytes = len(protocol.Encode(txib))
-		if eval.blockTxBytes+thisTxBytes > eval.proto.MaxTxnBytesPerBlock {
-			return ErrNoSpace
-		}
-	}
->>>>>>> 494e7455
 
 	// Check if any affected accounts dipped below MinBalance (unless they are
 	// completely zero, which means the account will be deleted.)
@@ -538,24 +529,8 @@
 		}
 	}
 
-<<<<<<< HEAD
 	// Remember this TXID (to detect duplicates)
 	cow.addTx(txn.ID())
-=======
-	if remember {
-		// Remember this TXID (to detect duplicates)
-		cow.addTx(txn.ID())
-
-		eval.block.Payset = append(eval.block.Payset, txib)
-		eval.blockTxBytes += thisTxBytes
-
-		if eval.proto.TxnCounter {
-			eval.txnCounter++
-		}
-
-		cow.commitToParent()
-	}
->>>>>>> 494e7455
 
 	return nil
 }
