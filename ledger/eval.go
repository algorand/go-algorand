// Copyright (C) 2019 Algorand, Inc.
// This file is part of go-algorand
//
// go-algorand is free software: you can redistribute it and/or modify
// it under the terms of the GNU Affero General Public License as
// published by the Free Software Foundation, either version 3 of the
// License, or (at your option) any later version.
//
// go-algorand is distributed in the hope that it will be useful,
// but WITHOUT ANY WARRANTY; without even the implied warranty of
// MERCHANTABILITY or FITNESS FOR A PARTICULAR PURPOSE.  See the
// GNU Affero General Public License for more details.
//
// You should have received a copy of the GNU Affero General Public License
// along with go-algorand.  If not, see <https://www.gnu.org/licenses/>.

package ledger

import (
	"context"
	"errors"
	"fmt"

	"github.com/algorand/go-algorand/config"
	"github.com/algorand/go-algorand/crypto"
	"github.com/algorand/go-algorand/data/basics"
	"github.com/algorand/go-algorand/data/bookkeeping"
	"github.com/algorand/go-algorand/data/committee"
	"github.com/algorand/go-algorand/data/transactions"
	"github.com/algorand/go-algorand/data/transactions/logic"
	"github.com/algorand/go-algorand/logging"
	"github.com/algorand/go-algorand/protocol"
	"github.com/algorand/go-algorand/util/execpool"
)

// ErrNoSpace indicates insufficient space for transaction in block
var ErrNoSpace = errors.New("block does not have space for transaction")

// evalAux is left after removing explicit reward claims,
// in case we need this infrastructure in the future.
type evalAux struct {
}

// VerifiedTxnCache captures the interface for a cache of previously
// verified transactions.  This is expected to match the transaction
// pool object.
type VerifiedTxnCache interface {
	Verified(txn transactions.SignedTxn) bool
}

type roundCowBase struct {
	l ledgerForEvaluator

	// The round number of the previous block, for looking up prior state.
	rnd basics.Round

	// TxnCounter from previous block header.
	txnCount uint64
}

func (x *roundCowBase) lookup(addr basics.Address) (basics.AccountData, error) {
	return x.l.LookupWithoutRewards(x.rnd, addr)
}

func (x *roundCowBase) isDup(firstValid basics.Round, txid transactions.Txid) (bool, error) {
	return x.l.isDup(firstValid, x.rnd, txid)
}

func (x *roundCowBase) txnCounter() uint64 {
	return x.txnCount
}

// wrappers for roundCowState to satisfy the (current) transactions.Balances interface
func (cs *roundCowState) Get(addr basics.Address, withPendingRewards bool) (basics.BalanceRecord, error) {
	acctdata, err := cs.lookup(addr)
	if err != nil {
		return basics.BalanceRecord{}, err
	}
	if withPendingRewards {
		acctdata = acctdata.WithUpdatedRewards(cs.proto, cs.rewardsLevel())
	}
	return basics.BalanceRecord{Addr: addr, AccountData: acctdata}, nil
}

func (cs *roundCowState) Put(record basics.BalanceRecord) error {
	olddata, err := cs.lookup(record.Addr)
	if err != nil {
		return err
	}
	cs.put(record.Addr, olddata, record.AccountData)
	return nil
}

func (cs *roundCowState) Move(from basics.Address, to basics.Address, amt basics.MicroAlgos, fromRewards *basics.MicroAlgos, toRewards *basics.MicroAlgos) error {
	rewardlvl := cs.rewardsLevel()

	fromBal, err := cs.lookup(from)
	if err != nil {
		return err
	}
	fromBalNew := fromBal.WithUpdatedRewards(cs.proto, rewardlvl)

	if fromRewards != nil {
		var ot basics.OverflowTracker
		newFromRewards := ot.AddA(*fromRewards, ot.SubA(fromBalNew.MicroAlgos, fromBal.MicroAlgos))
		if ot.Overflowed {
			return fmt.Errorf("overflowed tracking of fromRewards for account %v: %d + (%d - %d)", from, *fromRewards, fromBalNew.MicroAlgos, fromBal.MicroAlgos)
		}
		*fromRewards = newFromRewards
	}

	var overflowed bool
	fromBalNew.MicroAlgos, overflowed = basics.OSubA(fromBalNew.MicroAlgos, amt)
	if overflowed {
		return fmt.Errorf("overspend (account %v, data %+v, tried to spend %v)", from, fromBal, amt)
	}
	cs.put(from, fromBal, fromBalNew)

	toBal, err := cs.lookup(to)
	if err != nil {
		return err
	}
	toBalNew := toBal.WithUpdatedRewards(cs.proto, rewardlvl)

	if toRewards != nil {
		var ot basics.OverflowTracker
		newToRewards := ot.AddA(*toRewards, ot.SubA(toBalNew.MicroAlgos, toBal.MicroAlgos))
		if ot.Overflowed {
			return fmt.Errorf("overflowed tracking of toRewards for account %v: %d + (%d - %d)", to, *toRewards, toBalNew.MicroAlgos, toBal.MicroAlgos)
		}
		*toRewards = newToRewards
	}

	toBalNew.MicroAlgos, overflowed = basics.OAddA(toBalNew.MicroAlgos, amt)
	if overflowed {
		return fmt.Errorf("balance overflow (account %v, data %+v, was going to receive %v)", to, toBal, amt)
	}
	cs.put(to, toBal, toBalNew)

	return nil
}

func (cs *roundCowState) ConsensusParams() config.ConsensusParams {
	return cs.proto
}

// BlockEvaluator represents an in-progress evaluation of a block
// against the ledger.
type BlockEvaluator struct {
	state    *roundCowState
	aux      *evalAux
	validate bool
	generate bool
	txcache  VerifiedTxnCache

	prevHeader  bookkeeping.BlockHeader // cached
	proto       config.ConsensusParams
	genesisHash crypto.Digest

	block        bookkeeping.Block
	blockTxBytes int

	verificationPool execpool.BacklogPool
}

type ledgerForEvaluator interface {
	GenesisHash() crypto.Digest
	BlockHdr(basics.Round) (bookkeeping.BlockHeader, error)
	Lookup(basics.Round, basics.Address) (basics.AccountData, error)
	Totals(basics.Round) (AccountTotals, error)
	isDup(basics.Round, basics.Round, transactions.Txid) (bool, error)
	LookupWithoutRewards(basics.Round, basics.Address) (basics.AccountData, error)
}

// StartEvaluator creates a BlockEvaluator, given a ledger and a block header
// of the block that the caller is planning to evaluate.
func (l *Ledger) StartEvaluator(hdr bookkeeping.BlockHeader, txcache VerifiedTxnCache, executionPool execpool.BacklogPool) (*BlockEvaluator, error) {
	return startEvaluator(l, hdr, nil, true, true, txcache, executionPool)
}

func startEvaluator(l ledgerForEvaluator, hdr bookkeeping.BlockHeader, aux *evalAux, validate bool, generate bool, txcache VerifiedTxnCache, executionPool execpool.BacklogPool) (*BlockEvaluator, error) {
	proto, ok := config.Consensus[hdr.CurrentProtocol]
	if !ok {
		return nil, ProtocolError(hdr.CurrentProtocol)
	}

	if aux == nil {
		aux = &evalAux{}
	}

	base := &roundCowBase{
		l: l,
		// round that lookups come from is previous block.  We validate
		// the block at this round below, so underflow will be caught.
		// If we are not validating, we must have previously checked
		// an agreement.Certificate attesting that hdr is valid.
		rnd: hdr.Round - 1,
	}

	eval := &BlockEvaluator{
		aux:              aux,
		validate:         validate,
		generate:         generate,
		txcache:          txcache,
		block:            bookkeeping.Block{BlockHeader: hdr},
		proto:            proto,
		genesisHash:      l.GenesisHash(),
		verificationPool: executionPool,
	}

	if hdr.Round > 0 {
		var err error
		eval.prevHeader, err = l.BlockHdr(base.rnd)
		if err != nil {
			return nil, fmt.Errorf("can't evaluate block %v without previous header: %v", hdr.Round, err)
		}

		base.txnCount = eval.prevHeader.TxnCounter
	}

	prevTotals, err := l.Totals(eval.prevHeader.Round)
	if err != nil {
		return nil, err
	}

	poolAddr := eval.prevHeader.RewardsPool
	incentivePoolData, err := l.Lookup(eval.prevHeader.Round, poolAddr)
	if err != nil {
		return nil, err
	}

	if generate {
		if eval.proto.SupportGenesisHash {
			eval.block.BlockHeader.GenesisHash = eval.genesisHash
		}
		eval.block.BlockHeader.RewardsState = eval.prevHeader.NextRewardsState(hdr.Round, proto, incentivePoolData.MicroAlgos, prevTotals.RewardUnits())
	}
	// set the eval state with the current header
	eval.state = makeRoundCowState(base, eval.block.BlockHeader)

	if validate {
		err := eval.block.BlockHeader.PreCheck(eval.prevHeader)
		if err != nil {
			return nil, err
		}

		// Check that the rewards rate, level and residue match expected values
		expectedRewardsState := eval.prevHeader.NextRewardsState(hdr.Round, proto, incentivePoolData.MicroAlgos, prevTotals.RewardUnits())
		if eval.block.RewardsState != expectedRewardsState {
			return nil, fmt.Errorf("bad rewards state: %+v != %+v", eval.block.RewardsState, expectedRewardsState)
		}

		// For backwards compatibility: introduce Genesis Hash value
		if eval.proto.SupportGenesisHash && eval.block.BlockHeader.GenesisHash != eval.genesisHash {
			return nil, fmt.Errorf("wrong genesis hash: %s != %s", eval.block.BlockHeader.GenesisHash, eval.genesisHash)
		}
	}

	// Withdraw rewards from the incentive pool
	var ot basics.OverflowTracker
	rewardsPerUnit := ot.Sub(eval.block.BlockHeader.RewardsLevel, eval.prevHeader.RewardsLevel)
	if ot.Overflowed {
		return nil, fmt.Errorf("overflowed subtracting rewards(%d, %d) levels for block %v", eval.block.BlockHeader.RewardsLevel, eval.prevHeader.RewardsLevel, hdr.Round)
	}

	poolOld, err := eval.state.Get(poolAddr, true)
	if err != nil {
		return nil, err
	}

	// hotfix for testnet stall 08/26/2019; move some algos from testnet bank to rewards pool to give it enough time until protocol upgrade occur.
	poolOld, err = eval.workaroundOverspentRewards(poolOld, hdr.Round)
	if err != nil {
		return nil, err
	}

	poolNew := poolOld
	poolNew.MicroAlgos = ot.SubA(poolOld.MicroAlgos, basics.MicroAlgos{Raw: ot.Mul(prevTotals.RewardUnits(), rewardsPerUnit)})
	if ot.Overflowed {
		return nil, fmt.Errorf("overflowed subtracting reward unit for block %v", hdr.Round)
	}

	err = eval.state.Put(poolNew)
	if err != nil {
		return nil, err
	}

	// ensure that we have at least MinBalance after withdrawing rewards
	ot.SubA(poolNew.MicroAlgos, basics.MicroAlgos{Raw: proto.MinBalance})
	if ot.Overflowed {
		// TODO this should never happen; should we panic here?
		return nil, fmt.Errorf("overflowed subtracting rewards for block %v", hdr.Round)
	}

	return eval, nil
}

// hotfix for testnet stall 08/26/2019; move some algos from testnet bank to rewards pool to give it enough time until protocol upgrade occur.
func (eval *BlockEvaluator) workaroundOverspentRewards(rewardPoolBalance basics.BalanceRecord, headerRound basics.Round) (poolOld basics.BalanceRecord, err error) {
	// verify that we patch the correct round.
	if headerRound != 1499995 {
		return rewardPoolBalance, nil
	}
	// verify that we're patching the correct genesis ( i.e. testnet )
	testnetGenesisHash, _ := crypto.DigestFromString("JBR3KGFEWPEE5SAQ6IWU6EEBZMHXD4CZU6WCBXWGF57XBZIJHIRA")
	if eval.genesisHash != testnetGenesisHash {
		return rewardPoolBalance, nil
	}

	// get the testnet bank ( dispenser ) account address.
	bankAddr, _ := basics.UnmarshalChecksumAddress("GD64YIY3TWGDMCNPP553DZPPR6LDUSFQOIJVFDPPXWEG3FVOJCCDBBHU5A")
	amount := basics.MicroAlgos{Raw: 20000000000}
	err = eval.state.Move(bankAddr, eval.prevHeader.RewardsPool, amount, nil, nil)
	if err != nil {
		err = fmt.Errorf("unable to move funds from testnet bank to incentive pool: %v", err)
		return
	}
	poolOld, err = eval.state.Get(eval.prevHeader.RewardsPool, true)

	return
}

// Round returns the round number of the block being evaluated by the BlockEvaluator.
func (eval *BlockEvaluator) Round() basics.Round {
	return eval.block.Round()
}

// ResetTxnBytes resets the number of bytes tracked by the BlockEvaluator to
// zero.  This is a specialized operation used by the transaction pool to
// simulate the effect of putting pending transactions in multiple blocks.
func (eval *BlockEvaluator) ResetTxnBytes() {
	eval.blockTxBytes = 0
}

// Transaction tentatively adds a new transaction as part of this block evaluation.
// If the transaction cannot be added to the block without violating some constraints,
// an error is returned and the block evaluator state is unchanged.
func (eval *BlockEvaluator) Transaction(txn transactions.SignedTxn, ad transactions.ApplyData) error {
	return eval.transactionGroup([]transactions.SignedTxnWithAD{
		transactions.SignedTxnWithAD{
			SignedTxn: txn,
			ApplyData: ad,
		},
	}, true)
}

// TransactionGroup tentatively adds a new transaction group as part of this block evaluation.
// If the transaction group cannot be added to the block without violating some constraints,
// an error is returned and the block evaluator state is unchanged.
func (eval *BlockEvaluator) TransactionGroup(txads []transactions.SignedTxnWithAD) error {
	return eval.transactionGroup(txads, true)
}

// TestTransactionGroup checks if a given transaction group could be executed at this
// point in the block evaluator, but does not actually add the transactions to the block
// evaluator, or modify the block evaluator state in any other visible way.
func (eval *BlockEvaluator) TestTransactionGroup(txgroup []transactions.SignedTxn) error {
	txads := make([]transactions.SignedTxnWithAD, len(txgroup))
	for i := range txgroup {
		txads[i].SignedTxn = txgroup[i]
	}
	return eval.transactionGroup(txads, false)
}

// transactionGroup tentatively executes a group of transactions as part of this block evaluation.
// If the transaction group cannot be added to the block without violating some constraints,
// an error is returned and the block evaluator state is unchanged.  If remember is true,
// the transaction group is added to the block evaluator state; otherwise, the block evaluator
// is not modified and does not remember this transaction group.
func (eval *BlockEvaluator) transactionGroup(txgroup []transactions.SignedTxnWithAD, remember bool) error {
	// Nothing to do if there are no transactions.
	if len(txgroup) == 0 {
		return nil
	}

	if len(txgroup) > eval.proto.MaxTxGroupSize {
		return fmt.Errorf("group size %d exceeds maximum %d", len(txgroup), eval.proto.MaxTxGroupSize)
	}

	var txibs []transactions.SignedTxnInBlock
	var group transactions.TxGroup
	var groupTxBytes int

	cow := eval.state.child()

	for _, txad := range txgroup {
		var txib transactions.SignedTxnInBlock

		err := eval.transaction(txad.SignedTxn, txad.ApplyData, cow, &txib)
		if err != nil {
			return err
		}

		txibs = append(txibs, txib)

		if eval.validate {
			groupTxBytes += len(protocol.Encode(txib))
			if eval.blockTxBytes+groupTxBytes > eval.proto.MaxTxnBytesPerBlock {
				return ErrNoSpace
			}
		}

		// Make sure all transactions in group have the same group value
		if txad.SignedTxn.Txn.Group != txgroup[0].SignedTxn.Txn.Group {
			return fmt.Errorf("transactionGroup: inconsistent group values: %v != %v",
				txad.SignedTxn.Txn.Group, txgroup[0].SignedTxn.Txn.Group)
		}

		if !txad.SignedTxn.Txn.Group.IsZero() {
			txWithoutGroup := txad.SignedTxn.Txn
			txWithoutGroup.Group = crypto.Digest{}
			txWithoutGroup.ResetCaches()

			group.Transactions = append(group.Transactions, crypto.HashObj(txWithoutGroup))
		}
	}

	// If we had a non-zero Group value, check that all group members are present.
	if group.Transactions != nil {
		if txgroup[0].SignedTxn.Txn.Group != crypto.HashObj(group) {
			return fmt.Errorf("transactionGroup: incomplete group: %v != %v (%v)",
				txgroup[0].SignedTxn.Txn.Group, crypto.HashObj(group), group)
		}
	}

	if remember {
		eval.block.Payset = append(eval.block.Payset, txibs...)
		eval.blockTxBytes += groupTxBytes
		cow.commitToParent()
	}

	return nil
}

// transaction tentatively executes a new transaction as part of this block evaluation.
// If the transaction cannot be added to the block without violating some constraints,
// an error is returned and the block evaluator state is unchanged.
func (eval *BlockEvaluator) transaction(txn transactions.SignedTxn, ad transactions.ApplyData, cow *roundCowState, txib *transactions.SignedTxnInBlock) error {
	var err error

	spec := transactions.SpecialAddresses{
		FeeSink:     eval.block.BlockHeader.FeeSink,
		RewardsPool: eval.block.BlockHeader.RewardsPool,
	}

	if eval.validate {
		// Transaction valid (not expired)?
		err = txn.Txn.Alive(eval.block)
		if err != nil {
			return err
		}

		// Transaction already in the ledger?
		dup, err := cow.isDup(txn.Txn.First(), txn.ID())
		if err != nil {
			return err
		}
		if dup {
			return TransactionInLedgerError{txn.ID()}
		}

		// Well-formed on its own?
		err = txn.Txn.WellFormed(spec, eval.proto)
		if err != nil {
			return fmt.Errorf("transaction %v: malformed: %v", txn.ID(), err)
		}

		// Properly signed?
		if eval.txcache == nil || !eval.txcache.Verified(txn) {
			err = TxnPoolVerify(&txn, spec, eval.proto, eval.verificationPool)
			if err != nil {
				return fmt.Errorf("transaction %v: failed to verify: %v", txn.ID(), err)
			}
		}

<<<<<<< HEAD
		if !txn.Lsig.Blank() {
			// TODO: connect AccountData lookup and TxID lookup.
			ep := logic.EvalParams{Txn: &txn, Block: &eval.block, Proto: &eval.proto}
			pass, err := logic.Eval(txn.Lsig.Logic, ep)
			if !pass {
				return fmt.Errorf("transaction %v: rejected by logic (%s)", txn.ID(), err)
			}
=======
		// Verify that groups are supported.
		if !txn.Txn.Group.IsZero() && !eval.proto.SupportTxGroups {
			return fmt.Errorf("transaction groups not supported")
>>>>>>> d31a22b6
		}
	}

	// Apply the transaction, updating the cow balances
	applyData, err := txn.Txn.Apply(cow, spec, cow.txnCounter())
	if err != nil {
		return fmt.Errorf("transaction %v: %v", txn.ID(), err)
	}

	// Validate applyData if we are validating an existing block.
	// If we are validating and generating, we have no ApplyData yet.
	if eval.validate && !eval.generate {
		if eval.proto.ApplyData {
			if ad != applyData {
				return fmt.Errorf("transaction %v: applyData mismatch: %v != %v", txn.ID(), ad, applyData)
			}
		} else {
			if ad != (transactions.ApplyData{}) {
				return fmt.Errorf("transaction %v: applyData not supported", txn.ID())
			}
		}
	}

	// Check if the transaction fits in the block, now that we can encode it.
	*txib, err = eval.block.EncodeSignedTxn(txn, applyData)
	if err != nil {
		return err
	}

	// Check if any affected accounts dipped below MinBalance (unless they are
	// completely zero, which means the account will be deleted.)
	rewardlvl := cow.rewardsLevel()
	for _, addr := range cow.modifiedAccounts() {
		data, err := cow.lookup(addr)
		if err != nil {
			return err
		}

		// It's always OK to have the account move to an empty state,
		// because the accounts DB can delete it.  Otherwise, we will
		// enforce MinBalance.
		if data.IsZero() {
			continue
		}

		// Skip FeeSink and RewardsPool MinBalance checks here.
		// There's only two accounts, so space isn't an issue, and we don't
		// expect them to have low balances, but if they do, it may cause
		// surprises for every transaction.
		if addr == spec.FeeSink || addr == spec.RewardsPool {
			continue
		}

		dataNew := data.WithUpdatedRewards(eval.proto, rewardlvl)
		if dataNew.MicroAlgos.Raw < basics.MulSaturate(eval.proto.MinBalance, uint64(1+len(dataNew.Assets))) {
			return fmt.Errorf("transaction %v: account %v balance %d below min %d (%d assets)",
				txn.ID(), addr, dataNew.MicroAlgos.Raw, eval.proto.MinBalance, len(dataNew.Assets))
		}
	}

	// Remember this TXID (to detect duplicates)
	cow.addTx(txn.ID())

	return nil
}

// Call "endOfBlock" after all the block's rewards and transactions are processed. Applies any deferred balance updates.
func (eval *BlockEvaluator) endOfBlock() error {
	if eval.generate {
		eval.block.TxnRoot = eval.block.Payset.Commit(eval.proto.PaysetCommitFlat)
		if eval.proto.TxnCounter {
			eval.block.TxnCounter = eval.state.txnCounter()
		} else {
			eval.block.TxnCounter = 0
		}
	}

	return nil
}

// FinalValidation does the validation that must happen after the block is built and all state updates are computed
func (eval *BlockEvaluator) finalValidation() error {
	if eval.validate {
		// check commitments
		txnRoot := eval.block.Payset.Commit(eval.proto.PaysetCommitFlat)
		if txnRoot != eval.block.TxnRoot {
			return fmt.Errorf("txn root wrong: %v != %v", txnRoot, eval.block.TxnRoot)
		}

		var expectedTxnCount uint64
		if eval.proto.TxnCounter {
			expectedTxnCount = eval.state.txnCounter()
		}
		if eval.block.TxnCounter != expectedTxnCount {
			return fmt.Errorf("txn count wrong: %d != %d", eval.block.TxnCounter, expectedTxnCount)
		}
	}

	return nil
}

// GenerateBlock produces a complete block from the BlockEvaluator.  This is
// used during proposal to get an actual block that will be proposed, after
// feeding in tentative transactions into this block evaluator.
func (eval *BlockEvaluator) GenerateBlock() (*ValidatedBlock, error) {
	if !eval.generate {
		logging.Base().Panicf("GenerateBlock() called but generate is false")
	}

	err := eval.endOfBlock()
	if err != nil {
		return nil, err
	}

	err = eval.finalValidation()
	if err != nil {
		return nil, err
	}

	vb := ValidatedBlock{
		blk:   eval.block,
		delta: eval.state.mods,
		aux:   *eval.aux,
	}
	return &vb, nil
}

func (l *Ledger) eval(ctx context.Context, blk bookkeeping.Block, aux *evalAux, validate bool, txcache VerifiedTxnCache, executionPool execpool.BacklogPool) (stateDelta, evalAux, error) {
	eval, err := startEvaluator(l, blk.BlockHeader, aux, validate, false, txcache, executionPool)
	if err != nil {
		return stateDelta{}, evalAux{}, err
	}

	// TODO: batch tx sig verification: ingest blk.Payset and output a list of ValidatedTx

	// Next, transactions
	paysetgroups, err := blk.DecodePaysetGroups()
	if err != nil {
		return stateDelta{}, evalAux{}, err
	}

	for _, txgroup := range paysetgroups {
		select {
		case <-ctx.Done():
			return stateDelta{}, evalAux{}, ctx.Err()
		default:
		}

		err = eval.TransactionGroup(txgroup)
		if err != nil {
			return stateDelta{}, evalAux{}, err
		}
	}

	// Finally, procees any pending end-of-block state changes
	err = eval.endOfBlock()
	if err != nil {
		return stateDelta{}, evalAux{}, err
	}

	// If validating, do final block checks that depend on our new state
	if validate {
		err = eval.finalValidation()
		if err != nil {
			return stateDelta{}, evalAux{}, err
		}
	}

	return eval.state.mods, *eval.aux, nil
}

// Validate uses the ledger to validate block blk as a candidate next block.
// It returns an error if blk is not the expected next block, or if blk is
// not a valid block (e.g., it has duplicate transactions, overspends some
// account, etc).
func (l *Ledger) Validate(ctx context.Context, blk bookkeeping.Block, txcache VerifiedTxnCache, executionPool execpool.BacklogPool) (*ValidatedBlock, error) {
	delta, aux, err := l.eval(ctx, blk, nil, true, txcache, executionPool)
	if err != nil {
		return nil, err
	}

	vb := ValidatedBlock{
		blk:   blk,
		delta: delta,
		aux:   aux,
	}
	return &vb, nil
}

// ValidatedBlock represents the result of a block validation.  It can
// be used to efficiently add the block to the ledger, without repeating
// the work of applying the block's changes to the ledger state.
type ValidatedBlock struct {
	blk   bookkeeping.Block
	delta stateDelta
	aux   evalAux
}

// Block returns the underlying Block for a ValidatedBlock.
func (vb ValidatedBlock) Block() bookkeeping.Block {
	return vb.blk
}

// WithSeed returns a copy of the ValidatedBlock with a modified seed.
func (vb ValidatedBlock) WithSeed(s committee.Seed) ValidatedBlock {
	newblock := vb.blk
	newblock.BlockHeader.Seed = s

	return ValidatedBlock{
		blk:   newblock,
		delta: vb.delta,
		aux:   vb.aux,
	}
}<|MERGE_RESOLUTION|>--- conflicted
+++ resolved
@@ -473,7 +473,11 @@
 			}
 		}
 
-<<<<<<< HEAD
+		// Verify that groups are supported.
+		if !txn.Txn.Group.IsZero() && !eval.proto.SupportTxGroups {
+			return fmt.Errorf("transaction groups not supported")
+		}
+
 		if !txn.Lsig.Blank() {
 			// TODO: connect AccountData lookup and TxID lookup.
 			ep := logic.EvalParams{Txn: &txn, Block: &eval.block, Proto: &eval.proto}
@@ -481,11 +485,6 @@
 			if !pass {
 				return fmt.Errorf("transaction %v: rejected by logic (%s)", txn.ID(), err)
 			}
-=======
-		// Verify that groups are supported.
-		if !txn.Txn.Group.IsZero() && !eval.proto.SupportTxGroups {
-			return fmt.Errorf("transaction groups not supported")
->>>>>>> d31a22b6
 		}
 	}
 
