// Copyright (C) 2019-2020 Algorand, Inc.
// This file is part of go-algorand
//
// go-algorand is free software: you can redistribute it and/or modify
// it under the terms of the GNU Affero General Public License as
// published by the Free Software Foundation, either version 3 of the
// License, or (at your option) any later version.
//
// go-algorand is distributed in the hope that it will be useful,
// but WITHOUT ANY WARRANTY; without even the implied warranty of
// MERCHANTABILITY or FITNESS FOR A PARTICULAR PURPOSE.  See the
// GNU Affero General Public License for more details.
//
// You should have received a copy of the GNU Affero General Public License
// along with go-algorand.  If not, see <https://www.gnu.org/licenses/>.

package ledger

import (
	"context"
	"errors"
	"fmt"

	"github.com/algorand/go-algorand/config"
	"github.com/algorand/go-algorand/crypto"
	"github.com/algorand/go-algorand/crypto/compactcert"
	"github.com/algorand/go-algorand/data/basics"
	"github.com/algorand/go-algorand/data/bookkeeping"
	"github.com/algorand/go-algorand/data/committee"
	"github.com/algorand/go-algorand/data/transactions"
	"github.com/algorand/go-algorand/data/transactions/logic"
	"github.com/algorand/go-algorand/data/transactions/verify"
	"github.com/algorand/go-algorand/ledger/apply"
	"github.com/algorand/go-algorand/logging"
	"github.com/algorand/go-algorand/protocol"
	"github.com/algorand/go-algorand/util/execpool"
)

// ErrNoSpace indicates insufficient space for transaction in block
var ErrNoSpace = errors.New("block does not have space for transaction")

// maxPaysetHint makes sure that we don't allocate too much memory up front
// in the block evaluator, since there cannot reasonably be more than this
// many transactions in a block.
const maxPaysetHint = 20000

// VerifiedTxnCache captures the interface for a cache of previously
// verified transactions.  This is expected to match the transaction
// pool object.
type VerifiedTxnCache interface {
	Verified(txn transactions.SignedTxn, params verify.Params) bool
}

type roundCowBase struct {
	l ledgerForEvaluator

	// The round number of the previous block, for looking up prior state.
	rnd basics.Round

	// TxnCounter from previous block header.
	txnCount uint64

	// CompactCertLastRound from previous block header.
	compactCertSeen basics.Round

	// The current protocol consensus params.
	proto config.ConsensusParams
}

func (x *roundCowBase) getCreator(cidx basics.CreatableIndex, ctype basics.CreatableType) (basics.Address, bool, error) {
	return x.l.GetCreatorForRound(x.rnd, cidx, ctype)
}

<<<<<<< HEAD
func (x *roundCowBase) lookup(addr basics.Address) (basics.AccountData, error) {
	return x.l.lookupWithoutRewards(x.rnd, addr)
=======
func (x *roundCowBase) lookup(addr basics.Address) (acctData basics.AccountData, err error) {
	acctData, _, err = x.l.LookupWithoutRewards(x.rnd, addr)
	return acctData, err
>>>>>>> ffb3b20d
}

func (x *roundCowBase) isDup(firstValid, lastValid basics.Round, txid transactions.Txid, txl txlease) (bool, error) {
	return x.l.isDup(x.proto, x.rnd+1, firstValid, lastValid, txid, txl)
}

func (x *roundCowBase) txnCounter() uint64 {
	return x.txnCount
}

<<<<<<< HEAD
func (x *roundCowBase) Allocated(addr basics.Address, aidx basics.AppIndex, global bool) (bool, error) {
	acct, err := x.l.lookupWithoutRewards(x.rnd, addr)
	if err != nil {
		return false, err
	}

	// For global, check if app params exist
	if global {
		_, ok := acct.AppParams[aidx]
		return ok, nil
	}

	// Otherwise, check app local states
	_, ok := acct.AppLocalStates[aidx]
	return ok, nil
}

func (x *roundCowBase) GetKey(addr basics.Address, aidx basics.AppIndex, global bool, key string) (basics.TealValue, bool, error) {
	return x.l.GetKeyForRound(x.rnd, addr, aidx, global, key)
}

func (x *roundCowBase) getStorageCounts(addr basics.Address, aidx basics.AppIndex, global bool) (basics.StateSchema, error) {
	return x.l.CountStorageForRound(x.rnd, addr, aidx, global)
}

func (x *roundCowBase) getStorageLimits(addr basics.Address, aidx basics.AppIndex, global bool) (basics.StateSchema, error) {
	creator, exists, err := x.getCreator(basics.CreatableIndex(aidx), basics.AppCreatable)
	if err != nil {
		return basics.StateSchema{}, err
	}

	// App doesn't exist, so no storage may be allocated.
	if !exists {
		return basics.StateSchema{}, nil
	}

	record, err := x.lookup(creator)
	if err != nil {
		return basics.StateSchema{}, err
	}

	params, ok := record.AppParams[aidx]
	if !ok {
		// This should never happen. If app exists then we should have
		// found the creator successfully.
		err = fmt.Errorf("app %d not found in account %s", aidx, creator.String())
		return basics.StateSchema{}, err
	}

	if global {
		return params.GlobalStateSchema, nil
	} else {
		return params.LocalStateSchema, nil
	}
=======
func (x *roundCowBase) compactCertLast() basics.Round {
	return x.compactCertSeen
}

func (x *roundCowBase) blockHdr(r basics.Round) (bookkeeping.BlockHeader, error) {
	return x.l.BlockHdr(r)
>>>>>>> ffb3b20d
}

// wrappers for roundCowState to satisfy the (current) apply.Balances interface
func (cs *roundCowState) Get(addr basics.Address, withPendingRewards bool) (basics.AccountData, error) {
	acct, err := cs.lookup(addr)
	if err != nil {
		return basics.AccountData{}, err
	}
	if withPendingRewards {
		acct = acct.WithUpdatedRewards(cs.proto, cs.rewardsLevel())
	}
	return acct, nil
}

func (cs *roundCowState) GetCreator(cidx basics.CreatableIndex, ctype basics.CreatableType) (basics.Address, bool, error) {
	return cs.getCreator(cidx, ctype)
}

func (cs *roundCowState) Put(addr basics.Address, acct basics.AccountData) error {
	return cs.PutWithCreatable(addr, acct, nil, nil)
}

func (cs *roundCowState) PutWithCreatable(addr basics.Address, acct basics.AccountData, newCreatable *basics.CreatableLocator, deletedCreatable *basics.CreatableLocator) error {
	olddata, err := cs.lookup(addr)
	if err != nil {
		return err
	}
	cs.put(addr, olddata, acct, newCreatable, deletedCreatable)
	return nil
}

func (cs *roundCowState) Move(from basics.Address, to basics.Address, amt basics.MicroAlgos, fromRewards *basics.MicroAlgos, toRewards *basics.MicroAlgos) error {
	rewardlvl := cs.rewardsLevel()

	fromBal, err := cs.lookup(from)
	if err != nil {
		return err
	}
	fromBalNew := fromBal.WithUpdatedRewards(cs.proto, rewardlvl)

	if fromRewards != nil {
		var ot basics.OverflowTracker
		newFromRewards := ot.AddA(*fromRewards, ot.SubA(fromBalNew.MicroAlgos, fromBal.MicroAlgos))
		if ot.Overflowed {
			return fmt.Errorf("overflowed tracking of fromRewards for account %v: %d + (%d - %d)", from, *fromRewards, fromBalNew.MicroAlgos, fromBal.MicroAlgos)
		}
		*fromRewards = newFromRewards
	}

	var overflowed bool
	fromBalNew.MicroAlgos, overflowed = basics.OSubA(fromBalNew.MicroAlgos, amt)
	if overflowed {
		return fmt.Errorf("overspend (account %v, data %+v, tried to spend %v)", from, fromBal, amt)
	}
	cs.put(from, fromBal, fromBalNew, nil, nil)

	toBal, err := cs.lookup(to)
	if err != nil {
		return err
	}
	toBalNew := toBal.WithUpdatedRewards(cs.proto, rewardlvl)

	if toRewards != nil {
		var ot basics.OverflowTracker
		newToRewards := ot.AddA(*toRewards, ot.SubA(toBalNew.MicroAlgos, toBal.MicroAlgos))
		if ot.Overflowed {
			return fmt.Errorf("overflowed tracking of toRewards for account %v: %d + (%d - %d)", to, *toRewards, toBalNew.MicroAlgos, toBal.MicroAlgos)
		}
		*toRewards = newToRewards
	}

	toBalNew.MicroAlgos, overflowed = basics.OAddA(toBalNew.MicroAlgos, amt)
	if overflowed {
		return fmt.Errorf("balance overflow (account %v, data %+v, was going to receive %v)", to, toBal, amt)
	}
	cs.put(to, toBal, toBalNew, nil, nil)

	return nil
}

func (cs *roundCowState) ConsensusParams() config.ConsensusParams {
	return cs.proto
}

func (cs *roundCowState) compactCert(certRnd basics.Round, cert compactcert.Cert, atRound basics.Round) error {
	lastCertRnd := cs.compactCertLast()

	certHdr, err := cs.blockHdr(certRnd)
	if err != nil {
		return err
	}

	proto := config.Consensus[certHdr.CurrentProtocol]
	votersRnd := certRnd.SubSaturate(basics.Round(proto.CompactCertRounds))
	votersHdr, err := cs.blockHdr(votersRnd)
	if err != nil {
		return err
	}

	err = validateCompactCert(certHdr, cert, votersHdr, lastCertRnd, atRound)
	if err != nil {
		return err
	}

	cs.sawCompactCert(certRnd)
	return nil
}

// BlockEvaluator represents an in-progress evaluation of a block
// against the ledger.
type BlockEvaluator struct {
	state    *roundCowState
	validate bool
	generate bool

	prevHeader  bookkeeping.BlockHeader // cached
	proto       config.ConsensusParams
	genesisHash crypto.Digest

	block        bookkeeping.Block
	blockTxBytes int

	blockGenerated bool // prevent repeated GenerateBlock calls

	l ledgerForEvaluator
}

type ledgerForEvaluator interface {
	GenesisHash() crypto.Digest
	BlockHdr(basics.Round) (bookkeeping.BlockHeader, error)
<<<<<<< HEAD
	lookup(basics.Round, basics.Address) (basics.AccountData, error)
	Totals(basics.Round) (AccountTotals, error)
	isDup(config.ConsensusParams, basics.Round, basics.Round, basics.Round, transactions.Txid, txlease) (bool, error)
	lookupWithoutRewards(basics.Round, basics.Address) (basics.AccountData, error)
	GetCreatorForRound(basics.Round, basics.CreatableIndex, basics.CreatableType) (basics.Address, bool, error)
	GetKeyForRound(basics.Round, basics.Address, basics.AppIndex, bool, string) (basics.TealValue, bool, error)
	CountStorageForRound(basics.Round, basics.Address, basics.AppIndex, bool) (basics.StateSchema, error)
=======
	Totals(basics.Round) (AccountTotals, error)
	isDup(config.ConsensusParams, basics.Round, basics.Round, basics.Round, transactions.Txid, txlease) (bool, error)
	LookupWithoutRewards(basics.Round, basics.Address) (basics.AccountData, basics.Round, error)
	GetCreatorForRound(basics.Round, basics.CreatableIndex, basics.CreatableType) (basics.Address, bool, error)
	CompactCertVoters(basics.Round) (*VotersForRound, error)
>>>>>>> ffb3b20d
}

// StartEvaluator creates a BlockEvaluator, given a ledger and a block header
// of the block that the caller is planning to evaluate. If the length of the
// payset being evaluated is known in advance, a paysetHint >= 0 can be
// passed, avoiding unnecessary payset slice growth.
func (l *Ledger) StartEvaluator(hdr bookkeeping.BlockHeader, paysetHint int) (*BlockEvaluator, error) {
	return startEvaluator(l, hdr, paysetHint, true, true)
}

func startEvaluator(l ledgerForEvaluator, hdr bookkeeping.BlockHeader, paysetHint int, validate bool, generate bool) (*BlockEvaluator, error) {
	proto, ok := config.Consensus[hdr.CurrentProtocol]
	if !ok {
		return nil, protocol.Error(hdr.CurrentProtocol)
	}

	base := &roundCowBase{
		l: l,
		// round that lookups come from is previous block.  We validate
		// the block at this round below, so underflow will be caught.
		// If we are not validating, we must have previously checked
		// an agreement.Certificate attesting that hdr is valid.
		rnd:   hdr.Round - 1,
		proto: proto,
	}

	eval := &BlockEvaluator{
		validate:    validate,
		generate:    generate,
		block:       bookkeeping.Block{BlockHeader: hdr},
		proto:       proto,
		genesisHash: l.GenesisHash(),
		l:           l,
	}

	// Preallocate space for the payset so that we don't have to
	// dynamically grow a slice (if evaluating a whole block).
	if paysetHint > 0 {
		if paysetHint > maxPaysetHint {
			paysetHint = maxPaysetHint
		}
		eval.block.Payset = make([]transactions.SignedTxnInBlock, 0, paysetHint)
	}

	prevProto := proto

	if hdr.Round > 0 {
		var err error
		eval.prevHeader, err = l.BlockHdr(base.rnd)
		if err != nil {
			return nil, fmt.Errorf("can't evaluate block %v without previous header: %v", hdr.Round, err)
		}

		base.txnCount = eval.prevHeader.TxnCounter
		base.compactCertSeen = eval.prevHeader.CompactCertLastRound
		prevProto, ok = config.Consensus[eval.prevHeader.CurrentProtocol]
		if !ok {
			return nil, protocol.Error(eval.prevHeader.CurrentProtocol)
		}
	}

	prevTotals, err := l.Totals(eval.prevHeader.Round)
	if err != nil {
		return nil, err
	}

	poolAddr := eval.prevHeader.RewardsPool
<<<<<<< HEAD
	incentivePoolData, err := l.lookup(eval.prevHeader.Round, poolAddr)
=======
	// get the reward pool account data without any rewards
	incentivePoolData, _, err := l.LookupWithoutRewards(eval.prevHeader.Round, poolAddr)
>>>>>>> ffb3b20d
	if err != nil {
		return nil, err
	}

	// this is expected to be a no-op, but update the rewards on the rewards pool if it was configured to receive rewards ( unlike mainnet ).
	incentivePoolData = incentivePoolData.WithUpdatedRewards(prevProto, eval.prevHeader.RewardsLevel)

	if generate {
		if eval.proto.SupportGenesisHash {
			eval.block.BlockHeader.GenesisHash = eval.genesisHash
		}
		eval.block.BlockHeader.RewardsState = eval.prevHeader.NextRewardsState(hdr.Round, proto, incentivePoolData.MicroAlgos, prevTotals.RewardUnits())
	}
	// set the eval state with the current header
	eval.state = makeRoundCowState(base, eval.block.BlockHeader, eval.prevHeader.TimeStamp)

	if validate {
		err := eval.block.BlockHeader.PreCheck(eval.prevHeader)
		if err != nil {
			return nil, err
		}

		// Check that the rewards rate, level and residue match expected values
		expectedRewardsState := eval.prevHeader.NextRewardsState(hdr.Round, proto, incentivePoolData.MicroAlgos, prevTotals.RewardUnits())
		if eval.block.RewardsState != expectedRewardsState {
			return nil, fmt.Errorf("bad rewards state: %+v != %+v", eval.block.RewardsState, expectedRewardsState)
		}

		// For backwards compatibility: introduce Genesis Hash value
		if eval.proto.SupportGenesisHash && eval.block.BlockHeader.GenesisHash != eval.genesisHash {
			return nil, fmt.Errorf("wrong genesis hash: %s != %s", eval.block.BlockHeader.GenesisHash, eval.genesisHash)
		}
	}

	// Withdraw rewards from the incentive pool
	var ot basics.OverflowTracker
	rewardsPerUnit := ot.Sub(eval.block.BlockHeader.RewardsLevel, eval.prevHeader.RewardsLevel)
	if ot.Overflowed {
		return nil, fmt.Errorf("overflowed subtracting rewards(%d, %d) levels for block %v", eval.block.BlockHeader.RewardsLevel, eval.prevHeader.RewardsLevel, hdr.Round)
	}

	poolOld, err := eval.state.Get(poolAddr, true)
	if err != nil {
		return nil, err
	}

	// hotfix for testnet stall 08/26/2019; move some algos from testnet bank to rewards pool to give it enough time until protocol upgrade occur.
	// hotfix for testnet stall 11/07/2019; the same bug again, account ran out before the protocol upgrade occurred.
	poolOld, err = eval.workaroundOverspentRewards(poolOld, hdr.Round)
	if err != nil {
		return nil, err
	}

	poolNew := poolOld
	poolNew.MicroAlgos = ot.SubA(poolOld.MicroAlgos, basics.MicroAlgos{Raw: ot.Mul(prevTotals.RewardUnits(), rewardsPerUnit)})
	if ot.Overflowed {
		return nil, fmt.Errorf("overflowed subtracting reward unit for block %v", hdr.Round)
	}

	err = eval.state.Put(poolAddr, poolNew)
	if err != nil {
		return nil, err
	}

	// ensure that we have at least MinBalance after withdrawing rewards
	ot.SubA(poolNew.MicroAlgos, basics.MicroAlgos{Raw: proto.MinBalance})
	if ot.Overflowed {
		// TODO this should never happen; should we panic here?
		return nil, fmt.Errorf("overflowed subtracting rewards for block %v", hdr.Round)
	}

	return eval, nil
}

// hotfix for testnet stall 08/26/2019; move some algos from testnet bank to rewards pool to give it enough time until protocol upgrade occur.
// hotfix for testnet stall 11/07/2019; do the same thing
func (eval *BlockEvaluator) workaroundOverspentRewards(rewardPoolBalance basics.AccountData, headerRound basics.Round) (poolOld basics.AccountData, err error) {
	// verify that we patch the correct round.
	if headerRound != 1499995 && headerRound != 2926564 {
		return rewardPoolBalance, nil
	}
	// verify that we're patching the correct genesis ( i.e. testnet )
	testnetGenesisHash, _ := crypto.DigestFromString("JBR3KGFEWPEE5SAQ6IWU6EEBZMHXD4CZU6WCBXWGF57XBZIJHIRA")
	if eval.genesisHash != testnetGenesisHash {
		return rewardPoolBalance, nil
	}

	// get the testnet bank ( dispenser ) account address.
	bankAddr, _ := basics.UnmarshalChecksumAddress("GD64YIY3TWGDMCNPP553DZPPR6LDUSFQOIJVFDPPXWEG3FVOJCCDBBHU5A")
	amount := basics.MicroAlgos{Raw: 20000000000}
	err = eval.state.Move(bankAddr, eval.prevHeader.RewardsPool, amount, nil, nil)
	if err != nil {
		err = fmt.Errorf("unable to move funds from testnet bank to incentive pool: %v", err)
		return
	}
	poolOld, err = eval.state.Get(eval.prevHeader.RewardsPool, true)

	return
}

// Round returns the round number of the block being evaluated by the BlockEvaluator.
func (eval *BlockEvaluator) Round() basics.Round {
	return eval.block.Round()
}

// ResetTxnBytes resets the number of bytes tracked by the BlockEvaluator to
// zero.  This is a specialized operation used by the transaction pool to
// simulate the effect of putting pending transactions in multiple blocks.
func (eval *BlockEvaluator) ResetTxnBytes() {
	eval.blockTxBytes = 0
}

// TestTransactionGroup performs basic duplicate detection and well-formedness checks
// on a transaction group, but does not actually add the transactions to the block
// evaluator, or modify the block evaluator state in any other visible way.
func (eval *BlockEvaluator) TestTransactionGroup(txgroup []transactions.SignedTxn) error {
	// Nothing to do if there are no transactions.
	if len(txgroup) == 0 {
		return nil
	}

	if len(txgroup) > eval.proto.MaxTxGroupSize {
		return fmt.Errorf("group size %d exceeds maximum %d", len(txgroup), eval.proto.MaxTxGroupSize)
	}

	cow := eval.state.child()

	var group transactions.TxGroup
	for gi, txn := range txgroup {
		err := eval.testTransaction(txn, cow)
		if err != nil {
			return err
		}

		// Make sure all transactions in group have the same group value
		if txn.Txn.Group != txgroup[0].Txn.Group {
			return fmt.Errorf("transactionGroup: inconsistent group values: %v != %v",
				txn.Txn.Group, txgroup[0].Txn.Group)
		}

		if !txn.Txn.Group.IsZero() {
			txWithoutGroup := txn.Txn
			txWithoutGroup.Group = crypto.Digest{}

			group.TxGroupHashes = append(group.TxGroupHashes, crypto.HashObj(txWithoutGroup))
		} else if len(txgroup) > 1 {
			return fmt.Errorf("transactionGroup: [%d] had zero Group but was submitted in a group of %d", gi, len(txgroup))
		}
	}

	// If we had a non-zero Group value, check that all group members are present.
	if group.TxGroupHashes != nil {
		if txgroup[0].Txn.Group != crypto.HashObj(group) {
			return fmt.Errorf("transactionGroup: incomplete group: %v != %v (%v)",
				txgroup[0].Txn.Group, crypto.HashObj(group), group)
		}
	}

	return nil
}

// testTransaction performs basic duplicate detection and well-formedness checks
// on a single transaction, but does not actually add the transaction to the block
// evaluator, or modify the block evaluator state in any other visible way.
func (eval *BlockEvaluator) testTransaction(txn transactions.SignedTxn, cow *roundCowState) error {
	// Transaction valid (not expired)?
	err := txn.Txn.Alive(eval.block)
	if err != nil {
		return err
	}

	// Well-formed on its own?
	spec := transactions.SpecialAddresses{
		FeeSink:     eval.block.BlockHeader.FeeSink,
		RewardsPool: eval.block.BlockHeader.RewardsPool,
	}
	err = txn.Txn.WellFormed(spec, eval.proto)
	if err != nil {
		return fmt.Errorf("transaction %v: malformed: %v", txn.ID(), err)
	}

	// Transaction already in the ledger?
	txid := txn.ID()
	dup, err := cow.isDup(txn.Txn.First(), txn.Txn.Last(), txid, txlease{sender: txn.Txn.Sender, lease: txn.Txn.Lease})
	if err != nil {
		return err
	}
	if dup {
		return TransactionInLedgerError{txn.ID()}
	}

	return nil
}

// Transaction tentatively adds a new transaction as part of this block evaluation.
// If the transaction cannot be added to the block without violating some constraints,
// an error is returned and the block evaluator state is unchanged.
func (eval *BlockEvaluator) Transaction(txn transactions.SignedTxn, ad transactions.ApplyData) error {
	return eval.transactionGroup([]transactions.SignedTxnWithAD{
		transactions.SignedTxnWithAD{
			SignedTxn: txn,
			ApplyData: ad,
		},
	})
}

// TransactionGroup tentatively adds a new transaction group as part of this block evaluation.
// If the transaction group cannot be added to the block without violating some constraints,
// an error is returned and the block evaluator state is unchanged.
func (eval *BlockEvaluator) TransactionGroup(txads []transactions.SignedTxnWithAD) error {
	return eval.transactionGroup(txads)
}

// prepareEvalParams creates a logic.EvalParams for each ApplicationCall
// transaction in the group
func (eval *BlockEvaluator) prepareEvalParams(txgroup []transactions.SignedTxnWithAD) (res []*logic.EvalParams) {
	var groupNoAD []transactions.SignedTxn
	var minTealVersion uint64
	res = make([]*logic.EvalParams, len(txgroup))
	for i, txn := range txgroup {
		// Ignore any non-ApplicationCall transactions
		if txn.SignedTxn.Txn.Type != protocol.ApplicationCallTx {
			continue
		}

		// Initialize group without ApplyData lazily
		if groupNoAD == nil {
			groupNoAD = make([]transactions.SignedTxn, len(txgroup))
			for j := range txgroup {
				groupNoAD[j] = txgroup[j].SignedTxn
			}
			minTealVersion = logic.ComputeMinTealVersion(groupNoAD)
		}

		res[i] = &logic.EvalParams{
			Txn:            &groupNoAD[i],
			Proto:          &eval.proto,
			TxnGroup:       groupNoAD,
			GroupIndex:     i,
			MinTealVersion: &minTealVersion,
		}
	}
	return
}

// transactionGroup tentatively executes a group of transactions as part of this block evaluation.
// If the transaction group cannot be added to the block without violating some constraints,
// an error is returned and the block evaluator state is unchanged.
func (eval *BlockEvaluator) transactionGroup(txgroup []transactions.SignedTxnWithAD) error {
	// Nothing to do if there are no transactions.
	if len(txgroup) == 0 {
		return nil
	}

	if len(txgroup) > eval.proto.MaxTxGroupSize {
		return fmt.Errorf("group size %d exceeds maximum %d", len(txgroup), eval.proto.MaxTxGroupSize)
	}

	var txibs []transactions.SignedTxnInBlock
	var group transactions.TxGroup
	var groupTxBytes int

	cow := eval.state.child()

	// Prepare eval params for any ApplicationCall transactions in the group
	evalParams := eval.prepareEvalParams(txgroup)

	// Evaluate each transaction in the group
	txibs = make([]transactions.SignedTxnInBlock, 0, len(txgroup))
	for gi, txad := range txgroup {
		var txib transactions.SignedTxnInBlock

		err := eval.transaction(txad.SignedTxn, evalParams[gi], txad.ApplyData, cow, &txib)
		if err != nil {
			return err
		}

		txibs = append(txibs, txib)

		if eval.validate {
			groupTxBytes += len(protocol.Encode(&txib))
			if eval.blockTxBytes+groupTxBytes > eval.proto.MaxTxnBytesPerBlock {
				return ErrNoSpace
			}
		}

		// Make sure all transactions in group have the same group value
		if txad.SignedTxn.Txn.Group != txgroup[0].SignedTxn.Txn.Group {
			return fmt.Errorf("transactionGroup: inconsistent group values: %v != %v",
				txad.SignedTxn.Txn.Group, txgroup[0].SignedTxn.Txn.Group)
		}

		if !txad.SignedTxn.Txn.Group.IsZero() {
			txWithoutGroup := txad.SignedTxn.Txn
			txWithoutGroup.Group = crypto.Digest{}

			group.TxGroupHashes = append(group.TxGroupHashes, crypto.HashObj(txWithoutGroup))
		} else if len(txgroup) > 1 {
			return fmt.Errorf("transactionGroup: [%d] had zero Group but was submitted in a group of %d", gi, len(txgroup))
		}
	}

	// If we had a non-zero Group value, check that all group members are present.
	if group.TxGroupHashes != nil {
		if txgroup[0].SignedTxn.Txn.Group != crypto.HashObj(group) {
			return fmt.Errorf("transactionGroup: incomplete group: %v != %v (%v)",
				txgroup[0].SignedTxn.Txn.Group, crypto.HashObj(group), group)
		}
	}

	eval.block.Payset = append(eval.block.Payset, txibs...)
	eval.blockTxBytes += groupTxBytes
	cow.commitToParent()

	return nil
}

// transaction tentatively executes a new transaction as part of this block evaluation.
// If the transaction cannot be added to the block without violating some constraints,
// an error is returned and the block evaluator state is unchanged.
func (eval *BlockEvaluator) transaction(txn transactions.SignedTxn, evalParams *logic.EvalParams, ad transactions.ApplyData, cow *roundCowState, txib *transactions.SignedTxnInBlock) error {
	var err error

	// Only compute the TxID once
	txid := txn.ID()

	if eval.validate {
		err = txn.Txn.Alive(eval.block)
		if err != nil {
			return err
		}

		// Transaction already in the ledger?
		dup, err := cow.isDup(txn.Txn.First(), txn.Txn.Last(), txid, txlease{sender: txn.Txn.Sender, lease: txn.Txn.Lease})
		if err != nil {
			return err
		}
		if dup {
			return TransactionInLedgerError{txid}
		}

		// Does the address that authorized the transaction actually match whatever address the sender has rekeyed to?
		// i.e., the sig/lsig/msig was checked against the txn.Authorizer() address, but does this match the sender's balrecord.AuthAddr?
		acctdata, err := cow.lookup(txn.Txn.Sender)
		if err != nil {
			return err
		}
		correctAuthorizer := acctdata.AuthAddr
		if (correctAuthorizer == basics.Address{}) {
			correctAuthorizer = txn.Txn.Sender
		}
		if txn.Authorizer() != correctAuthorizer {
			return fmt.Errorf("transaction %v: should have been authorized by %v but was actually authorized by %v", txn.ID(), correctAuthorizer, txn.Authorizer())
		}
	}

	spec := transactions.SpecialAddresses{
		FeeSink:     eval.block.BlockHeader.FeeSink,
		RewardsPool: eval.block.BlockHeader.RewardsPool,
	}

	// Apply the transaction, updating the cow balances
	applyData, err := applyTransaction(txn.Txn, cow, evalParams, spec, cow.txnCounter())
	if err != nil {
		return fmt.Errorf("transaction %v: %v", txid, err)
	}

	// Validate applyData if we are validating an existing block.
	// If we are validating and generating, we have no ApplyData yet.
	if eval.validate && !eval.generate {
		if eval.proto.ApplyData {
			if !ad.Equal(applyData) {
				return fmt.Errorf("transaction %v: applyData mismatch: %v != %v", txid, ad, applyData)
			}
		} else {
			if !ad.Equal(transactions.ApplyData{}) {
				return fmt.Errorf("transaction %v: applyData not supported", txid)
			}
		}
	}

	// Check if the transaction fits in the block, now that we can encode it.
	*txib, err = eval.block.EncodeSignedTxn(txn, applyData)
	if err != nil {
		return err
	}

	// Check if any affected accounts dipped below MinBalance (unless they are
	// completely zero, which means the account will be deleted.)
	rewardlvl := cow.rewardsLevel()
	for _, addr := range cow.modifiedAccounts() {
		// Skip FeeSink, RewardsPool, and CompactCertSender MinBalance checks here.
		// There's only a few accounts, so space isn't an issue, and we don't
		// expect them to have low balances, but if they do, it may cause
		// surprises.
		if addr == spec.FeeSink || addr == spec.RewardsPool || addr == transactions.CompactCertSender {
			continue
		}

		data, err := cow.lookup(addr)
		if err != nil {
			return err
		}

		// It's always OK to have the account move to an empty state,
		// because the accounts DB can delete it.  Otherwise, we will
		// enforce MinBalance.
		if data.IsZero() {
			continue
		}

		dataNew := data.WithUpdatedRewards(eval.proto, rewardlvl)
		effectiveMinBalance := dataNew.MinBalance(&eval.proto)
		if dataNew.MicroAlgos.Raw < effectiveMinBalance.Raw {
			return fmt.Errorf("transaction %v: account %v balance %d below min %d (%d assets)",
				txid, addr, dataNew.MicroAlgos.Raw, effectiveMinBalance.Raw, len(dataNew.Assets))
		}

		// Check if we have exceeded the maximum minimum balance
		if eval.proto.MaximumMinimumBalance != 0 {
			if effectiveMinBalance.Raw > eval.proto.MaximumMinimumBalance {
				return fmt.Errorf("transaction %v: account %v would use too much space after this transaction. Minimum balance requirements would be %d (greater than max %d)", txid, addr, effectiveMinBalance.Raw, eval.proto.MaximumMinimumBalance)
			}
		}
	}

	// Remember this txn
	cow.addTx(txn.Txn, txid)

	return nil
}

// applyTransaction changes the balances according to this transaction.
<<<<<<< HEAD
func applyTransaction(tx transactions.Transaction, balances apply.Balances, evalParams *logic.EvalParams, spec transactions.SpecialAddresses, ctr uint64) (ad transactions.ApplyData, err error) {
=======
func applyTransaction(tx transactions.Transaction, balances *roundCowState, steva apply.StateEvaluator, spec transactions.SpecialAddresses, ctr uint64) (ad transactions.ApplyData, err error) {
>>>>>>> ffb3b20d
	params := balances.ConsensusParams()

	// move fee to pool
	err = balances.Move(tx.Sender, spec.FeeSink, tx.Fee, &ad.SenderRewards, nil)
	if err != nil {
		return
	}

	// rekeying: update balrecord.AuthAddr to tx.RekeyTo if provided
	if (tx.RekeyTo != basics.Address{}) {
		var acct basics.AccountData
		acct, err = balances.Get(tx.Sender, false)
		if err != nil {
			return
		}
		// Special case: rekeying to the account's actual address just sets acct.AuthAddr to 0
		// This saves 32 bytes in your balance record if you want to go back to using your original key
		if tx.RekeyTo == tx.Sender {
			acct.AuthAddr = basics.Address{}
		} else {
			acct.AuthAddr = tx.RekeyTo
		}

		err = balances.Put(tx.Sender, acct)
		if err != nil {
			return
		}
	}

	switch tx.Type {
	case protocol.PaymentTx:
		err = apply.Payment(tx.PaymentTxnFields, tx.Header, balances, spec, &ad)

	case protocol.KeyRegistrationTx:
		err = apply.Keyreg(tx.KeyregTxnFields, tx.Header, balances, spec, &ad)

	case protocol.AssetConfigTx:
		err = apply.AssetConfig(tx.AssetConfigTxnFields, tx.Header, balances, spec, &ad, ctr)

	case protocol.AssetTransferTx:
		err = apply.AssetTransfer(tx.AssetTransferTxnFields, tx.Header, balances, spec, &ad)

	case protocol.AssetFreezeTx:
		err = apply.AssetFreeze(tx.AssetFreezeTxnFields, tx.Header, balances, spec, &ad)

	case protocol.ApplicationCallTx:
		err = apply.ApplicationCall(tx.ApplicationCallTxnFields, tx.Header, balances, &ad, evalParams, ctr)

	case protocol.CompactCertTx:
		err = balances.compactCert(tx.CertRound, tx.Cert, tx.Header.FirstValid)

	default:
		err = fmt.Errorf("Unknown transaction type %v", tx.Type)
	}

	// If the protocol does not support rewards in ApplyData,
	// clear them out.
	if !params.RewardsInApplyData {
		ad.SenderRewards = basics.MicroAlgos{}
		ad.ReceiverRewards = basics.MicroAlgos{}
		ad.CloseRewards = basics.MicroAlgos{}
	}

	return
}

// compactCertVotersAndTotal returns the expected values of CompactCertVoters
// and CompactCertVotersTotal for a block.
func (eval *BlockEvaluator) compactCertVotersAndTotal() (root crypto.Digest, total basics.MicroAlgos, err error) {
	if eval.proto.CompactCertRounds == 0 {
		return
	}

	if eval.block.Round()%basics.Round(eval.proto.CompactCertRounds) != 0 {
		return
	}

	lookback := eval.block.Round().SubSaturate(basics.Round(eval.proto.CompactCertVotersLookback))
	voters, err := eval.l.CompactCertVoters(lookback)
	if err != nil {
		return
	}

	if voters != nil {
		root = voters.Tree.Root()
		total = voters.TotalWeight
	}

	return
}

// Call "endOfBlock" after all the block's rewards and transactions are processed.
func (eval *BlockEvaluator) endOfBlock() error {
	if eval.generate {
		eval.block.TxnRoot = eval.block.Payset.Commit(eval.proto.PaysetCommitFlat)
		if eval.proto.TxnCounter {
			eval.block.TxnCounter = eval.state.txnCounter()
		} else {
			eval.block.TxnCounter = 0
		}

		var err error
		eval.block.CompactCertVoters, eval.block.CompactCertVotersTotal, err = eval.compactCertVotersAndTotal()
		if err != nil {
			return err
		}

		eval.block.CompactCertLastRound = eval.state.compactCertLast()
	}

	return nil
}

// FinalValidation does the validation that must happen after the block is built and all state updates are computed
func (eval *BlockEvaluator) finalValidation() error {
	if eval.validate {
		// check commitments
		txnRoot := eval.block.Payset.Commit(eval.proto.PaysetCommitFlat)
		if txnRoot != eval.block.TxnRoot {
			return fmt.Errorf("txn root wrong: %v != %v", txnRoot, eval.block.TxnRoot)
		}

		var expectedTxnCount uint64
		if eval.proto.TxnCounter {
			expectedTxnCount = eval.state.txnCounter()
		}
		if eval.block.TxnCounter != expectedTxnCount {
			return fmt.Errorf("txn count wrong: %d != %d", eval.block.TxnCounter, expectedTxnCount)
		}

		expectedVoters, expectedVotersWeight, err := eval.compactCertVotersAndTotal()
		if err != nil {
			return err
		}
		if eval.block.CompactCertVoters != expectedVoters {
			return fmt.Errorf("CompactCertVoters wrong: %v != %v", eval.block.CompactCertVoters, expectedVoters)
		}
		if eval.block.CompactCertVotersTotal != expectedVotersWeight {
			return fmt.Errorf("CompactCertVotersTotal wrong: %v != %v", eval.block.CompactCertVotersTotal, expectedVotersWeight)
		}
		if eval.block.CompactCertLastRound != eval.state.compactCertLast() {
			return fmt.Errorf("CompactCertLastRound wrong: %v != %v", eval.block.CompactCertLastRound, eval.state.compactCertLast())
		}
	}

	return nil
}

// GenerateBlock produces a complete block from the BlockEvaluator.  This is
// used during proposal to get an actual block that will be proposed, after
// feeding in tentative transactions into this block evaluator.
//
// After a call to GenerateBlock, the BlockEvaluator can still be used to
// accept transactions.  However, to guard against reuse, subsequent calls
// to GenerateBlock on the same BlockEvaluator will fail.
func (eval *BlockEvaluator) GenerateBlock() (*ValidatedBlock, error) {
	if !eval.generate {
		logging.Base().Panicf("GenerateBlock() called but generate is false")
	}

	if eval.blockGenerated {
		return nil, fmt.Errorf("GenerateBlock already called on this BlockEvaluator")
	}

	err := eval.endOfBlock()
	if err != nil {
		return nil, err
	}

	err = eval.finalValidation()
	if err != nil {
		return nil, err
	}

	vb := ValidatedBlock{
		blk:   eval.block,
		delta: eval.state.mods,
	}
	eval.blockGenerated = true
	eval.state = makeRoundCowState(eval.state, eval.block.BlockHeader, eval.prevHeader.TimeStamp)
	return &vb, nil
}

type evalTxValidator struct {
	txcache          VerifiedTxnCache
	block            bookkeeping.Block
	proto            config.ConsensusParams
	verificationPool execpool.BacklogPool

	ctx      context.Context
	cf       context.CancelFunc
	txgroups chan []transactions.SignedTxnWithAD
	done     chan error
}

func (validator *evalTxValidator) run() {
	for txgroup := range validator.txgroups {
		select {
		case <-validator.ctx.Done():
			validator.done <- validator.ctx.Err()
			validator.cf()
			close(validator.done)
			return
		default:
		}
		groupNoAD := make([]transactions.SignedTxn, len(txgroup))
		for i := range txgroup {
			groupNoAD[i] = txgroup[i].SignedTxn
		}
		ctxs := verify.PrepareContexts(groupNoAD, validator.block.BlockHeader)

		for gi, tx := range txgroup {
			err := validateTransaction(tx.SignedTxn, validator.block, validator.proto, validator.txcache, ctxs[gi], validator.verificationPool)
			if err != nil {
				validator.done <- err
				validator.cf()
				close(validator.done)
				return
			}
		}
	}
	close(validator.done)
}

func validateTransaction(txn transactions.SignedTxn, block bookkeeping.Block, proto config.ConsensusParams, txcache VerifiedTxnCache, ctx verify.Context, verificationPool execpool.BacklogPool) error {
	// Transaction valid (not expired)?
	err := txn.Txn.Alive(block)
	if err != nil {
		return err
	}

	if txcache == nil || !txcache.Verified(txn, ctx.Params) {
		err = verify.TxnPool(&txn, ctx, verificationPool)
		if err != nil {
			return fmt.Errorf("transaction %v: failed to verify: %v", txn.ID(), err)
		}
	}
	return nil
}

// used by Ledger.Validate() Ledger.AddBlock() Ledger.trackerEvalVerified()(accountUpdates.loadFromDisk())
//
// Validate: eval(ctx, blk, true, txcache, executionPool)
// AddBlock: eval(context.Background(), blk, false, nil, nil)
// tracker:  eval(context.Background(), blk, false, nil, nil)
func eval(ctx context.Context, l ledgerForEvaluator, blk bookkeeping.Block, validate bool, txcache VerifiedTxnCache, executionPool execpool.BacklogPool) (StateDelta, error) {
	eval, err := startEvaluator(l, blk.BlockHeader, len(blk.Payset), validate, false)
	if err != nil {
		return StateDelta{}, err
	}

	// Next, transactions
	paysetgroups, err := blk.DecodePaysetGroups()
	if err != nil {
		return StateDelta{}, err
	}

	var txvalidator evalTxValidator
	ctx, cf := context.WithCancel(ctx)
	defer cf()
	if validate {
		proto, ok := config.Consensus[blk.CurrentProtocol]
		if !ok {
			return StateDelta{}, protocol.Error(blk.CurrentProtocol)
		}
		txvalidator.txcache = txcache
		txvalidator.block = blk
		txvalidator.proto = proto
		txvalidator.verificationPool = executionPool

		txvalidator.ctx = ctx
		txvalidator.cf = cf
		txvalidator.txgroups = make(chan []transactions.SignedTxnWithAD, len(paysetgroups))
		txvalidator.done = make(chan error, 1)
		go txvalidator.run()
	}

	for _, txgroup := range paysetgroups {
		select {
		case <-ctx.Done():
			select {
			case err := <-txvalidator.done:
				return StateDelta{}, err
			default:
			}
			return StateDelta{}, ctx.Err()
		default:
		}

		if validate {
			txvalidator.txgroups <- txgroup
		}
		err = eval.TransactionGroup(txgroup)
		if err != nil {
			return StateDelta{}, err
		}
	}

	// Finally, procees any pending end-of-block state changes
	err = eval.endOfBlock()
	if err != nil {
		return StateDelta{}, err
	}

	// If validating, do final block checks that depend on our new state
	if validate {
		close(txvalidator.txgroups)
		err, gotErr := <-txvalidator.done
		if gotErr && err != nil {
			return StateDelta{}, err
		}
		err = eval.finalValidation()
		if err != nil {
			return StateDelta{}, err
		}
	}

	return eval.state.mods, nil
}

// Validate uses the ledger to validate block blk as a candidate next block.
// It returns an error if blk is not the expected next block, or if blk is
// not a valid block (e.g., it has duplicate transactions, overspends some
// account, etc).
func (l *Ledger) Validate(ctx context.Context, blk bookkeeping.Block, txcache VerifiedTxnCache, executionPool execpool.BacklogPool) (*ValidatedBlock, error) {
	delta, err := eval(ctx, l, blk, true, txcache, executionPool)
	if err != nil {
		return nil, err
	}

	vb := ValidatedBlock{
		blk:   blk,
		delta: delta,
	}
	return &vb, nil
}

// ValidatedBlock represents the result of a block validation.  It can
// be used to efficiently add the block to the ledger, without repeating
// the work of applying the block's changes to the ledger state.
type ValidatedBlock struct {
	blk   bookkeeping.Block
	delta StateDelta
}

// Block returns the underlying Block for a ValidatedBlock.
func (vb ValidatedBlock) Block() bookkeeping.Block {
	return vb.blk
}

// WithSeed returns a copy of the ValidatedBlock with a modified seed.
func (vb ValidatedBlock) WithSeed(s committee.Seed) ValidatedBlock {
	newblock := vb.blk
	newblock.BlockHeader.Seed = s

	return ValidatedBlock{
		blk:   newblock,
		delta: vb.delta,
	}
}<|MERGE_RESOLUTION|>--- conflicted
+++ resolved
@@ -71,14 +71,9 @@
 	return x.l.GetCreatorForRound(x.rnd, cidx, ctype)
 }
 
-<<<<<<< HEAD
-func (x *roundCowBase) lookup(addr basics.Address) (basics.AccountData, error) {
-	return x.l.lookupWithoutRewards(x.rnd, addr)
-=======
 func (x *roundCowBase) lookup(addr basics.Address) (acctData basics.AccountData, err error) {
 	acctData, _, err = x.l.LookupWithoutRewards(x.rnd, addr)
 	return acctData, err
->>>>>>> ffb3b20d
 }
 
 func (x *roundCowBase) isDup(firstValid, lastValid basics.Round, txid transactions.Txid, txl txlease) (bool, error) {
@@ -89,7 +84,14 @@
 	return x.txnCount
 }
 
-<<<<<<< HEAD
+func (x *roundCowBase) compactCertLast() basics.Round {
+	return x.compactCertSeen
+}
+
+func (x *roundCowBase) blockHdr(r basics.Round) (bookkeeping.BlockHeader, error) {
+	return x.l.BlockHdr(r)
+}
+
 func (x *roundCowBase) Allocated(addr basics.Address, aidx basics.AppIndex, global bool) (bool, error) {
 	acct, err := x.l.lookupWithoutRewards(x.rnd, addr)
 	if err != nil {
@@ -144,14 +146,6 @@
 	} else {
 		return params.LocalStateSchema, nil
 	}
-=======
-func (x *roundCowBase) compactCertLast() basics.Round {
-	return x.compactCertSeen
-}
-
-func (x *roundCowBase) blockHdr(r basics.Round) (bookkeeping.BlockHeader, error) {
-	return x.l.BlockHdr(r)
->>>>>>> ffb3b20d
 }
 
 // wrappers for roundCowState to satisfy the (current) apply.Balances interface
@@ -282,21 +276,14 @@
 type ledgerForEvaluator interface {
 	GenesisHash() crypto.Digest
 	BlockHdr(basics.Round) (bookkeeping.BlockHeader, error)
-<<<<<<< HEAD
 	lookup(basics.Round, basics.Address) (basics.AccountData, error)
-	Totals(basics.Round) (AccountTotals, error)
-	isDup(config.ConsensusParams, basics.Round, basics.Round, basics.Round, transactions.Txid, txlease) (bool, error)
-	lookupWithoutRewards(basics.Round, basics.Address) (basics.AccountData, error)
-	GetCreatorForRound(basics.Round, basics.CreatableIndex, basics.CreatableType) (basics.Address, bool, error)
-	GetKeyForRound(basics.Round, basics.Address, basics.AppIndex, bool, string) (basics.TealValue, bool, error)
-	CountStorageForRound(basics.Round, basics.Address, basics.AppIndex, bool) (basics.StateSchema, error)
-=======
 	Totals(basics.Round) (AccountTotals, error)
 	isDup(config.ConsensusParams, basics.Round, basics.Round, basics.Round, transactions.Txid, txlease) (bool, error)
 	LookupWithoutRewards(basics.Round, basics.Address) (basics.AccountData, basics.Round, error)
 	GetCreatorForRound(basics.Round, basics.CreatableIndex, basics.CreatableType) (basics.Address, bool, error)
 	CompactCertVoters(basics.Round) (*VotersForRound, error)
->>>>>>> ffb3b20d
+	GetKeyForRound(basics.Round, basics.Address, basics.AppIndex, bool, string) (basics.TealValue, bool, error)
+	CountStorageForRound(basics.Round, basics.Address, basics.AppIndex, bool) (basics.StateSchema, error)
 }
 
 // StartEvaluator creates a BlockEvaluator, given a ledger and a block header
@@ -364,12 +351,8 @@
 	}
 
 	poolAddr := eval.prevHeader.RewardsPool
-<<<<<<< HEAD
-	incentivePoolData, err := l.lookup(eval.prevHeader.Round, poolAddr)
-=======
 	// get the reward pool account data without any rewards
 	incentivePoolData, _, err := l.LookupWithoutRewards(eval.prevHeader.Round, poolAddr)
->>>>>>> ffb3b20d
 	if err != nil {
 		return nil, err
 	}
@@ -803,11 +786,7 @@
 }
 
 // applyTransaction changes the balances according to this transaction.
-<<<<<<< HEAD
-func applyTransaction(tx transactions.Transaction, balances apply.Balances, evalParams *logic.EvalParams, spec transactions.SpecialAddresses, ctr uint64) (ad transactions.ApplyData, err error) {
-=======
-func applyTransaction(tx transactions.Transaction, balances *roundCowState, steva apply.StateEvaluator, spec transactions.SpecialAddresses, ctr uint64) (ad transactions.ApplyData, err error) {
->>>>>>> ffb3b20d
+func applyTransaction(tx transactions.Transaction, balances *roundCowState, evalParams *logic.EvalParams, spec transactions.SpecialAddresses, ctr uint64) (ad transactions.ApplyData, err error) {
 	params := balances.ConsensusParams()
 
 	// move fee to pool
@@ -818,20 +797,20 @@
 
 	// rekeying: update balrecord.AuthAddr to tx.RekeyTo if provided
 	if (tx.RekeyTo != basics.Address{}) {
-		var acct basics.AccountData
-		acct, err = balances.Get(tx.Sender, false)
+		var record basics.BalanceRecord
+		record, err = balances.Get(tx.Sender, false)
 		if err != nil {
 			return
 		}
 		// Special case: rekeying to the account's actual address just sets acct.AuthAddr to 0
 		// This saves 32 bytes in your balance record if you want to go back to using your original key
 		if tx.RekeyTo == tx.Sender {
-			acct.AuthAddr = basics.Address{}
+			record.AuthAddr = basics.Address{}
 		} else {
-			acct.AuthAddr = tx.RekeyTo
-		}
-
-		err = balances.Put(tx.Sender, acct)
+			record.AuthAddr = tx.RekeyTo
+		}
+
+		err = balances.Put(record)
 		if err != nil {
 			return
 		}
