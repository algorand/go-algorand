--- conflicted
+++ resolved
@@ -1099,17 +1099,10 @@
 
 // used by Ledger.Validate() Ledger.AddBlock() Ledger.trackerEvalVerified()(accountUpdates.loadFromDisk())
 //
-<<<<<<< HEAD
-// Validate: eval(ctx, l, &blk, true, txcache, executionPool, true)
-// AddBlock: eval(context.Background(), l, &blk, false, txcache, nil, true)
-// tracker:  eval(context.Background(), l, &blk, false, txcache, nil, false)
-func eval(ctx context.Context, l ledgerForEvaluator, blk *bookkeeping.Block, validate bool, txcache verify.VerifiedTransactionCache, executionPool execpool.BacklogPool, usePrefetch bool) (ledgercore.StateDelta, error) {
-=======
 // Validate: eval(ctx, l, blk, true, txcache, executionPool, true)
 // AddBlock: eval(context.Background(), l, blk, false, txcache, nil, true)
 // tracker:  eval(context.Background(), l, blk, false, txcache, nil, false)
-func eval(ctx context.Context, l ledgerForEvaluator, blk bookkeeping.Block, validate bool, txcache verify.VerifiedTransactionCache, executionPool execpool.BacklogPool) (ledgercore.StateDelta, error) {
->>>>>>> f862605c
+func eval(ctx context.Context, l ledgerForEvaluator, blk *bookkeeping.Block, validate bool, txcache verify.VerifiedTransactionCache, executionPool execpool.BacklogPool) (ledgercore.StateDelta, error) {
 	eval, err := startEvaluator(l, blk.BlockHeader, len(blk.Payset), validate, false)
 	if err != nil {
 		return ledgercore.StateDelta{}, err
@@ -1210,7 +1203,7 @@
 // loadedTransactionGroup is a helper struct to allow asyncronious loading of the account data needed by the transaction groups
 type loadedTransactionGroup struct {
 	// group is the transaction group
-	group []transactions.SignedTxnWithAD
+	group []transactions.SignedTxn
 	// balances is a list of all the balances that the transaction group refer to and are needed.
 	balances []basics.BalanceRecord
 	// err indicates whether any of the balances in this structure have failed to load. In case of an error, at least
@@ -1220,7 +1213,7 @@
 
 // loadAccounts loads the account data for the provided transaction group list. It also loads the feeSink account and add it to the first returned transaction group.
 // The order of the transaction groups returned by the channel is identical to the one in the input array.
-func loadAccounts(ctx context.Context, l ledgerForEvaluator, rnd basics.Round, groups [][]transactions.SignedTxnWithAD, feeSinkAddr basics.Address, consensusParams config.ConsensusParams) chan loadedTransactionGroup {
+func loadAccounts(ctx context.Context, l ledgerForEvaluator, rnd basics.Round, groups [][]transactions.SignedTxn, feeSinkAddr basics.Address, consensusParams config.ConsensusParams) chan loadedTransactionGroup {
 	outChan := make(chan loadedTransactionGroup, len(groups))
 	go func() {
 		// groupTask helps to organize the account loading for each transaction group.
@@ -1391,11 +1384,7 @@
 // not a valid block (e.g., it has duplicate transactions, overspends some
 // account, etc).
 func (l *Ledger) Validate(ctx context.Context, blk bookkeeping.Block, executionPool execpool.BacklogPool) (*ValidatedBlock, error) {
-<<<<<<< HEAD
-	delta, err := eval(ctx, l, &blk, true, l.verifiedTxnCache, executionPool, true)
-=======
-	delta, err := eval(ctx, l, blk, true, l.verifiedTxnCache, executionPool)
->>>>>>> f862605c
+	delta, err := eval(ctx, l, &blk, true, l.verifiedTxnCache, executionPool)
 	if err != nil {
 		return nil, err
 	}
