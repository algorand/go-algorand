// Copyright (C) 2019-2020 Algorand, Inc.
// This file is part of go-algorand
//
// go-algorand is free software: you can redistribute it and/or modify
// it under the terms of the GNU Affero General Public License as
// published by the Free Software Foundation, either version 3 of the
// License, or (at your option) any later version.
//
// go-algorand is distributed in the hope that it will be useful,
// but WITHOUT ANY WARRANTY; without even the implied warranty of
// MERCHANTABILITY or FITNESS FOR A PARTICULAR PURPOSE.  See the
// GNU Affero General Public License for more details.
//
// You should have received a copy of the GNU Affero General Public License
// along with go-algorand.  If not, see <https://www.gnu.org/licenses/>.

package ledger

import (
	"context"
	"errors"
	"fmt"

	"github.com/algorand/go-algorand/config"
	"github.com/algorand/go-algorand/crypto"
	"github.com/algorand/go-algorand/crypto/compactcert"
	"github.com/algorand/go-algorand/data/basics"
	"github.com/algorand/go-algorand/data/bookkeeping"
	"github.com/algorand/go-algorand/data/committee"
	"github.com/algorand/go-algorand/data/transactions"
	"github.com/algorand/go-algorand/data/transactions/logic"
	"github.com/algorand/go-algorand/data/transactions/verify"
	"github.com/algorand/go-algorand/ledger/apply"
	"github.com/algorand/go-algorand/logging"
	"github.com/algorand/go-algorand/protocol"
	"github.com/algorand/go-algorand/util/execpool"
)

// ErrNoSpace indicates insufficient space for transaction in block
var ErrNoSpace = errors.New("block does not have space for transaction")

// maxPaysetHint makes sure that we don't allocate too much memory up front
// in the block evaluator, since there cannot reasonably be more than this
// many transactions in a block.
const maxPaysetHint = 20000

// VerifiedTxnCache captures the interface for a cache of previously
// verified transactions.  This is expected to match the transaction
// pool object.
type VerifiedTxnCache interface {
	Verified(txn transactions.SignedTxn, params verify.Params) bool
}

type roundCowBase struct {
	l ledgerForEvaluator

	// The round number of the previous block, for looking up prior state.
	rnd basics.Round

	// TxnCounter from previous block header.
	txnCount uint64

	// CompactCertLastRound from previous block header.
	compactCertSeen basics.Round

	// The current protocol consensus params.
	proto config.ConsensusParams
}

func (x *roundCowBase) getCreator(cidx basics.CreatableIndex, ctype basics.CreatableType) (basics.Address, bool, error) {
	return x.l.GetCreatorForRound(x.rnd, cidx, ctype)
}

func (x *roundCowBase) lookup(addr basics.Address) (basics.AccountData, error) {
	return x.l.LookupWithoutRewards(x.rnd, addr)
}

func (x *roundCowBase) isDup(firstValid, lastValid basics.Round, txid transactions.Txid, txl txlease) (bool, error) {
	return x.l.isDup(x.proto, x.rnd+1, firstValid, lastValid, txid, txl)
}

func (x *roundCowBase) txnCounter() uint64 {
	return x.txnCount
}

func (x *roundCowBase) compactCertLast() basics.Round {
	return x.compactCertSeen
}

func (x *roundCowBase) blockHdr(r basics.Round) (bookkeeping.BlockHeader, error) {
	return x.l.BlockHdr(r)
}

// wrappers for roundCowState to satisfy the (current) apply.Balances interface
func (cs *roundCowState) Get(addr basics.Address, withPendingRewards bool) (basics.BalanceRecord, error) {
	acctdata, err := cs.lookup(addr)
	if err != nil {
		return basics.BalanceRecord{}, err
	}
	if withPendingRewards {
		acctdata = acctdata.WithUpdatedRewards(cs.proto, cs.rewardsLevel())
	}
	return basics.BalanceRecord{Addr: addr, AccountData: acctdata}, nil
}

func (cs *roundCowState) GetCreator(cidx basics.CreatableIndex, ctype basics.CreatableType) (basics.Address, bool, error) {
	return cs.getCreator(cidx, ctype)
}

func (cs *roundCowState) Put(record basics.BalanceRecord) error {
	return cs.PutWithCreatable(record, nil, nil)
}

func (cs *roundCowState) PutWithCreatable(record basics.BalanceRecord, newCreatable *basics.CreatableLocator, deletedCreatable *basics.CreatableLocator) error {
	olddata, err := cs.lookup(record.Addr)
	if err != nil {
		return err
	}
	cs.put(record.Addr, olddata, record.AccountData, newCreatable, deletedCreatable)
	return nil
}

func (cs *roundCowState) Move(from basics.Address, to basics.Address, amt basics.MicroAlgos, fromRewards *basics.MicroAlgos, toRewards *basics.MicroAlgos) error {
	rewardlvl := cs.rewardsLevel()

	fromBal, err := cs.lookup(from)
	if err != nil {
		return err
	}
	fromBalNew := fromBal.WithUpdatedRewards(cs.proto, rewardlvl)

	if fromRewards != nil {
		var ot basics.OverflowTracker
		newFromRewards := ot.AddA(*fromRewards, ot.SubA(fromBalNew.MicroAlgos, fromBal.MicroAlgos))
		if ot.Overflowed {
			return fmt.Errorf("overflowed tracking of fromRewards for account %v: %d + (%d - %d)", from, *fromRewards, fromBalNew.MicroAlgos, fromBal.MicroAlgos)
		}
		*fromRewards = newFromRewards
	}

	var overflowed bool
	fromBalNew.MicroAlgos, overflowed = basics.OSubA(fromBalNew.MicroAlgos, amt)
	if overflowed {
		return fmt.Errorf("overspend (account %v, data %+v, tried to spend %v)", from, fromBal, amt)
	}
	cs.put(from, fromBal, fromBalNew, nil, nil)

	toBal, err := cs.lookup(to)
	if err != nil {
		return err
	}
	toBalNew := toBal.WithUpdatedRewards(cs.proto, rewardlvl)

	if toRewards != nil {
		var ot basics.OverflowTracker
		newToRewards := ot.AddA(*toRewards, ot.SubA(toBalNew.MicroAlgos, toBal.MicroAlgos))
		if ot.Overflowed {
			return fmt.Errorf("overflowed tracking of toRewards for account %v: %d + (%d - %d)", to, *toRewards, toBalNew.MicroAlgos, toBal.MicroAlgos)
		}
		*toRewards = newToRewards
	}

	toBalNew.MicroAlgos, overflowed = basics.OAddA(toBalNew.MicroAlgos, amt)
	if overflowed {
		return fmt.Errorf("balance overflow (account %v, data %+v, was going to receive %v)", to, toBal, amt)
	}
	cs.put(to, toBal, toBalNew, nil, nil)

	return nil
}

func (cs *roundCowState) ConsensusParams() config.ConsensusParams {
	return cs.proto
}

func (cs *roundCowState) compactCert(certRnd basics.Round, cert compactcert.Cert, atRound basics.Round) error {
	lastCertRnd := cs.compactCertLast()

	certHdr, err := cs.blockHdr(certRnd)
	if err != nil {
		return err
	}

	proto := config.Consensus[certHdr.CurrentProtocol]
	votersRnd := certRnd.SubSaturate(basics.Round(proto.CompactCertRounds))
	votersHdr, err := cs.blockHdr(votersRnd)
	if err != nil {
		return err
	}

	err = validateCompactCert(certHdr, cert, votersHdr, lastCertRnd, atRound)
	if err != nil {
		return err
	}

	cs.sawCompactCert(certRnd)
	return nil
}

// BlockEvaluator represents an in-progress evaluation of a block
// against the ledger.
type BlockEvaluator struct {
	state    *roundCowState
	validate bool
	generate bool

	prevHeader  bookkeeping.BlockHeader // cached
	proto       config.ConsensusParams
	genesisHash crypto.Digest

	block        bookkeeping.Block
	blockTxBytes int

	blockGenerated bool // prevent repeated GenerateBlock calls

	l ledgerForEvaluator
}

type ledgerForEvaluator interface {
	GenesisHash() crypto.Digest
	BlockHdr(basics.Round) (bookkeeping.BlockHeader, error)
	Totals(basics.Round) (AccountTotals, error)
	isDup(config.ConsensusParams, basics.Round, basics.Round, basics.Round, transactions.Txid, txlease) (bool, error)
	LookupWithoutRewards(basics.Round, basics.Address) (basics.AccountData, error)
	GetCreatorForRound(basics.Round, basics.CreatableIndex, basics.CreatableType) (basics.Address, bool, error)
	CompactCertVoters(basics.Round) (*VotersForRound, error)
}

// StartEvaluator creates a BlockEvaluator, given a ledger and a block header
// of the block that the caller is planning to evaluate. If the length of the
// payset being evaluated is known in advance, a paysetHint >= 0 can be
// passed, avoiding unnecessary payset slice growth.
func (l *Ledger) StartEvaluator(hdr bookkeeping.BlockHeader, paysetHint int) (*BlockEvaluator, error) {
	return startEvaluator(l, hdr, paysetHint, true, true)
}

func startEvaluator(l ledgerForEvaluator, hdr bookkeeping.BlockHeader, paysetHint int, validate bool, generate bool) (*BlockEvaluator, error) {
	proto, ok := config.Consensus[hdr.CurrentProtocol]
	if !ok {
		return nil, protocol.Error(hdr.CurrentProtocol)
	}

	base := &roundCowBase{
		l: l,
		// round that lookups come from is previous block.  We validate
		// the block at this round below, so underflow will be caught.
		// If we are not validating, we must have previously checked
		// an agreement.Certificate attesting that hdr is valid.
		rnd:   hdr.Round - 1,
		proto: proto,
	}

	eval := &BlockEvaluator{
		validate:    validate,
		generate:    generate,
		block:       bookkeeping.Block{BlockHeader: hdr},
		proto:       proto,
		genesisHash: l.GenesisHash(),
		l:           l,
	}

	// Preallocate space for the payset so that we don't have to
	// dynamically grow a slice (if evaluating a whole block).
	if paysetHint > 0 {
		if paysetHint > maxPaysetHint {
			paysetHint = maxPaysetHint
		}
		eval.block.Payset = make([]transactions.SignedTxnInBlock, 0, paysetHint)
	}

	prevProto := proto

	if hdr.Round > 0 {
		var err error
		eval.prevHeader, err = l.BlockHdr(base.rnd)
		if err != nil {
			return nil, fmt.Errorf("can't evaluate block %v without previous header: %v", hdr.Round, err)
		}

		base.txnCount = eval.prevHeader.TxnCounter
<<<<<<< HEAD
		base.compactCertSeen = eval.prevHeader.CompactCertLastRound
=======

		prevProto, ok = config.Consensus[eval.prevHeader.CurrentProtocol]
		if !ok {
			return nil, protocol.Error(eval.prevHeader.CurrentProtocol)
		}
>>>>>>> 52b68983
	}

	prevTotals, err := l.Totals(eval.prevHeader.Round)
	if err != nil {
		return nil, err
	}

	poolAddr := eval.prevHeader.RewardsPool
	// get the reward pool account data without any rewards
	incentivePoolData, err := l.LookupWithoutRewards(eval.prevHeader.Round, poolAddr)
	if err != nil {
		return nil, err
	}

	// this is expected to be a no-op, but update the rewards on the rewards pool if it was configured to receive rewards ( unlike mainnet ).
	incentivePoolData = incentivePoolData.WithUpdatedRewards(prevProto, eval.prevHeader.RewardsLevel)

	if generate {
		if eval.proto.SupportGenesisHash {
			eval.block.BlockHeader.GenesisHash = eval.genesisHash
		}
		eval.block.BlockHeader.RewardsState = eval.prevHeader.NextRewardsState(hdr.Round, proto, incentivePoolData.MicroAlgos, prevTotals.RewardUnits())
	}
	// set the eval state with the current header
	eval.state = makeRoundCowState(base, eval.block.BlockHeader)

	if validate {
		err := eval.block.BlockHeader.PreCheck(eval.prevHeader)
		if err != nil {
			return nil, err
		}

		// Check that the rewards rate, level and residue match expected values
		expectedRewardsState := eval.prevHeader.NextRewardsState(hdr.Round, proto, incentivePoolData.MicroAlgos, prevTotals.RewardUnits())
		if eval.block.RewardsState != expectedRewardsState {
			return nil, fmt.Errorf("bad rewards state: %+v != %+v", eval.block.RewardsState, expectedRewardsState)
		}

		// For backwards compatibility: introduce Genesis Hash value
		if eval.proto.SupportGenesisHash && eval.block.BlockHeader.GenesisHash != eval.genesisHash {
			return nil, fmt.Errorf("wrong genesis hash: %s != %s", eval.block.BlockHeader.GenesisHash, eval.genesisHash)
		}
	}

	// Withdraw rewards from the incentive pool
	var ot basics.OverflowTracker
	rewardsPerUnit := ot.Sub(eval.block.BlockHeader.RewardsLevel, eval.prevHeader.RewardsLevel)
	if ot.Overflowed {
		return nil, fmt.Errorf("overflowed subtracting rewards(%d, %d) levels for block %v", eval.block.BlockHeader.RewardsLevel, eval.prevHeader.RewardsLevel, hdr.Round)
	}

	poolOld, err := eval.state.Get(poolAddr, true)
	if err != nil {
		return nil, err
	}

	// hotfix for testnet stall 08/26/2019; move some algos from testnet bank to rewards pool to give it enough time until protocol upgrade occur.
	// hotfix for testnet stall 11/07/2019; the same bug again, account ran out before the protocol upgrade occurred.
	poolOld, err = eval.workaroundOverspentRewards(poolOld, hdr.Round)
	if err != nil {
		return nil, err
	}

	poolNew := poolOld
	poolNew.MicroAlgos = ot.SubA(poolOld.MicroAlgos, basics.MicroAlgos{Raw: ot.Mul(prevTotals.RewardUnits(), rewardsPerUnit)})
	if ot.Overflowed {
		return nil, fmt.Errorf("overflowed subtracting reward unit for block %v", hdr.Round)
	}

	err = eval.state.Put(poolNew)
	if err != nil {
		return nil, err
	}

	// ensure that we have at least MinBalance after withdrawing rewards
	ot.SubA(poolNew.MicroAlgos, basics.MicroAlgos{Raw: proto.MinBalance})
	if ot.Overflowed {
		// TODO this should never happen; should we panic here?
		return nil, fmt.Errorf("overflowed subtracting rewards for block %v", hdr.Round)
	}

	return eval, nil
}

// hotfix for testnet stall 08/26/2019; move some algos from testnet bank to rewards pool to give it enough time until protocol upgrade occur.
// hotfix for testnet stall 11/07/2019; do the same thing
func (eval *BlockEvaluator) workaroundOverspentRewards(rewardPoolBalance basics.BalanceRecord, headerRound basics.Round) (poolOld basics.BalanceRecord, err error) {
	// verify that we patch the correct round.
	if headerRound != 1499995 && headerRound != 2926564 {
		return rewardPoolBalance, nil
	}
	// verify that we're patching the correct genesis ( i.e. testnet )
	testnetGenesisHash, _ := crypto.DigestFromString("JBR3KGFEWPEE5SAQ6IWU6EEBZMHXD4CZU6WCBXWGF57XBZIJHIRA")
	if eval.genesisHash != testnetGenesisHash {
		return rewardPoolBalance, nil
	}

	// get the testnet bank ( dispenser ) account address.
	bankAddr, _ := basics.UnmarshalChecksumAddress("GD64YIY3TWGDMCNPP553DZPPR6LDUSFQOIJVFDPPXWEG3FVOJCCDBBHU5A")
	amount := basics.MicroAlgos{Raw: 20000000000}
	err = eval.state.Move(bankAddr, eval.prevHeader.RewardsPool, amount, nil, nil)
	if err != nil {
		err = fmt.Errorf("unable to move funds from testnet bank to incentive pool: %v", err)
		return
	}
	poolOld, err = eval.state.Get(eval.prevHeader.RewardsPool, true)

	return
}

// Round returns the round number of the block being evaluated by the BlockEvaluator.
func (eval *BlockEvaluator) Round() basics.Round {
	return eval.block.Round()
}

// ResetTxnBytes resets the number of bytes tracked by the BlockEvaluator to
// zero.  This is a specialized operation used by the transaction pool to
// simulate the effect of putting pending transactions in multiple blocks.
func (eval *BlockEvaluator) ResetTxnBytes() {
	eval.blockTxBytes = 0
}

// TestTransactionGroup performs basic duplicate detection and well-formedness checks
// on a transaction group, but does not actually add the transactions to the block
// evaluator, or modify the block evaluator state in any other visible way.
func (eval *BlockEvaluator) TestTransactionGroup(txgroup []transactions.SignedTxn) error {
	// Nothing to do if there are no transactions.
	if len(txgroup) == 0 {
		return nil
	}

	if len(txgroup) > eval.proto.MaxTxGroupSize {
		return fmt.Errorf("group size %d exceeds maximum %d", len(txgroup), eval.proto.MaxTxGroupSize)
	}

	cow := eval.state.child()

	var group transactions.TxGroup
	for gi, txn := range txgroup {
		err := eval.testTransaction(txn, cow)
		if err != nil {
			return err
		}

		// Make sure all transactions in group have the same group value
		if txn.Txn.Group != txgroup[0].Txn.Group {
			return fmt.Errorf("transactionGroup: inconsistent group values: %v != %v",
				txn.Txn.Group, txgroup[0].Txn.Group)
		}

		if !txn.Txn.Group.IsZero() {
			txWithoutGroup := txn.Txn
			txWithoutGroup.Group = crypto.Digest{}

			group.TxGroupHashes = append(group.TxGroupHashes, crypto.HashObj(txWithoutGroup))
		} else if len(txgroup) > 1 {
			return fmt.Errorf("transactionGroup: [%d] had zero Group but was submitted in a group of %d", gi, len(txgroup))
		}
	}

	// If we had a non-zero Group value, check that all group members are present.
	if group.TxGroupHashes != nil {
		if txgroup[0].Txn.Group != crypto.HashObj(group) {
			return fmt.Errorf("transactionGroup: incomplete group: %v != %v (%v)",
				txgroup[0].Txn.Group, crypto.HashObj(group), group)
		}
	}

	return nil
}

// testTransaction performs basic duplicate detection and well-formedness checks
// on a single transaction, but does not actually add the transaction to the block
// evaluator, or modify the block evaluator state in any other visible way.
func (eval *BlockEvaluator) testTransaction(txn transactions.SignedTxn, cow *roundCowState) error {
	// Transaction valid (not expired)?
	err := txn.Txn.Alive(eval.block)
	if err != nil {
		return err
	}

	// Well-formed on its own?
	spec := transactions.SpecialAddresses{
		FeeSink:     eval.block.BlockHeader.FeeSink,
		RewardsPool: eval.block.BlockHeader.RewardsPool,
	}
	err = txn.Txn.WellFormed(spec, eval.proto)
	if err != nil {
		return fmt.Errorf("transaction %v: malformed: %v", txn.ID(), err)
	}

	// Transaction already in the ledger?
	txid := txn.ID()
	dup, err := cow.isDup(txn.Txn.First(), txn.Txn.Last(), txid, txlease{sender: txn.Txn.Sender, lease: txn.Txn.Lease})
	if err != nil {
		return err
	}
	if dup {
		return TransactionInLedgerError{txn.ID()}
	}

	return nil
}

// Transaction tentatively adds a new transaction as part of this block evaluation.
// If the transaction cannot be added to the block without violating some constraints,
// an error is returned and the block evaluator state is unchanged.
func (eval *BlockEvaluator) Transaction(txn transactions.SignedTxn, ad transactions.ApplyData) error {
	return eval.transactionGroup([]transactions.SignedTxnWithAD{
		transactions.SignedTxnWithAD{
			SignedTxn: txn,
			ApplyData: ad,
		},
	})
}

// TransactionGroup tentatively adds a new transaction group as part of this block evaluation.
// If the transaction group cannot be added to the block without violating some constraints,
// an error is returned and the block evaluator state is unchanged.
func (eval *BlockEvaluator) TransactionGroup(txads []transactions.SignedTxnWithAD) error {
	return eval.transactionGroup(txads)
}

// prepareAppEvaluators creates appTealEvaluators for each ApplicationCall
// transaction in the group
func (eval *BlockEvaluator) prepareAppEvaluators(txgroup []transactions.SignedTxnWithAD) (res []*appTealEvaluator) {
	var groupNoAD []transactions.SignedTxn
	var minTealVersion uint64
	res = make([]*appTealEvaluator, len(txgroup))
	for i, txn := range txgroup {
		// Ignore any non-ApplicationCall transactions
		if txn.SignedTxn.Txn.Type != protocol.ApplicationCallTx {
			continue
		}

		// Initialize group without ApplyData lazily
		if groupNoAD == nil {
			groupNoAD = make([]transactions.SignedTxn, len(txgroup))
			for j := range txgroup {
				groupNoAD[j] = txgroup[j].SignedTxn
			}
			minTealVersion = logic.ComputeMinTealVersion(groupNoAD)
		}

		// Construct an appTealEvaluator (implements
		// apply.StateEvaluator) for use in ApplicationCall transactions.
		steva := appTealEvaluator{
			evalParams: logic.EvalParams{
				Txn:            &groupNoAD[i],
				Proto:          &eval.proto,
				TxnGroup:       groupNoAD,
				GroupIndex:     i,
				MinTealVersion: &minTealVersion,
			},
			AppTealGlobals: AppTealGlobals{
				CurrentRound:    eval.prevHeader.Round + 1,
				LatestTimestamp: eval.prevHeader.TimeStamp,
			},
		}

		res[i] = &steva
	}
	return
}

// transactionGroup tentatively executes a group of transactions as part of this block evaluation.
// If the transaction group cannot be added to the block without violating some constraints,
// an error is returned and the block evaluator state is unchanged.
func (eval *BlockEvaluator) transactionGroup(txgroup []transactions.SignedTxnWithAD) error {
	// Nothing to do if there are no transactions.
	if len(txgroup) == 0 {
		return nil
	}

	if len(txgroup) > eval.proto.MaxTxGroupSize {
		return fmt.Errorf("group size %d exceeds maximum %d", len(txgroup), eval.proto.MaxTxGroupSize)
	}

	var txibs []transactions.SignedTxnInBlock
	var group transactions.TxGroup
	var groupTxBytes int

	cow := eval.state.child()

	// Prepare TEAL contexts for any ApplicationCall transactions in the group
	appEvaluators := eval.prepareAppEvaluators(txgroup)

	// Evaluate each transaction in the group
	txibs = make([]transactions.SignedTxnInBlock, 0, len(txgroup))
	for gi, txad := range txgroup {
		var txib transactions.SignedTxnInBlock

		err := eval.transaction(txad.SignedTxn, appEvaluators[gi], txad.ApplyData, cow, &txib)
		if err != nil {
			return err
		}

		txibs = append(txibs, txib)

		if eval.validate {
			groupTxBytes += len(protocol.Encode(&txib))
			if eval.blockTxBytes+groupTxBytes > eval.proto.MaxTxnBytesPerBlock {
				return ErrNoSpace
			}
		}

		// Make sure all transactions in group have the same group value
		if txad.SignedTxn.Txn.Group != txgroup[0].SignedTxn.Txn.Group {
			return fmt.Errorf("transactionGroup: inconsistent group values: %v != %v",
				txad.SignedTxn.Txn.Group, txgroup[0].SignedTxn.Txn.Group)
		}

		if !txad.SignedTxn.Txn.Group.IsZero() {
			txWithoutGroup := txad.SignedTxn.Txn
			txWithoutGroup.Group = crypto.Digest{}

			group.TxGroupHashes = append(group.TxGroupHashes, crypto.HashObj(txWithoutGroup))
		} else if len(txgroup) > 1 {
			return fmt.Errorf("transactionGroup: [%d] had zero Group but was submitted in a group of %d", gi, len(txgroup))
		}
	}

	// If we had a non-zero Group value, check that all group members are present.
	if group.TxGroupHashes != nil {
		if txgroup[0].SignedTxn.Txn.Group != crypto.HashObj(group) {
			return fmt.Errorf("transactionGroup: incomplete group: %v != %v (%v)",
				txgroup[0].SignedTxn.Txn.Group, crypto.HashObj(group), group)
		}
	}

	eval.block.Payset = append(eval.block.Payset, txibs...)
	eval.blockTxBytes += groupTxBytes
	cow.commitToParent()

	return nil
}

// transaction tentatively executes a new transaction as part of this block evaluation.
// If the transaction cannot be added to the block without violating some constraints,
// an error is returned and the block evaluator state is unchanged.
func (eval *BlockEvaluator) transaction(txn transactions.SignedTxn, appEval *appTealEvaluator, ad transactions.ApplyData, cow *roundCowState, txib *transactions.SignedTxnInBlock) error {
	var err error

	// Only compute the TxID once
	txid := txn.ID()

	if eval.validate {
		err = txn.Txn.Alive(eval.block)
		if err != nil {
			return err
		}

		// Transaction already in the ledger?
		dup, err := cow.isDup(txn.Txn.First(), txn.Txn.Last(), txid, txlease{sender: txn.Txn.Sender, lease: txn.Txn.Lease})
		if err != nil {
			return err
		}
		if dup {
			return TransactionInLedgerError{txid}
		}

		// Does the address that authorized the transaction actually match whatever address the sender has rekeyed to?
		// i.e., the sig/lsig/msig was checked against the txn.Authorizer() address, but does this match the sender's balrecord.AuthAddr?
		acctdata, err := cow.lookup(txn.Txn.Sender)
		if err != nil {
			return err
		}
		correctAuthorizer := acctdata.AuthAddr
		if (correctAuthorizer == basics.Address{}) {
			correctAuthorizer = txn.Txn.Sender
		}
		if txn.Authorizer() != correctAuthorizer {
			return fmt.Errorf("transaction %v: should have been authorized by %v but was actually authorized by %v", txn.ID(), correctAuthorizer, txn.Authorizer())
		}
	}

	spec := transactions.SpecialAddresses{
		FeeSink:     eval.block.BlockHeader.FeeSink,
		RewardsPool: eval.block.BlockHeader.RewardsPool,
	}

	// Apply the transaction, updating the cow balances
	applyData, err := applyTransaction(txn.Txn, cow, appEval, spec, cow.txnCounter())
	if err != nil {
		return fmt.Errorf("transaction %v: %v", txid, err)
	}

	// Validate applyData if we are validating an existing block.
	// If we are validating and generating, we have no ApplyData yet.
	if eval.validate && !eval.generate {
		if eval.proto.ApplyData {
			if !ad.Equal(applyData) {
				return fmt.Errorf("transaction %v: applyData mismatch: %v != %v", txid, ad, applyData)
			}
		} else {
			if !ad.Equal(transactions.ApplyData{}) {
				return fmt.Errorf("transaction %v: applyData not supported", txid)
			}
		}
	}

	// Check if the transaction fits in the block, now that we can encode it.
	*txib, err = eval.block.EncodeSignedTxn(txn, applyData)
	if err != nil {
		return err
	}

	// Check if any affected accounts dipped below MinBalance (unless they are
	// completely zero, which means the account will be deleted.)
	rewardlvl := cow.rewardsLevel()
	for _, addr := range cow.modifiedAccounts() {
		// Skip FeeSink, RewardsPool, and CompactCertSender MinBalance checks here.
		// There's only a few accounts, so space isn't an issue, and we don't
		// expect them to have low balances, but if they do, it may cause
		// surprises.
		if addr == spec.FeeSink || addr == spec.RewardsPool || addr == transactions.CompactCertSender {
			continue
		}

		data, err := cow.lookup(addr)
		if err != nil {
			return err
		}

		// It's always OK to have the account move to an empty state,
		// because the accounts DB can delete it.  Otherwise, we will
		// enforce MinBalance.
		if data.IsZero() {
			continue
		}

		dataNew := data.WithUpdatedRewards(eval.proto, rewardlvl)
		effectiveMinBalance := dataNew.MinBalance(&eval.proto)
		if dataNew.MicroAlgos.Raw < effectiveMinBalance.Raw {
			return fmt.Errorf("transaction %v: account %v balance %d below min %d (%d assets)",
				txid, addr, dataNew.MicroAlgos.Raw, effectiveMinBalance.Raw, len(dataNew.Assets))
		}

		// Check if we have exceeded the maximum minimum balance
		if eval.proto.MaximumMinimumBalance != 0 {
			if effectiveMinBalance.Raw > eval.proto.MaximumMinimumBalance {
				return fmt.Errorf("transaction %v: account %v would use too much space after this transaction. Minimum balance requirements would be %d (greater than max %d)", txid, addr, effectiveMinBalance.Raw, eval.proto.MaximumMinimumBalance)
			}
		}
	}

	// Remember this txn
	cow.addTx(txn.Txn, txid)

	return nil
}

// applyTransaction changes the balances according to this transaction.
func applyTransaction(tx transactions.Transaction, balances *roundCowState, steva apply.StateEvaluator, spec transactions.SpecialAddresses, ctr uint64) (ad transactions.ApplyData, err error) {
	params := balances.ConsensusParams()

	// move fee to pool
	err = balances.Move(tx.Sender, spec.FeeSink, tx.Fee, &ad.SenderRewards, nil)
	if err != nil {
		return
	}

	// rekeying: update balrecord.AuthAddr to tx.RekeyTo if provided
	if (tx.RekeyTo != basics.Address{}) {
		var record basics.BalanceRecord
		record, err = balances.Get(tx.Sender, false)
		if err != nil {
			return
		}
		// Special case: rekeying to the account's actual address just sets balrecord.AuthAddr to 0
		// This saves 32 bytes in your balance record if you want to go back to using your original key
		if tx.RekeyTo == tx.Sender {
			record.AuthAddr = basics.Address{}
		} else {
			record.AuthAddr = tx.RekeyTo
		}

		err = balances.Put(record)
		if err != nil {
			return
		}
	}

	switch tx.Type {
	case protocol.PaymentTx:
		err = apply.Payment(tx.PaymentTxnFields, tx.Header, balances, spec, &ad)

	case protocol.KeyRegistrationTx:
		err = apply.Keyreg(tx.KeyregTxnFields, tx.Header, balances, spec, &ad)

	case protocol.AssetConfigTx:
		err = apply.AssetConfig(tx.AssetConfigTxnFields, tx.Header, balances, spec, &ad, ctr)

	case protocol.AssetTransferTx:
		err = apply.AssetTransfer(tx.AssetTransferTxnFields, tx.Header, balances, spec, &ad)

	case protocol.AssetFreezeTx:
		err = apply.AssetFreeze(tx.AssetFreezeTxnFields, tx.Header, balances, spec, &ad)

	case protocol.ApplicationCallTx:
		err = apply.ApplicationCall(tx.ApplicationCallTxnFields, tx.Header, balances, &ad, ctr, steva)

	case protocol.CompactCertTx:
		err = balances.compactCert(tx.CertRound, tx.Cert, tx.Header.FirstValid)

	default:
		err = fmt.Errorf("Unknown transaction type %v", tx.Type)
	}

	// If the protocol does not support rewards in ApplyData,
	// clear them out.
	if !params.RewardsInApplyData {
		ad.SenderRewards = basics.MicroAlgos{}
		ad.ReceiverRewards = basics.MicroAlgos{}
		ad.CloseRewards = basics.MicroAlgos{}
	}

	return
}

// compactCertVotersAndTotal returns the expected values of CompactCertVoters
// and CompactCertVotersTotal for a block.
func (eval *BlockEvaluator) compactCertVotersAndTotal() (root crypto.Digest, total basics.MicroAlgos, err error) {
	if eval.proto.CompactCertRounds == 0 {
		return
	}

	if eval.block.Round()%basics.Round(eval.proto.CompactCertRounds) != 0 {
		return
	}

	lookback := eval.block.Round().SubSaturate(basics.Round(eval.proto.CompactCertVotersLookback))
	voters, err := eval.l.CompactCertVoters(lookback)
	if err != nil {
		return
	}

	if voters != nil {
		root = voters.Tree.Root()
		total = voters.TotalWeight
	}

	return
}

// Call "endOfBlock" after all the block's rewards and transactions are processed.
func (eval *BlockEvaluator) endOfBlock() error {
	if eval.generate {
		eval.block.TxnRoot = eval.block.Payset.Commit(eval.proto.PaysetCommitFlat)
		if eval.proto.TxnCounter {
			eval.block.TxnCounter = eval.state.txnCounter()
		} else {
			eval.block.TxnCounter = 0
		}

		var err error
		eval.block.CompactCertVoters, eval.block.CompactCertVotersTotal, err = eval.compactCertVotersAndTotal()
		if err != nil {
			return err
		}

		eval.block.CompactCertLastRound = eval.state.compactCertLast()
	}

	return nil
}

// FinalValidation does the validation that must happen after the block is built and all state updates are computed
func (eval *BlockEvaluator) finalValidation() error {
	if eval.validate {
		// check commitments
		txnRoot := eval.block.Payset.Commit(eval.proto.PaysetCommitFlat)
		if txnRoot != eval.block.TxnRoot {
			return fmt.Errorf("txn root wrong: %v != %v", txnRoot, eval.block.TxnRoot)
		}

		var expectedTxnCount uint64
		if eval.proto.TxnCounter {
			expectedTxnCount = eval.state.txnCounter()
		}
		if eval.block.TxnCounter != expectedTxnCount {
			return fmt.Errorf("txn count wrong: %d != %d", eval.block.TxnCounter, expectedTxnCount)
		}

		expectedVoters, expectedVotersWeight, err := eval.compactCertVotersAndTotal()
		if err != nil {
			return err
		}
		if eval.block.CompactCertVoters != expectedVoters {
			return fmt.Errorf("CompactCertVoters wrong: %v != %v", eval.block.CompactCertVoters, expectedVoters)
		}
		if eval.block.CompactCertVotersTotal != expectedVotersWeight {
			return fmt.Errorf("CompactCertVotersTotal wrong: %v != %v", eval.block.CompactCertVotersTotal, expectedVotersWeight)
		}
		if eval.block.CompactCertLastRound != eval.state.compactCertLast() {
			return fmt.Errorf("CompactCertLastRound wrong: %v != %v", eval.block.CompactCertLastRound, eval.state.compactCertLast())
		}
	}

	return nil
}

// GenerateBlock produces a complete block from the BlockEvaluator.  This is
// used during proposal to get an actual block that will be proposed, after
// feeding in tentative transactions into this block evaluator.
//
// After a call to GenerateBlock, the BlockEvaluator can still be used to
// accept transactions.  However, to guard against reuse, subsequent calls
// to GenerateBlock on the same BlockEvaluator will fail.
func (eval *BlockEvaluator) GenerateBlock() (*ValidatedBlock, error) {
	if !eval.generate {
		logging.Base().Panicf("GenerateBlock() called but generate is false")
	}

	if eval.blockGenerated {
		return nil, fmt.Errorf("GenerateBlock already called on this BlockEvaluator")
	}

	err := eval.endOfBlock()
	if err != nil {
		return nil, err
	}

	err = eval.finalValidation()
	if err != nil {
		return nil, err
	}

	vb := ValidatedBlock{
		blk:   eval.block,
		delta: eval.state.mods,
	}
	eval.blockGenerated = true
	eval.state = makeRoundCowState(eval.state, eval.block.BlockHeader)
	return &vb, nil
}

type evalTxValidator struct {
	txcache          VerifiedTxnCache
	block            bookkeeping.Block
	proto            config.ConsensusParams
	verificationPool execpool.BacklogPool

	ctx      context.Context
	cf       context.CancelFunc
	txgroups chan []transactions.SignedTxnWithAD
	done     chan error
}

func (validator *evalTxValidator) run() {
	for txgroup := range validator.txgroups {
		select {
		case <-validator.ctx.Done():
			validator.done <- validator.ctx.Err()
			validator.cf()
			close(validator.done)
			return
		default:
		}
		groupNoAD := make([]transactions.SignedTxn, len(txgroup))
		for i := range txgroup {
			groupNoAD[i] = txgroup[i].SignedTxn
		}
		ctxs := verify.PrepareContexts(groupNoAD, validator.block.BlockHeader)

		for gi, tx := range txgroup {
			err := validateTransaction(tx.SignedTxn, validator.block, validator.proto, validator.txcache, ctxs[gi], validator.verificationPool)
			if err != nil {
				validator.done <- err
				validator.cf()
				close(validator.done)
				return
			}
		}
	}
	close(validator.done)
}

func validateTransaction(txn transactions.SignedTxn, block bookkeeping.Block, proto config.ConsensusParams, txcache VerifiedTxnCache, ctx verify.Context, verificationPool execpool.BacklogPool) error {
	// Transaction valid (not expired)?
	err := txn.Txn.Alive(block)
	if err != nil {
		return err
	}

	if txcache == nil || !txcache.Verified(txn, ctx.Params) {
		err = verify.TxnPool(&txn, ctx, verificationPool)
		if err != nil {
			return fmt.Errorf("transaction %v: failed to verify: %v", txn.ID(), err)
		}
	}
	return nil
}

// used by Ledger.Validate() Ledger.AddBlock() Ledger.trackerEvalVerified()(accountUpdates.loadFromDisk())
//
// Validate: eval(ctx, blk, true, txcache, executionPool)
// AddBlock: eval(context.Background(), blk, false, nil, nil)
// tracker:  eval(context.Background(), blk, false, nil, nil)
func eval(ctx context.Context, l ledgerForEvaluator, blk bookkeeping.Block, validate bool, txcache VerifiedTxnCache, executionPool execpool.BacklogPool) (StateDelta, error) {
	eval, err := startEvaluator(l, blk.BlockHeader, len(blk.Payset), validate, false)
	if err != nil {
		return StateDelta{}, err
	}

	// Next, transactions
	paysetgroups, err := blk.DecodePaysetGroups()
	if err != nil {
		return StateDelta{}, err
	}

	var txvalidator evalTxValidator
	ctx, cf := context.WithCancel(ctx)
	defer cf()
	if validate {
		proto, ok := config.Consensus[blk.CurrentProtocol]
		if !ok {
			return StateDelta{}, protocol.Error(blk.CurrentProtocol)
		}
		txvalidator.txcache = txcache
		txvalidator.block = blk
		txvalidator.proto = proto
		txvalidator.verificationPool = executionPool

		txvalidator.ctx = ctx
		txvalidator.cf = cf
		txvalidator.txgroups = make(chan []transactions.SignedTxnWithAD, len(paysetgroups))
		txvalidator.done = make(chan error, 1)
		go txvalidator.run()
	}

	for _, txgroup := range paysetgroups {
		select {
		case <-ctx.Done():
			select {
			case err := <-txvalidator.done:
				return StateDelta{}, err
			default:
			}
			return StateDelta{}, ctx.Err()
		default:
		}

		if validate {
			txvalidator.txgroups <- txgroup
		}
		err = eval.TransactionGroup(txgroup)
		if err != nil {
			return StateDelta{}, err
		}
	}

	// Finally, procees any pending end-of-block state changes
	err = eval.endOfBlock()
	if err != nil {
		return StateDelta{}, err
	}

	// If validating, do final block checks that depend on our new state
	if validate {
		close(txvalidator.txgroups)
		err, gotErr := <-txvalidator.done
		if gotErr && err != nil {
			return StateDelta{}, err
		}
		err = eval.finalValidation()
		if err != nil {
			return StateDelta{}, err
		}
	}

	return eval.state.mods, nil
}

// Validate uses the ledger to validate block blk as a candidate next block.
// It returns an error if blk is not the expected next block, or if blk is
// not a valid block (e.g., it has duplicate transactions, overspends some
// account, etc).
func (l *Ledger) Validate(ctx context.Context, blk bookkeeping.Block, txcache VerifiedTxnCache, executionPool execpool.BacklogPool) (*ValidatedBlock, error) {
	delta, err := eval(ctx, l, blk, true, txcache, executionPool)
	if err != nil {
		return nil, err
	}

	vb := ValidatedBlock{
		blk:   blk,
		delta: delta,
	}
	return &vb, nil
}

// ValidatedBlock represents the result of a block validation.  It can
// be used to efficiently add the block to the ledger, without repeating
// the work of applying the block's changes to the ledger state.
type ValidatedBlock struct {
	blk   bookkeeping.Block
	delta StateDelta
}

// Block returns the underlying Block for a ValidatedBlock.
func (vb ValidatedBlock) Block() bookkeeping.Block {
	return vb.blk
}

// WithSeed returns a copy of the ValidatedBlock with a modified seed.
func (vb ValidatedBlock) WithSeed(s committee.Seed) ValidatedBlock {
	newblock := vb.blk
	newblock.BlockHeader.Seed = s

	return ValidatedBlock{
		blk:   newblock,
		delta: vb.delta,
	}
}<|MERGE_RESOLUTION|>--- conflicted
+++ resolved
@@ -278,15 +278,11 @@
 		}
 
 		base.txnCount = eval.prevHeader.TxnCounter
-<<<<<<< HEAD
 		base.compactCertSeen = eval.prevHeader.CompactCertLastRound
-=======
-
 		prevProto, ok = config.Consensus[eval.prevHeader.CurrentProtocol]
 		if !ok {
 			return nil, protocol.Error(eval.prevHeader.CurrentProtocol)
 		}
->>>>>>> 52b68983
 	}
 
 	prevTotals, err := l.Totals(eval.prevHeader.Round)
