// Copyright (C) 2019-2021 Algorand, Inc.
// This file is part of go-algorand
//
// go-algorand is free software: you can redistribute it and/or modify
// it under the terms of the GNU Affero General Public License as
// published by the Free Software Foundation, either version 3 of the
// License, or (at your option) any later version.
//
// go-algorand is distributed in the hope that it will be useful,
// but WITHOUT ANY WARRANTY; without even the implied warranty of
// MERCHANTABILITY or FITNESS FOR A PARTICULAR PURPOSE.  See the
// GNU Affero General Public License for more details.
//
// You should have received a copy of the GNU Affero General Public License
// along with go-algorand.  If not, see <https://www.gnu.org/licenses/>.

package ledger

import (
	"context"
	"errors"
	"fmt"
	"github.com/algorand/go-deadlock"

	"github.com/algorand/go-algorand/config"
	"github.com/algorand/go-algorand/crypto"
	"github.com/algorand/go-algorand/crypto/compactcert"
	"github.com/algorand/go-algorand/data/basics"
	"github.com/algorand/go-algorand/data/bookkeeping"
	"github.com/algorand/go-algorand/data/committee"
	"github.com/algorand/go-algorand/data/transactions"
	"github.com/algorand/go-algorand/data/transactions/logic"
	"github.com/algorand/go-algorand/data/transactions/verify"
	"github.com/algorand/go-algorand/ledger/apply"
	"github.com/algorand/go-algorand/ledger/ledgercore"
	"github.com/algorand/go-algorand/logging"
	"github.com/algorand/go-algorand/protocol"
	"github.com/algorand/go-algorand/util/execpool"
)

// ErrNoSpace indicates insufficient space for transaction in block
var ErrNoSpace = errors.New("block does not have space for transaction")

// maxPaysetHint makes sure that we don't allocate too much memory up front
// in the block evaluator, since there cannot reasonably be more than this
// many transactions in a block.
const maxPaysetHint = 20000

type roundCowBase struct {
	l ledgerForCowBase

	// The round number of the previous block, for looking up prior state.
	rnd basics.Round

	// TxnCounter from previous block header.
	txnCount uint64

	// CompactCertLastRound from previous block header.
	compactCertSeen basics.Round

	// The current protocol consensus params.
	proto config.ConsensusParams

	// The accounts that we're already accessed during this round evaluation. This is a caching
	// buffer used to avoid looking up the same account data more than once during a single evaluator
	// execution. The AccountData is always an historical one, then therefore won't be changing.
	// The underlying (accountupdates) infrastucture may provide additional cross-round caching which
	// are beyond the scope of this cache.
	// The account data store here is always the account data without the rewards.
	accounts map[basics.Address]basics.AccountData

	// accountsMu is the accounts read-write mutex, used to syncronize the access ot the accounts map.
	accountsMu deadlock.RWMutex
}

func (x *roundCowBase) getCreator(cidx basics.CreatableIndex, ctype basics.CreatableType) (basics.Address, bool, error) {
	return x.l.GetCreatorForRound(x.rnd, cidx, ctype)
}

// lookup returns the non-rewarded account data for the provided account address. It uses the internal per-round cache
// first, and if it cannot find it there, it would defer to the underlaying implementation.
// note that errors in accounts data retrivals are not cached as these typically cause the transaction evaluation to fail.
func (x *roundCowBase) lookup(addr basics.Address) (basics.AccountData, error) {
	x.accountsMu.RLock()
	if accountData, found := x.accounts[addr]; found {
		x.accountsMu.RUnlock()
		return accountData, nil
	}
	x.accountsMu.RUnlock()

	accountData, _, err := x.l.LookupWithoutRewards(x.rnd, addr)
	if err == nil {
		x.accountsMu.Lock()
		x.accounts[addr] = accountData
		x.accountsMu.Unlock()
	}
	return accountData, err
}

func (x *roundCowBase) checkDup(firstValid, lastValid basics.Round, txid transactions.Txid, txl ledgercore.Txlease) error {
	return x.l.CheckDup(x.proto, x.rnd+1, firstValid, lastValid, txid, TxLease{txl})
}

func (x *roundCowBase) txnCounter() uint64 {
	return x.txnCount
}

func (x *roundCowBase) compactCertLast() basics.Round {
	return x.compactCertSeen
}

func (x *roundCowBase) blockHdr(r basics.Round) (bookkeeping.BlockHeader, error) {
	return x.l.BlockHdr(r)
}

func (x *roundCowBase) allocated(addr basics.Address, aidx basics.AppIndex, global bool) (bool, error) {
	acct, _, err := x.l.LookupWithoutRewards(x.rnd, addr)
	if err != nil {
		return false, err
	}

	// For global, check if app params exist
	if global {
		_, ok := acct.AppParams[aidx]
		return ok, nil
	}

	// Otherwise, check app local states
	_, ok := acct.AppLocalStates[aidx]
	return ok, nil
}

// getKey gets the value for a particular key in some storage
// associated with an application globally or locally
func (x *roundCowBase) getKey(addr basics.Address, aidx basics.AppIndex, global bool, key string) (basics.TealValue, bool, error) {
	ad, _, err := x.l.LookupWithoutRewards(x.rnd, addr)
	if err != nil {
		return basics.TealValue{}, false, err
	}

	exist := false
	kv := basics.TealKeyValue{}
	if global {
		var app basics.AppParams
		if app, exist = ad.AppParams[aidx]; exist {
			kv = app.GlobalState
		}
	} else {
		var ls basics.AppLocalState
		if ls, exist = ad.AppLocalStates[aidx]; exist {
			kv = ls.KeyValue
		}
	}
	if !exist {
		err = fmt.Errorf("cannot fetch key, %v", errNoStorage(addr, aidx, global))
		return basics.TealValue{}, false, err
	}

	val, exist := kv[key]
	return val, exist, nil
}

// getStorageCounts counts the storage types used by some account
// associated with an application globally or locally
func (x *roundCowBase) getStorageCounts(addr basics.Address, aidx basics.AppIndex, global bool) (basics.StateSchema, error) {
	ad, _, err := x.l.LookupWithoutRewards(x.rnd, addr)
	if err != nil {
		return basics.StateSchema{}, err
	}

	count := basics.StateSchema{}
	exist := false
	kv := basics.TealKeyValue{}
	if global {
		var app basics.AppParams
		if app, exist = ad.AppParams[aidx]; exist {
			kv = app.GlobalState
		}
	} else {
		var ls basics.AppLocalState
		if ls, exist = ad.AppLocalStates[aidx]; exist {
			kv = ls.KeyValue
		}
	}
	if !exist {
		return count, nil
	}

	for _, v := range kv {
		if v.Type == basics.TealUintType {
			count.NumUint++
		} else {
			count.NumByteSlice++
		}
	}
	return count, nil
}

func (x *roundCowBase) getStorageLimits(addr basics.Address, aidx basics.AppIndex, global bool) (basics.StateSchema, error) {
	creator, exists, err := x.getCreator(basics.CreatableIndex(aidx), basics.AppCreatable)
	if err != nil {
		return basics.StateSchema{}, err
	}

	// App doesn't exist, so no storage may be allocated.
	if !exists {
		return basics.StateSchema{}, nil
	}

	record, err := x.lookup(creator)
	if err != nil {
		return basics.StateSchema{}, err
	}

	params, ok := record.AppParams[aidx]
	if !ok {
		// This should never happen. If app exists then we should have
		// found the creator successfully.
		err = fmt.Errorf("app %d not found in account %s", aidx, creator.String())
		return basics.StateSchema{}, err
	}

	if global {
		return params.GlobalStateSchema, nil
	}
	return params.LocalStateSchema, nil
}

// wrappers for roundCowState to satisfy the (current) apply.Balances interface
func (cs *roundCowState) Get(addr basics.Address, withPendingRewards bool) (basics.AccountData, error) {
	acct, err := cs.lookup(addr)
	if err != nil {
		return basics.AccountData{}, err
	}
	if withPendingRewards {
		acct = acct.WithUpdatedRewards(cs.proto, cs.rewardsLevel())
	}
	return acct, nil
}

func (cs *roundCowState) GetCreator(cidx basics.CreatableIndex, ctype basics.CreatableType) (basics.Address, bool, error) {
	return cs.getCreator(cidx, ctype)
}

func (cs *roundCowState) Put(addr basics.Address, acct basics.AccountData) error {
	return cs.PutWithCreatable(addr, acct, nil, nil)
}

func (cs *roundCowState) PutWithCreatable(addr basics.Address, acct basics.AccountData, newCreatable *basics.CreatableLocator, deletedCreatable *basics.CreatableLocator) error {
	cs.put(addr, acct, newCreatable, deletedCreatable)
	return nil
}

func (cs *roundCowState) Move(from basics.Address, to basics.Address, amt basics.MicroAlgos, fromRewards *basics.MicroAlgos, toRewards *basics.MicroAlgos) error {
	rewardlvl := cs.rewardsLevel()

	fromBal, err := cs.lookup(from)
	if err != nil {
		return err
	}
	fromBalNew := fromBal.WithUpdatedRewards(cs.proto, rewardlvl)

	if fromRewards != nil {
		var ot basics.OverflowTracker
		newFromRewards := ot.AddA(*fromRewards, ot.SubA(fromBalNew.MicroAlgos, fromBal.MicroAlgos))
		if ot.Overflowed {
			return fmt.Errorf("overflowed tracking of fromRewards for account %v: %d + (%d - %d)", from, *fromRewards, fromBalNew.MicroAlgos, fromBal.MicroAlgos)
		}
		*fromRewards = newFromRewards
	}

	var overflowed bool
	fromBalNew.MicroAlgos, overflowed = basics.OSubA(fromBalNew.MicroAlgos, amt)
	if overflowed {
		return fmt.Errorf("overspend (account %v, data %+v, tried to spend %v)", from, fromBal, amt)
	}
	cs.put(from, fromBalNew, nil, nil)

	toBal, err := cs.lookup(to)
	if err != nil {
		return err
	}
	toBalNew := toBal.WithUpdatedRewards(cs.proto, rewardlvl)

	if toRewards != nil {
		var ot basics.OverflowTracker
		newToRewards := ot.AddA(*toRewards, ot.SubA(toBalNew.MicroAlgos, toBal.MicroAlgos))
		if ot.Overflowed {
			return fmt.Errorf("overflowed tracking of toRewards for account %v: %d + (%d - %d)", to, *toRewards, toBalNew.MicroAlgos, toBal.MicroAlgos)
		}
		*toRewards = newToRewards
	}

	toBalNew.MicroAlgos, overflowed = basics.OAddA(toBalNew.MicroAlgos, amt)
	if overflowed {
		return fmt.Errorf("balance overflow (account %v, data %+v, was going to receive %v)", to, toBal, amt)
	}
	cs.put(to, toBalNew, nil, nil)

	return nil
}

func (cs *roundCowState) ConsensusParams() config.ConsensusParams {
	return cs.proto
}

func (cs *roundCowState) compactCert(certRnd basics.Round, cert compactcert.Cert, atRound basics.Round) error {
	lastCertRnd := cs.compactCertLast()

	certHdr, err := cs.blockHdr(certRnd)
	if err != nil {
		return err
	}

	proto := config.Consensus[certHdr.CurrentProtocol]
	votersRnd := certRnd.SubSaturate(basics.Round(proto.CompactCertRounds))
	votersHdr, err := cs.blockHdr(votersRnd)
	if err != nil {
		return err
	}

	err = validateCompactCert(certHdr, cert, votersHdr, lastCertRnd, atRound)
	if err != nil {
		return err
	}

	cs.sawCompactCert(certRnd)
	return nil
}

// BlockEvaluator represents an in-progress evaluation of a block
// against the ledger.
type BlockEvaluator struct {
	state    *roundCowState
	validate bool
	generate bool

	prevHeader  bookkeeping.BlockHeader // cached
	proto       config.ConsensusParams
	genesisHash crypto.Digest

	block        bookkeeping.Block
	blockTxBytes int

	blockGenerated bool // prevent repeated GenerateBlock calls

	l ledgerForEvaluator
}

type ledgerForEvaluator interface {
	ledgerForCowBase
	GenesisHash() crypto.Digest
	Totals(basics.Round) (ledgercore.AccountTotals, error)
	CompactCertVoters(basics.Round) (*VotersForRound, error)
}

// ledgerForCowBase represents subset of Ledger functionality needed for cow business
type ledgerForCowBase interface {
	BlockHdr(basics.Round) (bookkeeping.BlockHeader, error)
	CheckDup(config.ConsensusParams, basics.Round, basics.Round, basics.Round, transactions.Txid, TxLease) error
	LookupWithoutRewards(basics.Round, basics.Address) (basics.AccountData, basics.Round, error)
	GetCreatorForRound(basics.Round, basics.CreatableIndex, basics.CreatableType) (basics.Address, bool, error)
}

// StartEvaluator creates a BlockEvaluator, given a ledger and a block header
// of the block that the caller is planning to evaluate. If the length of the
// payset being evaluated is known in advance, a paysetHint >= 0 can be
// passed, avoiding unnecessary payset slice growth.
func (l *Ledger) StartEvaluator(hdr bookkeeping.BlockHeader, paysetHint int) (*BlockEvaluator, error) {
	return startEvaluator(l, hdr, paysetHint, true, true)
}

func startEvaluator(l ledgerForEvaluator, hdr bookkeeping.BlockHeader, paysetHint int, validate bool, generate bool) (*BlockEvaluator, error) {
	proto, ok := config.Consensus[hdr.CurrentProtocol]
	if !ok {
		return nil, protocol.Error(hdr.CurrentProtocol)
	}

	base := &roundCowBase{
		l: l,
		// round that lookups come from is previous block.  We validate
		// the block at this round below, so underflow will be caught.
		// If we are not validating, we must have previously checked
		// an agreement.Certificate attesting that hdr is valid.
		rnd:      hdr.Round - 1,
		proto:    proto,
		accounts: make(map[basics.Address]basics.AccountData),
	}

	eval := &BlockEvaluator{
		validate:    validate,
		generate:    generate,
		block:       bookkeeping.Block{BlockHeader: hdr},
		proto:       proto,
		genesisHash: l.GenesisHash(),
		l:           l,
	}

	// Preallocate space for the payset so that we don't have to
	// dynamically grow a slice (if evaluating a whole block).
	if paysetHint > 0 {
		if paysetHint > maxPaysetHint {
			paysetHint = maxPaysetHint
		}
		eval.block.Payset = make([]transactions.SignedTxnInBlock, 0, paysetHint)
	}

	prevProto := proto

	if hdr.Round > 0 {
		var err error
		eval.prevHeader, err = l.BlockHdr(base.rnd)
		if err != nil {
			return nil, fmt.Errorf("can't evaluate block %v without previous header: %v", hdr.Round, err)
		}

		base.txnCount = eval.prevHeader.TxnCounter
		base.compactCertSeen = eval.prevHeader.CompactCertLastRound
		prevProto, ok = config.Consensus[eval.prevHeader.CurrentProtocol]
		if !ok {
			return nil, protocol.Error(eval.prevHeader.CurrentProtocol)
		}
	}

	prevTotals, err := l.Totals(eval.prevHeader.Round)
	if err != nil {
		return nil, err
	}

	poolAddr := eval.prevHeader.RewardsPool
	// get the reward pool account data without any rewards
	incentivePoolData, _, err := l.LookupWithoutRewards(eval.prevHeader.Round, poolAddr)
	if err != nil {
		return nil, err
	}

	// this is expected to be a no-op, but update the rewards on the rewards pool if it was configured to receive rewards ( unlike mainnet ).
	incentivePoolData = incentivePoolData.WithUpdatedRewards(prevProto, eval.prevHeader.RewardsLevel)

	if generate {
		if eval.proto.SupportGenesisHash {
			eval.block.BlockHeader.GenesisHash = eval.genesisHash
		}
		eval.block.BlockHeader.RewardsState = eval.prevHeader.NextRewardsState(hdr.Round, proto, incentivePoolData.MicroAlgos, prevTotals.RewardUnits())
	}
	// set the eval state with the current header
	eval.state = makeRoundCowState(base, eval.block.BlockHeader, eval.prevHeader.TimeStamp)

	if validate {
		err := eval.block.BlockHeader.PreCheck(eval.prevHeader)
		if err != nil {
			return nil, err
		}

		// Check that the rewards rate, level and residue match expected values
		expectedRewardsState := eval.prevHeader.NextRewardsState(hdr.Round, proto, incentivePoolData.MicroAlgos, prevTotals.RewardUnits())
		if eval.block.RewardsState != expectedRewardsState {
			return nil, fmt.Errorf("bad rewards state: %+v != %+v", eval.block.RewardsState, expectedRewardsState)
		}

		// For backwards compatibility: introduce Genesis Hash value
		if eval.proto.SupportGenesisHash && eval.block.BlockHeader.GenesisHash != eval.genesisHash {
			return nil, fmt.Errorf("wrong genesis hash: %s != %s", eval.block.BlockHeader.GenesisHash, eval.genesisHash)
		}
	}

	// Withdraw rewards from the incentive pool
	var ot basics.OverflowTracker
	rewardsPerUnit := ot.Sub(eval.block.BlockHeader.RewardsLevel, eval.prevHeader.RewardsLevel)
	if ot.Overflowed {
		return nil, fmt.Errorf("overflowed subtracting rewards(%d, %d) levels for block %v", eval.block.BlockHeader.RewardsLevel, eval.prevHeader.RewardsLevel, hdr.Round)
	}

	poolOld, err := eval.state.Get(poolAddr, true)
	if err != nil {
		return nil, err
	}

	// hotfix for testnet stall 08/26/2019; move some algos from testnet bank to rewards pool to give it enough time until protocol upgrade occur.
	// hotfix for testnet stall 11/07/2019; the same bug again, account ran out before the protocol upgrade occurred.
	poolOld, err = eval.workaroundOverspentRewards(poolOld, hdr.Round)
	if err != nil {
		return nil, err
	}

	poolNew := poolOld
	poolNew.MicroAlgos = ot.SubA(poolOld.MicroAlgos, basics.MicroAlgos{Raw: ot.Mul(prevTotals.RewardUnits(), rewardsPerUnit)})
	if ot.Overflowed {
		return nil, fmt.Errorf("overflowed subtracting reward unit for block %v", hdr.Round)
	}

	err = eval.state.Put(poolAddr, poolNew)
	if err != nil {
		return nil, err
	}

	// ensure that we have at least MinBalance after withdrawing rewards
	ot.SubA(poolNew.MicroAlgos, basics.MicroAlgos{Raw: proto.MinBalance})
	if ot.Overflowed {
		// TODO this should never happen; should we panic here?
		return nil, fmt.Errorf("overflowed subtracting rewards for block %v", hdr.Round)
	}

	return eval, nil
}

// hotfix for testnet stall 08/26/2019; move some algos from testnet bank to rewards pool to give it enough time until protocol upgrade occur.
// hotfix for testnet stall 11/07/2019; do the same thing
func (eval *BlockEvaluator) workaroundOverspentRewards(rewardPoolBalance basics.AccountData, headerRound basics.Round) (poolOld basics.AccountData, err error) {
	// verify that we patch the correct round.
	if headerRound != 1499995 && headerRound != 2926564 {
		return rewardPoolBalance, nil
	}
	// verify that we're patching the correct genesis ( i.e. testnet )
	testnetGenesisHash, _ := crypto.DigestFromString("JBR3KGFEWPEE5SAQ6IWU6EEBZMHXD4CZU6WCBXWGF57XBZIJHIRA")
	if eval.genesisHash != testnetGenesisHash {
		return rewardPoolBalance, nil
	}

	// get the testnet bank ( dispenser ) account address.
	bankAddr, _ := basics.UnmarshalChecksumAddress("GD64YIY3TWGDMCNPP553DZPPR6LDUSFQOIJVFDPPXWEG3FVOJCCDBBHU5A")
	amount := basics.MicroAlgos{Raw: 20000000000}
	err = eval.state.Move(bankAddr, eval.prevHeader.RewardsPool, amount, nil, nil)
	if err != nil {
		err = fmt.Errorf("unable to move funds from testnet bank to incentive pool: %v", err)
		return
	}
	poolOld, err = eval.state.Get(eval.prevHeader.RewardsPool, true)

	return
}

// TxnCounter returns the number of transactions that have been added to the block evaluator so far.
func (eval *BlockEvaluator) TxnCounter() int {
	return len(eval.block.Payset)
}

// Round returns the round number of the block being evaluated by the BlockEvaluator.
func (eval *BlockEvaluator) Round() basics.Round {
	return eval.block.Round()
}

// ResetTxnBytes resets the number of bytes tracked by the BlockEvaluator to
// zero.  This is a specialized operation used by the transaction pool to
// simulate the effect of putting pending transactions in multiple blocks.
func (eval *BlockEvaluator) ResetTxnBytes() {
	eval.blockTxBytes = 0
}

// TestTransactionGroup performs basic duplicate detection and well-formedness checks
// on a transaction group, but does not actually add the transactions to the block
// evaluator, or modify the block evaluator state in any other visible way.
func (eval *BlockEvaluator) TestTransactionGroup(txgroup []transactions.SignedTxn) error {
	// Nothing to do if there are no transactions.
	if len(txgroup) == 0 {
		return nil
	}

	if len(txgroup) > eval.proto.MaxTxGroupSize {
		return fmt.Errorf("group size %d exceeds maximum %d", len(txgroup), eval.proto.MaxTxGroupSize)
	}

	cow := eval.state.child()

	var group transactions.TxGroup
	for gi, txn := range txgroup {
		err := eval.testTransaction(txn, cow)
		if err != nil {
			return err
		}

		// Make sure all transactions in group have the same group value
		if txn.Txn.Group != txgroup[0].Txn.Group {
			return fmt.Errorf("transactionGroup: inconsistent group values: %v != %v",
				txn.Txn.Group, txgroup[0].Txn.Group)
		}

		if !txn.Txn.Group.IsZero() {
			txWithoutGroup := txn.Txn
			txWithoutGroup.Group = crypto.Digest{}

			group.TxGroupHashes = append(group.TxGroupHashes, crypto.HashObj(txWithoutGroup))
		} else if len(txgroup) > 1 {
			return fmt.Errorf("transactionGroup: [%d] had zero Group but was submitted in a group of %d", gi, len(txgroup))
		}
	}

	// If we had a non-zero Group value, check that all group members are present.
	if group.TxGroupHashes != nil {
		if txgroup[0].Txn.Group != crypto.HashObj(group) {
			return fmt.Errorf("transactionGroup: incomplete group: %v != %v (%v)",
				txgroup[0].Txn.Group, crypto.HashObj(group), group)
		}
	}

	return nil
}

// testTransaction performs basic duplicate detection and well-formedness checks
// on a single transaction, but does not actually add the transaction to the block
// evaluator, or modify the block evaluator state in any other visible way.
func (eval *BlockEvaluator) testTransaction(txn transactions.SignedTxn, cow *roundCowState) error {
	// Transaction valid (not expired)?
	err := txn.Txn.Alive(eval.block)
	if err != nil {
		return err
	}

	// Well-formed on its own?
	spec := transactions.SpecialAddresses{
		FeeSink:     eval.block.BlockHeader.FeeSink,
		RewardsPool: eval.block.BlockHeader.RewardsPool,
	}
	err = txn.Txn.WellFormed(spec, eval.proto)
	if err != nil {
		return fmt.Errorf("transaction %v: malformed: %v", txn.ID(), err)
	}

	// Transaction already in the ledger?
	txid := txn.ID()
	err = cow.checkDup(txn.Txn.First(), txn.Txn.Last(), txid, ledgercore.Txlease{Sender: txn.Txn.Sender, Lease: txn.Txn.Lease})
	if err != nil {
		return err
	}

	return nil
}

// Transaction tentatively adds a new transaction as part of this block evaluation.
// If the transaction cannot be added to the block without violating some constraints,
// an error is returned and the block evaluator state is unchanged.
func (eval *BlockEvaluator) Transaction(txn transactions.SignedTxn, ad transactions.ApplyData) error {
	return eval.transactionGroup([]transactions.SignedTxnWithAD{
		{
			SignedTxn: txn,
			ApplyData: ad,
		},
	})
}

// TransactionGroup tentatively adds a new transaction group as part of this block evaluation.
// If the transaction group cannot be added to the block without violating some constraints,
// an error is returned and the block evaluator state is unchanged.
func (eval *BlockEvaluator) TransactionGroup(txads []transactions.SignedTxnWithAD) error {
	return eval.transactionGroup(txads)
}

// prepareEvalParams creates a logic.EvalParams for each ApplicationCall
// transaction in the group
func (eval *BlockEvaluator) prepareEvalParams(txgroup []transactions.SignedTxnWithAD) (res []*logic.EvalParams) {
	var groupNoAD []transactions.SignedTxn
	var minTealVersion uint64
	res = make([]*logic.EvalParams, len(txgroup))
	for i, txn := range txgroup {
		// Ignore any non-ApplicationCall transactions
		if txn.SignedTxn.Txn.Type != protocol.ApplicationCallTx {
			continue
		}

		// Initialize group without ApplyData lazily
		if groupNoAD == nil {
			groupNoAD = make([]transactions.SignedTxn, len(txgroup))
			for j := range txgroup {
				groupNoAD[j] = txgroup[j].SignedTxn
			}
			minTealVersion = logic.ComputeMinTealVersion(groupNoAD)
		}

		res[i] = &logic.EvalParams{
			Txn:            &groupNoAD[i],
			Proto:          &eval.proto,
			TxnGroup:       groupNoAD,
			GroupIndex:     i,
			MinTealVersion: &minTealVersion,
		}
	}
	return
}

// transactionGroup tentatively executes a group of transactions as part of this block evaluation.
// If the transaction group cannot be added to the block without violating some constraints,
// an error is returned and the block evaluator state is unchanged.
func (eval *BlockEvaluator) transactionGroup(txgroup []transactions.SignedTxnWithAD) error {
	// Nothing to do if there are no transactions.
	if len(txgroup) == 0 {
		return nil
	}

	if len(txgroup) > eval.proto.MaxTxGroupSize {
		return fmt.Errorf("group size %d exceeds maximum %d", len(txgroup), eval.proto.MaxTxGroupSize)
	}

	var txibs []transactions.SignedTxnInBlock
	var group transactions.TxGroup
	var groupTxBytes int

	cow := eval.state.child()

	// Prepare eval params for any ApplicationCall transactions in the group
	evalParams := eval.prepareEvalParams(txgroup)

	// Evaluate each transaction in the group
	txibs = make([]transactions.SignedTxnInBlock, 0, len(txgroup))
	for gi, txad := range txgroup {
		var txib transactions.SignedTxnInBlock

		err := eval.transaction(txad.SignedTxn, evalParams[gi], txad.ApplyData, cow, &txib)
		if err != nil {
			return err
		}

		txibs = append(txibs, txib)

		if eval.validate {
			groupTxBytes += len(protocol.Encode(&txib))
			if eval.blockTxBytes+groupTxBytes > eval.proto.MaxTxnBytesPerBlock {
				return ErrNoSpace
			}
		}

		// Make sure all transactions in group have the same group value
		if txad.SignedTxn.Txn.Group != txgroup[0].SignedTxn.Txn.Group {
			return fmt.Errorf("transactionGroup: inconsistent group values: %v != %v",
				txad.SignedTxn.Txn.Group, txgroup[0].SignedTxn.Txn.Group)
		}

		if !txad.SignedTxn.Txn.Group.IsZero() {
			txWithoutGroup := txad.SignedTxn.Txn
			txWithoutGroup.Group = crypto.Digest{}

			group.TxGroupHashes = append(group.TxGroupHashes, crypto.HashObj(txWithoutGroup))
		} else if len(txgroup) > 1 {
			return fmt.Errorf("transactionGroup: [%d] had zero Group but was submitted in a group of %d", gi, len(txgroup))
		}
	}

	// If we had a non-zero Group value, check that all group members are present.
	if group.TxGroupHashes != nil {
		if txgroup[0].SignedTxn.Txn.Group != crypto.HashObj(group) {
			return fmt.Errorf("transactionGroup: incomplete group: %v != %v (%v)",
				txgroup[0].SignedTxn.Txn.Group, crypto.HashObj(group), group)
		}
	}

	eval.block.Payset = append(eval.block.Payset, txibs...)
	eval.blockTxBytes += groupTxBytes
	cow.commitToParent()

	return nil
}

// transaction tentatively executes a new transaction as part of this block evaluation.
// If the transaction cannot be added to the block without violating some constraints,
// an error is returned and the block evaluator state is unchanged.
func (eval *BlockEvaluator) transaction(txn transactions.SignedTxn, evalParams *logic.EvalParams, ad transactions.ApplyData, cow *roundCowState, txib *transactions.SignedTxnInBlock) error {
	var err error

	// Only compute the TxID once
	txid := txn.ID()

	if eval.validate {
		err = txn.Txn.Alive(eval.block)
		if err != nil {
			return err
		}

		// Transaction already in the ledger?
		err := cow.checkDup(txn.Txn.First(), txn.Txn.Last(), txid, ledgercore.Txlease{Sender: txn.Txn.Sender, Lease: txn.Txn.Lease})
		if err != nil {
			return err
		}

		// Does the address that authorized the transaction actually match whatever address the sender has rekeyed to?
		// i.e., the sig/lsig/msig was checked against the txn.Authorizer() address, but does this match the sender's balrecord.AuthAddr?
		acctdata, err := cow.lookup(txn.Txn.Sender)
		if err != nil {
			return err
		}
		correctAuthorizer := acctdata.AuthAddr
		if (correctAuthorizer == basics.Address{}) {
			correctAuthorizer = txn.Txn.Sender
		}
		if txn.Authorizer() != correctAuthorizer {
			return fmt.Errorf("transaction %v: should have been authorized by %v but was actually authorized by %v", txn.ID(), correctAuthorizer, txn.Authorizer())
		}
	}

	spec := transactions.SpecialAddresses{
		FeeSink:     eval.block.BlockHeader.FeeSink,
		RewardsPool: eval.block.BlockHeader.RewardsPool,
	}

	// Apply the transaction, updating the cow balances
	applyData, err := applyTransaction(txn.Txn, cow, evalParams, spec, cow.txnCounter())
	if err != nil {
		return fmt.Errorf("transaction %v: %v", txid, err)
	}

	// Validate applyData if we are validating an existing block.
	// If we are validating and generating, we have no ApplyData yet.
	if eval.validate && !eval.generate {
		if eval.proto.ApplyData {
			if !ad.Equal(applyData) {
				return fmt.Errorf("transaction %v: applyData mismatch: %v != %v", txid, ad, applyData)
			}
		} else {
			if !ad.Equal(transactions.ApplyData{}) {
				return fmt.Errorf("transaction %v: applyData not supported", txid)
			}
		}
	}

	// Check if the transaction fits in the block, now that we can encode it.
	*txib, err = eval.block.EncodeSignedTxn(txn, applyData)
	if err != nil {
		return err
	}

	// Check if any affected accounts dipped below MinBalance (unless they are
	// completely zero, which means the account will be deleted.)
	rewardlvl := cow.rewardsLevel()
	for _, addr := range cow.modifiedAccounts() {
		// Skip FeeSink, RewardsPool, and CompactCertSender MinBalance checks here.
		// There's only a few accounts, so space isn't an issue, and we don't
		// expect them to have low balances, but if they do, it may cause
		// surprises.
		if addr == spec.FeeSink || addr == spec.RewardsPool || addr == transactions.CompactCertSender {
			continue
		}

		data, err := cow.lookup(addr)
		if err != nil {
			return err
		}

		// It's always OK to have the account move to an empty state,
		// because the accounts DB can delete it.  Otherwise, we will
		// enforce MinBalance.
		if data.IsZero() {
			continue
		}

		dataNew := data.WithUpdatedRewards(eval.proto, rewardlvl)
		effectiveMinBalance := dataNew.MinBalance(&eval.proto)
		if dataNew.MicroAlgos.Raw < effectiveMinBalance.Raw {
			return fmt.Errorf("transaction %v: account %v balance %d below min %d (%d assets)",
				txid, addr, dataNew.MicroAlgos.Raw, effectiveMinBalance.Raw, len(dataNew.Assets))
		}

		// Check if we have exceeded the maximum minimum balance
		if eval.proto.MaximumMinimumBalance != 0 {
			if effectiveMinBalance.Raw > eval.proto.MaximumMinimumBalance {
				return fmt.Errorf("transaction %v: account %v would use too much space after this transaction. Minimum balance requirements would be %d (greater than max %d)", txid, addr, effectiveMinBalance.Raw, eval.proto.MaximumMinimumBalance)
			}
		}
	}

	// Remember this txn
	cow.addTx(txn.Txn, txid)

	return nil
}

// applyTransaction changes the balances according to this transaction.
func applyTransaction(tx transactions.Transaction, balances *roundCowState, evalParams *logic.EvalParams, spec transactions.SpecialAddresses, ctr uint64) (ad transactions.ApplyData, err error) {
	params := balances.ConsensusParams()

	// move fee to pool
	err = balances.Move(tx.Sender, spec.FeeSink, tx.Fee, &ad.SenderRewards, nil)
	if err != nil {
		return
	}

	// rekeying: update balrecord.AuthAddr to tx.RekeyTo if provided
	if (tx.RekeyTo != basics.Address{}) {
		var acct basics.AccountData
		acct, err = balances.Get(tx.Sender, false)
		if err != nil {
			return
		}
		// Special case: rekeying to the account's actual address just sets acct.AuthAddr to 0
		// This saves 32 bytes in your balance record if you want to go back to using your original key
		if tx.RekeyTo == tx.Sender {
			acct.AuthAddr = basics.Address{}
		} else {
			acct.AuthAddr = tx.RekeyTo
		}

		err = balances.Put(tx.Sender, acct)
		if err != nil {
			return
		}
	}

	switch tx.Type {
	case protocol.PaymentTx:
		err = apply.Payment(tx.PaymentTxnFields, tx.Header, balances, spec, &ad)

	case protocol.KeyRegistrationTx:
		err = apply.Keyreg(tx.KeyregTxnFields, tx.Header, balances, spec, &ad)

	case protocol.AssetConfigTx:
		err = apply.AssetConfig(tx.AssetConfigTxnFields, tx.Header, balances, spec, &ad, ctr)

	case protocol.AssetTransferTx:
		err = apply.AssetTransfer(tx.AssetTransferTxnFields, tx.Header, balances, spec, &ad)

	case protocol.AssetFreezeTx:
		err = apply.AssetFreeze(tx.AssetFreezeTxnFields, tx.Header, balances, spec, &ad)

	case protocol.ApplicationCallTx:
		err = apply.ApplicationCall(tx.ApplicationCallTxnFields, tx.Header, balances, &ad, evalParams, ctr)

	case protocol.CompactCertTx:
		err = balances.compactCert(tx.CertRound, tx.Cert, tx.Header.FirstValid)

	default:
		err = fmt.Errorf("Unknown transaction type %v", tx.Type)
	}

	// If the protocol does not support rewards in ApplyData,
	// clear them out.
	if !params.RewardsInApplyData {
		ad.SenderRewards = basics.MicroAlgos{}
		ad.ReceiverRewards = basics.MicroAlgos{}
		ad.CloseRewards = basics.MicroAlgos{}
	}

	return
}

// compactCertVotersAndTotal returns the expected values of CompactCertVoters
// and CompactCertVotersTotal for a block.
func (eval *BlockEvaluator) compactCertVotersAndTotal() (root crypto.Digest, total basics.MicroAlgos, err error) {
	if eval.proto.CompactCertRounds == 0 {
		return
	}

	if eval.block.Round()%basics.Round(eval.proto.CompactCertRounds) != 0 {
		return
	}

	lookback := eval.block.Round().SubSaturate(basics.Round(eval.proto.CompactCertVotersLookback))
	voters, err := eval.l.CompactCertVoters(lookback)
	if err != nil {
		return
	}

	if voters != nil {
		root = voters.Tree.Root()
		total = voters.TotalWeight
	}

	return
}

// Call "endOfBlock" after all the block's rewards and transactions are processed.
func (eval *BlockEvaluator) endOfBlock() error {
	if eval.generate {
		eval.block.TxnRoot = eval.block.Payset.Commit(eval.proto.PaysetCommitFlat)
		if eval.proto.TxnCounter {
			eval.block.TxnCounter = eval.state.txnCounter()
		} else {
			eval.block.TxnCounter = 0
		}

		var err error
		eval.block.CompactCertVoters, eval.block.CompactCertVotersTotal, err = eval.compactCertVotersAndTotal()
		if err != nil {
			return err
		}

		eval.block.CompactCertLastRound = eval.state.compactCertLast()
	}

	return nil
}

// FinalValidation does the validation that must happen after the block is built and all state updates are computed
func (eval *BlockEvaluator) finalValidation() error {
	if eval.validate {
		// check commitments
		txnRoot := eval.block.Payset.Commit(eval.proto.PaysetCommitFlat)
		if txnRoot != eval.block.TxnRoot {
			return fmt.Errorf("txn root wrong: %v != %v", txnRoot, eval.block.TxnRoot)
		}

		var expectedTxnCount uint64
		if eval.proto.TxnCounter {
			expectedTxnCount = eval.state.txnCounter()
		}
		if eval.block.TxnCounter != expectedTxnCount {
			return fmt.Errorf("txn count wrong: %d != %d", eval.block.TxnCounter, expectedTxnCount)
		}

		expectedVoters, expectedVotersWeight, err := eval.compactCertVotersAndTotal()
		if err != nil {
			return err
		}
		if eval.block.CompactCertVoters != expectedVoters {
			return fmt.Errorf("CompactCertVoters wrong: %v != %v", eval.block.CompactCertVoters, expectedVoters)
		}
		if eval.block.CompactCertVotersTotal != expectedVotersWeight {
			return fmt.Errorf("CompactCertVotersTotal wrong: %v != %v", eval.block.CompactCertVotersTotal, expectedVotersWeight)
		}
		if eval.block.CompactCertLastRound != eval.state.compactCertLast() {
			return fmt.Errorf("CompactCertLastRound wrong: %v != %v", eval.block.CompactCertLastRound, eval.state.compactCertLast())
		}
	}

	return nil
}

// GenerateBlock produces a complete block from the BlockEvaluator.  This is
// used during proposal to get an actual block that will be proposed, after
// feeding in tentative transactions into this block evaluator.
//
// After a call to GenerateBlock, the BlockEvaluator can still be used to
// accept transactions.  However, to guard against reuse, subsequent calls
// to GenerateBlock on the same BlockEvaluator will fail.
func (eval *BlockEvaluator) GenerateBlock() (*ValidatedBlock, error) {
	if !eval.generate {
		logging.Base().Panicf("GenerateBlock() called but generate is false")
	}

	if eval.blockGenerated {
		return nil, fmt.Errorf("GenerateBlock already called on this BlockEvaluator")
	}

	err := eval.endOfBlock()
	if err != nil {
		return nil, err
	}

	err = eval.finalValidation()
	if err != nil {
		return nil, err
	}

	vb := ValidatedBlock{
		blk:   eval.block,
		delta: eval.state.deltas(),
	}
	eval.blockGenerated = true
	eval.state = makeRoundCowState(eval.state, eval.block.BlockHeader, eval.prevHeader.TimeStamp)
	return &vb, nil
}

type evalTxValidator struct {
	txcache          verify.VerifiedTransactionCache
	block            bookkeeping.Block
	verificationPool execpool.BacklogPool

	ctx      context.Context
	txgroups [][]transactions.SignedTxnWithAD
	done     chan error
}

func (validator *evalTxValidator) run() {
	defer close(validator.done)
	specialAddresses := transactions.SpecialAddresses{
		FeeSink:     validator.block.BlockHeader.FeeSink,
		RewardsPool: validator.block.BlockHeader.RewardsPool,
	}

	var unverifiedTxnGroups [][]transactions.SignedTxn
	unverifiedTxnGroups = make([][]transactions.SignedTxn, 0, len(validator.txgroups))
	for _, group := range validator.txgroups {
		signedTxnGroup := make([]transactions.SignedTxn, len(group))
		for j, txn := range group {
			signedTxnGroup[j] = txn.SignedTxn
			err := txn.SignedTxn.Txn.Alive(validator.block)
			if err != nil {
				validator.done <- err
				return
			}
		}
		unverifiedTxnGroups = append(unverifiedTxnGroups, signedTxnGroup)
	}

	unverifiedTxnGroups = validator.txcache.GetUnverifiedTranscationGroups(unverifiedTxnGroups, specialAddresses, validator.block.BlockHeader.CurrentProtocol)

	err := verify.PaysetGroups(validator.ctx, unverifiedTxnGroups, validator.block.BlockHeader, validator.verificationPool, validator.txcache)
	if err != nil {
		validator.done <- err
	}
}

// used by Ledger.Validate() Ledger.AddBlock() Ledger.trackerEvalVerified()(accountUpdates.loadFromDisk())
//
<<<<<<< HEAD
// Validate: eval(ctx, l, blk, true, txcache, executionPool, true)
// AddBlock: eval(context.Background(), l, blk, false, txcache, nil, true)
// tracker:  eval(context.Background(), l, blk, false, txcache, nil, false)
func eval(ctx context.Context, l ledgerForEvaluator, blk bookkeeping.Block, validate bool, txcache verify.VerifiedTransactionCache, executionPool execpool.BacklogPool, usePrefetch bool) (StateDelta, error) {
=======
// Validate: eval(ctx, l, blk, true, txcache, executionPool)
// AddBlock: eval(context.Background(), l, blk, false, txcache, nil)
// tracker:  eval(context.Background(), l, blk, false, txcache, nil)
func eval(ctx context.Context, l ledgerForEvaluator, blk bookkeeping.Block, validate bool, txcache verify.VerifiedTransactionCache, executionPool execpool.BacklogPool) (ledgercore.StateDelta, error) {
>>>>>>> 911eb48d
	eval, err := startEvaluator(l, blk.BlockHeader, len(blk.Payset), validate, false)
	if err != nil {
		return ledgercore.StateDelta{}, err
	}

	validationCtx, validationCancel := context.WithCancel(ctx)
	defer validationCancel()

	// If validationCtx or underlying ctx are Done, end prefetch
	if usePrefetch {
		go prefetchThread(validationCtx, eval.state.lookupParent, blk.Payset)
	}

	// Next, transactions
	paysetgroups, err := blk.DecodePaysetGroups()
	if err != nil {
		return ledgercore.StateDelta{}, err
	}
	var txvalidator evalTxValidator
	if validate {
		_, ok := config.Consensus[blk.CurrentProtocol]
		if !ok {
			return ledgercore.StateDelta{}, protocol.Error(blk.CurrentProtocol)
		}
		txvalidator.txcache = txcache
		txvalidator.block = blk
		txvalidator.verificationPool = executionPool

		txvalidator.ctx = validationCtx
		txvalidator.txgroups = paysetgroups
		txvalidator.done = make(chan error, 1)
		go txvalidator.run()

	}

	for _, txgroup := range paysetgroups {
		select {
		case <-ctx.Done():
			return ledgercore.StateDelta{}, ctx.Err()
		case err, open := <-txvalidator.done:
			// if we're not validating, then `txvalidator.done` would be nil, in which case this case statement would never be executed.
			if open && err != nil {
				return ledgercore.StateDelta{}, err
			}
		default:
		}

		err = eval.TransactionGroup(txgroup)
		if err != nil {
			return ledgercore.StateDelta{}, err
		}
	}

	// Finally, procees any pending end-of-block state changes
	err = eval.endOfBlock()
	if err != nil {
		return ledgercore.StateDelta{}, err
	}

	// If validating, do final block checks that depend on our new state
	if validate {
		// wait for the validation to complete.
		select {
		case <-ctx.Done():
			return ledgercore.StateDelta{}, ctx.Err()
		case err, open := <-txvalidator.done:
			if !open {
				break
			}
			if err != nil {
				return ledgercore.StateDelta{}, err
			}
		}
		err = eval.finalValidation()
		if err != nil {
			return ledgercore.StateDelta{}, err
		}
	}

	return eval.state.deltas(), nil
}

func prefetchThread(ctx context.Context, state roundCowParent, payset []transactions.SignedTxnInBlock) {
	maybelookup := func(addr basics.Address) {
		if addr.IsZero() {
			return
		}
		state.lookup(addr)
	}
	for _, stxn := range payset {
		select {
		case <-ctx.Done():
			return
		default:
		}
		state.lookup(stxn.Txn.Sender)
		maybelookup(stxn.Txn.Receiver)
		maybelookup(stxn.Txn.CloseRemainderTo)
		maybelookup(stxn.Txn.AssetSender)
		maybelookup(stxn.Txn.AssetReceiver)
		maybelookup(stxn.Txn.AssetCloseTo)
		maybelookup(stxn.Txn.FreezeAccount)
		for _, xa := range stxn.Txn.Accounts {
			maybelookup(xa)
		}
	}
}

// Validate uses the ledger to validate block blk as a candidate next block.
// It returns an error if blk is not the expected next block, or if blk is
// not a valid block (e.g., it has duplicate transactions, overspends some
// account, etc).
func (l *Ledger) Validate(ctx context.Context, blk bookkeeping.Block, executionPool execpool.BacklogPool) (*ValidatedBlock, error) {
	delta, err := eval(ctx, l, blk, true, l.verifiedTxnCache, executionPool, true)
	if err != nil {
		return nil, err
	}

	vb := ValidatedBlock{
		blk:   blk,
		delta: delta,
	}
	return &vb, nil
}

// ValidatedBlock represents the result of a block validation.  It can
// be used to efficiently add the block to the ledger, without repeating
// the work of applying the block's changes to the ledger state.
type ValidatedBlock struct {
	blk   bookkeeping.Block
	delta ledgercore.StateDelta
}

// Block returns the underlying Block for a ValidatedBlock.
func (vb ValidatedBlock) Block() bookkeeping.Block {
	return vb.blk
}

// WithSeed returns a copy of the ValidatedBlock with a modified seed.
func (vb ValidatedBlock) WithSeed(s committee.Seed) ValidatedBlock {
	newblock := vb.blk
	newblock.BlockHeader.Seed = s

	return ValidatedBlock{
		blk:   newblock,
		delta: vb.delta,
	}
}<|MERGE_RESOLUTION|>--- conflicted
+++ resolved
@@ -1088,17 +1088,10 @@
 
 // used by Ledger.Validate() Ledger.AddBlock() Ledger.trackerEvalVerified()(accountUpdates.loadFromDisk())
 //
-<<<<<<< HEAD
 // Validate: eval(ctx, l, blk, true, txcache, executionPool, true)
 // AddBlock: eval(context.Background(), l, blk, false, txcache, nil, true)
 // tracker:  eval(context.Background(), l, blk, false, txcache, nil, false)
-func eval(ctx context.Context, l ledgerForEvaluator, blk bookkeeping.Block, validate bool, txcache verify.VerifiedTransactionCache, executionPool execpool.BacklogPool, usePrefetch bool) (StateDelta, error) {
-=======
-// Validate: eval(ctx, l, blk, true, txcache, executionPool)
-// AddBlock: eval(context.Background(), l, blk, false, txcache, nil)
-// tracker:  eval(context.Background(), l, blk, false, txcache, nil)
-func eval(ctx context.Context, l ledgerForEvaluator, blk bookkeeping.Block, validate bool, txcache verify.VerifiedTransactionCache, executionPool execpool.BacklogPool) (ledgercore.StateDelta, error) {
->>>>>>> 911eb48d
+func eval(ctx context.Context, l ledgerForEvaluator, blk bookkeeping.Block, validate bool, txcache verify.VerifiedTransactionCache, executionPool execpool.BacklogPool, usePrefetch bool) (ledgercore.StateDelta, error) {
 	eval, err := startEvaluator(l, blk.BlockHeader, len(blk.Payset), validate, false)
 	if err != nil {
 		return ledgercore.StateDelta{}, err
