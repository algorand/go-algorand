// Copyright (C) 2019 Algorand, Inc.
// This file is part of go-algorand
//
// go-algorand is free software: you can redistribute it and/or modify
// it under the terms of the GNU Affero General Public License as
// published by the Free Software Foundation, either version 3 of the
// License, or (at your option) any later version.
//
// go-algorand is distributed in the hope that it will be useful,
// but WITHOUT ANY WARRANTY; without even the implied warranty of
// MERCHANTABILITY or FITNESS FOR A PARTICULAR PURPOSE.  See the
// GNU Affero General Public License for more details.
//
// You should have received a copy of the GNU Affero General Public License
// along with go-algorand.  If not, see <https://www.gnu.org/licenses/>.

package ledger

import (
	"context"
	"errors"
	"fmt"

	"github.com/algorand/go-algorand/config"
	"github.com/algorand/go-algorand/crypto"
	"github.com/algorand/go-algorand/data/basics"
	"github.com/algorand/go-algorand/data/bookkeeping"
	"github.com/algorand/go-algorand/data/committee"
	"github.com/algorand/go-algorand/data/transactions"
	"github.com/algorand/go-algorand/logging"
	"github.com/algorand/go-algorand/protocol"
	"github.com/algorand/go-algorand/util/execpool"
)

// ErrNoSpace indicates insufficient space for transaction in block
var ErrNoSpace = errors.New("block does not have space for transaction")

// evalAux is left after removing explicit reward claims,
// in case we need this infrastructure in the future.
type evalAux struct {
}

// VerifiedTxnCache captures the interface for a cache of previously
// verified transactions.  This is expected to match the transaction
// pool object.
type VerifiedTxnCache interface {
	Verified(txn transactions.SignedTxn) bool
}

type roundCowBase struct {
	l ledgerForEvaluator

	// The round number of the previous block, for looking up prior state.
	rnd basics.Round
}

func (x *roundCowBase) lookup(addr basics.Address) (basics.AccountData, error) {
	return x.l.LookupWithoutRewards(x.rnd, addr)
}

func (x *roundCowBase) isDup(firstValid basics.Round, txid transactions.Txid) (bool, error) {
	return x.l.isDup(firstValid, x.rnd, txid)
}

// wrappers for roundCowState to satisfy the (current) transactions.Balances interface
func (cs *roundCowState) Get(addr basics.Address, withPendingRewards bool) (basics.BalanceRecord, error) {
	acctdata, err := cs.lookup(addr)
	if err != nil {
		return basics.BalanceRecord{}, err
	}
	if withPendingRewards {
		acctdata = acctdata.WithUpdatedRewards(cs.proto, cs.rewardsLevel())
	}
	return basics.BalanceRecord{Addr: addr, AccountData: acctdata}, nil
}

func (cs *roundCowState) Put(record basics.BalanceRecord) error {
	olddata, err := cs.lookup(record.Addr)
	if err != nil {
		return err
	}
	cs.put(record.Addr, olddata, record.AccountData)
	return nil
}

func (cs *roundCowState) Move(from basics.Address, to basics.Address, amt basics.MicroAlgos, fromRewards *basics.MicroAlgos, toRewards *basics.MicroAlgos) error {
	rewardlvl := cs.rewardsLevel()

	fromBal, err := cs.lookup(from)
	if err != nil {
		return err
	}
	fromBalNew := fromBal.WithUpdatedRewards(cs.proto, rewardlvl)

	if fromRewards != nil {
		var ot basics.OverflowTracker
		newFromRewards := ot.AddA(*fromRewards, ot.SubA(fromBalNew.MicroAlgos, fromBal.MicroAlgos))
		if ot.Overflowed {
			return fmt.Errorf("overflowed tracking of fromRewards for account %v: %d + (%d - %d)", from, *fromRewards, fromBalNew.MicroAlgos, fromBal.MicroAlgos)
		}
		*fromRewards = newFromRewards
	}

	var overflowed bool
	fromBalNew.MicroAlgos, overflowed = basics.OSubA(fromBalNew.MicroAlgos, amt)
	if overflowed {
		return fmt.Errorf("overspend (account %v, data %+v, tried to spend %v)", from, fromBal, amt)
	}
	cs.put(from, fromBal, fromBalNew)

	toBal, err := cs.lookup(to)
	if err != nil {
		return err
	}
	toBalNew := toBal.WithUpdatedRewards(cs.proto, rewardlvl)

	if toRewards != nil {
		var ot basics.OverflowTracker
		newToRewards := ot.AddA(*toRewards, ot.SubA(toBalNew.MicroAlgos, toBal.MicroAlgos))
		if ot.Overflowed {
			return fmt.Errorf("overflowed tracking of toRewards for account %v: %d + (%d - %d)", to, *toRewards, toBalNew.MicroAlgos, toBal.MicroAlgos)
		}
		*toRewards = newToRewards
	}

	toBalNew.MicroAlgos, overflowed = basics.OAddA(toBalNew.MicroAlgos, amt)
	if overflowed {
		return fmt.Errorf("balance overflow (account %v, data %+v, was going to receive %v)", to, toBal, amt)
	}
	cs.put(to, toBal, toBalNew)

	return nil
}

func (cs *roundCowState) ConsensusParams() config.ConsensusParams {
	return cs.proto
}

// BlockEvaluator represents an in-progress evaluation of a block
// against the ledger.
type BlockEvaluator struct {
	state    *roundCowState
	aux      *evalAux
	validate bool
	generate bool
	txcache  VerifiedTxnCache

	prevHeader  bookkeeping.BlockHeader // cached
	proto       config.ConsensusParams
	genesisHash crypto.Digest

	block        bookkeeping.Block
	blockTxBytes int
	txnCounter   uint64

	verificationPool execpool.BacklogPool
}

type ledgerForEvaluator interface {
	GenesisHash() crypto.Digest
	BlockHdr(basics.Round) (bookkeeping.BlockHeader, error)
	Lookup(basics.Round, basics.Address) (basics.AccountData, error)
	Totals(basics.Round) (AccountTotals, error)
	isDup(basics.Round, basics.Round, transactions.Txid) (bool, error)
	LookupWithoutRewards(basics.Round, basics.Address) (basics.AccountData, error)
}

// StartEvaluator creates a BlockEvaluator, given a ledger and a block header
// of the block that the caller is planning to evaluate.
func (l *Ledger) StartEvaluator(hdr bookkeeping.BlockHeader, txcache VerifiedTxnCache, executionPool execpool.BacklogPool) (*BlockEvaluator, error) {
	return startEvaluator(l, hdr, nil, true, true, txcache, executionPool)
}

func startEvaluator(l ledgerForEvaluator, hdr bookkeeping.BlockHeader, aux *evalAux, validate bool, generate bool, txcache VerifiedTxnCache, executionPool execpool.BacklogPool) (*BlockEvaluator, error) {
	proto, ok := config.Consensus[hdr.CurrentProtocol]
	if !ok {
		return nil, ProtocolError(hdr.CurrentProtocol)
	}

	if aux == nil {
		aux = &evalAux{}
	}

	base := &roundCowBase{
		l: l,
		// round that lookups come from is previous block.  We validate
		// the block at this round below, so underflow will be caught.
		// If we are not validating, we must have previously checked
		// an agreement.Certificate attesting that hdr is valid.
		rnd: hdr.Round - 1,
	}

	eval := &BlockEvaluator{
		aux:              aux,
		validate:         validate,
		generate:         generate,
		txcache:          txcache,
		block:            bookkeeping.Block{BlockHeader: hdr},
		proto:            proto,
		genesisHash:      l.GenesisHash(),
		verificationPool: executionPool,
	}

	if hdr.Round > 0 {
		var err error
		eval.prevHeader, err = l.BlockHdr(base.rnd)
		if err != nil {
			return nil, fmt.Errorf("can't evaluate block %v without previous header: %v", hdr.Round, err)
		}

		eval.txnCounter = eval.prevHeader.TxnCounter
	}

	prevTotals, err := l.Totals(eval.prevHeader.Round)
	if err != nil {
		return nil, err
	}

	poolAddr := eval.prevHeader.RewardsPool
	incentivePoolData, err := l.Lookup(eval.prevHeader.Round, poolAddr)
	if err != nil {
		return nil, err
	}

	if generate {
		if eval.proto.SupportGenesisHash {
			eval.block.BlockHeader.GenesisHash = eval.genesisHash
		}
		eval.block.BlockHeader.RewardsState = eval.prevHeader.NextRewardsState(hdr.Round, proto, incentivePoolData.MicroAlgos, prevTotals.RewardUnits())
	}
	// set the eval state with the current header
	eval.state = makeRoundCowState(base, eval.block.BlockHeader)

	if validate {
		err := eval.block.BlockHeader.PreCheck(eval.prevHeader)
		if err != nil {
			return nil, err
		}

		// Check that the rewards rate, level and residue match expected values
		expectedRewardsState := eval.prevHeader.NextRewardsState(hdr.Round, proto, incentivePoolData.MicroAlgos, prevTotals.RewardUnits())
		if eval.block.RewardsState != expectedRewardsState {
			return nil, fmt.Errorf("bad rewards state: %+v != %+v", eval.block.RewardsState, expectedRewardsState)
		}

		// For backwards compatibility: introduce Genesis Hash value
		if eval.proto.SupportGenesisHash && eval.block.BlockHeader.GenesisHash != eval.genesisHash {
			return nil, fmt.Errorf("wrong genesis hash: %s != %s", eval.block.BlockHeader.GenesisHash, eval.genesisHash)
		}
	}

	// Withdraw rewards from the incentive pool
	var ot basics.OverflowTracker
	rewardsPerUnit := ot.Sub(eval.block.BlockHeader.RewardsLevel, eval.prevHeader.RewardsLevel)
<<<<<<< HEAD
	poolOld, err := eval.state.Get(poolAddr, true)
=======
	if ot.Overflowed {
		return nil, fmt.Errorf("overflowed subtracting rewards(%d, %d) levels for block %v", eval.block.BlockHeader.RewardsLevel, eval.prevHeader.RewardsLevel, hdr.Round)
	}

	poolOld, err := eval.state.Get(poolAddr)
>>>>>>> 61417fc2
	if err != nil {
		return nil, err
	}

	// hotfix for testnet stall 08/26/2019; move some algos from testnet bank to rewards pool to give it enough time until protocol upgrade occur.
	poolOld, err = eval.workaroundOverspentRewards(poolOld, hdr.Round)
	if err != nil {
		return nil, err
	}

	poolNew := poolOld
	poolNew.MicroAlgos = ot.SubA(poolOld.MicroAlgos, basics.MicroAlgos{Raw: ot.Mul(prevTotals.RewardUnits(), rewardsPerUnit)})
	if ot.Overflowed {
		return nil, fmt.Errorf("overflowed subtracting reward unit for block %v", hdr.Round)
	}

	err = eval.state.Put(poolNew)
	if err != nil {
		return nil, err
	}

	// ensure that we have at least MinBalance after withdrawing rewards
	ot.SubA(poolNew.MicroAlgos, basics.MicroAlgos{Raw: proto.MinBalance})
	if ot.Overflowed {
		// TODO this should never happen; should we panic here?
		return nil, fmt.Errorf("overflowed subtracting rewards for block %v", hdr.Round)
	}

	return eval, nil
}

// hotfix for testnet stall 08/26/2019; move some algos from testnet bank to rewards pool to give it enough time until protocol upgrade occur.
func (eval *BlockEvaluator) workaroundOverspentRewards(rewardPoolBalance basics.BalanceRecord, headerRound basics.Round) (poolOld basics.BalanceRecord, err error) {
	// verify that we patch the correct round.
	if headerRound != 1499995 {
		return rewardPoolBalance, nil
	}
	// verify that we're patching the correct genesis ( i.e. testnet )
	testnetGenesisHash, _ := crypto.DigestFromString("JBR3KGFEWPEE5SAQ6IWU6EEBZMHXD4CZU6WCBXWGF57XBZIJHIRA")
	if eval.genesisHash != testnetGenesisHash {
		return rewardPoolBalance, nil
	}

	// get the testnet bank ( dispenser ) account address.
	bankAddr, _ := basics.UnmarshalChecksumAddress("GD64YIY3TWGDMCNPP553DZPPR6LDUSFQOIJVFDPPXWEG3FVOJCCDBBHU5A")
	amount := basics.MicroAlgos{Raw: 20000000000}
	err = eval.state.Move(bankAddr, eval.prevHeader.RewardsPool, amount, nil, nil)
	if err != nil {
		err = fmt.Errorf("unable to move funds from testnet bank to incentive pool: %v", err)
		return
	}
	poolOld, err = eval.state.Get(eval.prevHeader.RewardsPool)

	return
}

// Round returns the round number of the block being evaluated by the BlockEvaluator.
func (eval *BlockEvaluator) Round() basics.Round {
	return eval.block.Round()
}

// ResetTxnBytes resets the number of bytes tracked by the BlockEvaluator to
// zero.  This is a specialized operation used by the transaction pool to
// simulate the effect of putting pending transactions in multiple blocks.
func (eval *BlockEvaluator) ResetTxnBytes() {
	eval.blockTxBytes = 0
}

// Transaction tentatively adds a new transaction as part of this block evaluation.
// If the transaction cannot be added to the block without violating some constraints,
// an error is returned and the block evaluator state is unchanged.
func (eval *BlockEvaluator) Transaction(txn transactions.SignedTxn, ad *transactions.ApplyData) error {
	return eval.transaction(txn, ad, true)
}

// TestTransaction checks if a given transaction could be executed at this point
// in the block evaluator, but does not actually add the transaction to the block
// evaluator, or modify the block evaluator state in any other visible way.
func (eval *BlockEvaluator) TestTransaction(txn transactions.SignedTxn, ad *transactions.ApplyData) error {
	return eval.transaction(txn, ad, false)
}

// transaction tentatively executes a new transaction as part of this block evaluation.
// If the transaction cannot be added to the block without violating some constraints,
// an error is returned and the block evaluator state is unchanged.  If remember is true,
// the transaction is added to the block evaluator state; otherwise, the block evaluator
// is not modified and does not remember this transaction.
func (eval *BlockEvaluator) transaction(txn transactions.SignedTxn, ad *transactions.ApplyData, remember bool) error {
	var err error
	var thisTxBytes int
	cow := eval.state.child()

	spec := transactions.SpecialAddresses{
		FeeSink:     eval.block.BlockHeader.FeeSink,
		RewardsPool: eval.block.BlockHeader.RewardsPool,
	}

	if eval.validate {
		// Transaction valid (not expired)?
		err = txn.Txn.Alive(eval.block)
		if err != nil {
			return err
		}

		// Transaction already in the ledger?
		dup, err := cow.isDup(txn.Txn.First(), txn.ID())
		if err != nil {
			return err
		}
		if dup {
			return TransactionInLedgerError{txn.ID()}
		}

		// Well-formed on its own?
		err = txn.Txn.WellFormed(spec, eval.proto)
		if err != nil {
			return fmt.Errorf("transaction %v: malformed: %v", txn.ID(), err)
		}

		// Properly signed?
		if eval.txcache == nil || !eval.txcache.Verified(txn) {
			err = txn.PoolVerify(spec, eval.proto, eval.verificationPool)
			if err != nil {
				return fmt.Errorf("transaction %v: failed to verify: %v", txn.ID(), err)
			}
		}
	}

	// Apply the transaction, updating the cow balances
	applyData, err := txn.Txn.Apply(cow, spec, eval.txnCounter)
	if err != nil {
		return fmt.Errorf("transaction %v: %v", txn.ID(), err)
	}

	// Validate applyData if we are validating an existing block.
	// If we are validating and generating, we have no ApplyData yet.
	if eval.validate && !eval.generate {
		if ad == nil {
			return fmt.Errorf("transaction %v: no applyData for validation", txn.ID())
		}
		if eval.proto.ApplyData {
			if *ad != applyData {
				return fmt.Errorf("transaction %v: applyData mismatch: %v != %v", txn.ID(), *ad, applyData)
			}
		} else {
			if *ad != (transactions.ApplyData{}) {
				return fmt.Errorf("transaction %v: applyData not supported", txn.ID())
			}
		}
	}

	// Check if the transaction fits in the block, now that we can encode it.
	txib, err := eval.block.EncodeSignedTxn(txn, applyData)
	if err != nil {
		return err
	}
	if eval.validate {
		thisTxBytes = len(protocol.Encode(txib))
		if eval.blockTxBytes+thisTxBytes > eval.proto.MaxTxnBytesPerBlock {
			return ErrNoSpace
		}
	}

	// Check if any affected accounts dipped below MinBalance (unless they are
	// completely zero, which means the account will be deleted.)
	rewardlvl := cow.rewardsLevel()
	for _, addr := range cow.modifiedAccounts() {
		data, err := cow.lookup(addr)
		if err != nil {
			return err
		}

		// It's always OK to have the account move to an empty state,
		// because the accounts DB can delete it.  Otherwise, we will
		// enforce MinBalance.
		if data.IsZero() {
			continue
		}

		// Skip FeeSink and RewardsPool MinBalance checks here.
		// There's only two accounts, so space isn't an issue, and we don't
		// expect them to have low balances, but if they do, it may cause
		// surprises for every transaction.
		if addr == spec.FeeSink || addr == spec.RewardsPool {
			continue
		}

		dataNew := data.WithUpdatedRewards(eval.proto, rewardlvl)
		if dataNew.MicroAlgos.Raw < basics.MulSaturate(eval.proto.MinBalance, uint64(1+len(dataNew.Currencies))) {
			return fmt.Errorf("transaction %v: account %v balance %d below min %d (%d currencies)",
				txn.ID(), addr, dataNew.MicroAlgos.Raw, eval.proto.MinBalance, len(dataNew.Currencies))
		}
	}

	if remember {
		// Remember this TXID (to detect duplicates)
		cow.addTx(txn.ID())

		eval.block.Payset = append(eval.block.Payset, txib)
		eval.blockTxBytes += thisTxBytes

		if eval.proto.TxnCounter {
			eval.txnCounter++
		}

		cow.commitToParent()
	}

	return nil
}

// Call "endOfBlock" after all the block's rewards and transactions are processed. Applies any deferred balance updates.
func (eval *BlockEvaluator) endOfBlock() error {
	cow := eval.state.child()

	if eval.generate {
		eval.block.TxnRoot = eval.block.Payset.Commit(eval.proto.PaysetCommitFlat)
		eval.block.TxnCounter = eval.txnCounter
	}

	cow.commitToParent()
	return nil
}

// FinalValidation does the validation that must happen after the block is built and all state updates are computed
func (eval *BlockEvaluator) finalValidation() error {
	if eval.validate {
		// check commitments
		txnRoot := eval.block.Payset.Commit(eval.proto.PaysetCommitFlat)
		if txnRoot != eval.block.TxnRoot {
			return fmt.Errorf("txn root wrong: %v != %v", txnRoot, eval.block.TxnRoot)
		}

		if eval.block.TxnCounter != eval.txnCounter {
			return fmt.Errorf("txn count wrong: %d != %d", eval.block.TxnCounter, eval.txnCounter)
		}
	}

	return nil
}

// GenerateBlock produces a complete block from the BlockEvaluator.  This is
// used during proposal to get an actual block that will be proposed, after
// feeding in tentative transactions into this block evaluator.
func (eval *BlockEvaluator) GenerateBlock() (*ValidatedBlock, error) {
	if !eval.generate {
		logging.Base().Panicf("GenerateBlock() called but generate is false")
	}

	err := eval.endOfBlock()
	if err != nil {
		return nil, err
	}

	err = eval.finalValidation()
	if err != nil {
		return nil, err
	}

	vb := ValidatedBlock{
		blk:   eval.block,
		delta: eval.state.mods,
		aux:   *eval.aux,
	}
	return &vb, nil
}

func (l *Ledger) eval(ctx context.Context, blk bookkeeping.Block, aux *evalAux, validate bool, txcache VerifiedTxnCache, executionPool execpool.BacklogPool) (stateDelta, evalAux, error) {
	eval, err := startEvaluator(l, blk.BlockHeader, aux, validate, false, txcache, executionPool)
	if err != nil {
		return stateDelta{}, evalAux{}, err
	}

	// TODO: batch tx sig verification: ingest blk.Payset and output a list of ValidatedTx
	// Next, transactions
	payset, err := blk.DecodePaysetWithAD()
	if err != nil {
		return stateDelta{}, evalAux{}, err
	}

	for _, txn := range payset {
		select {
		case <-ctx.Done():
			return stateDelta{}, evalAux{}, ctx.Err()
		default:
		}

		err = eval.Transaction(txn.SignedTxn, &txn.ApplyData)
		if err != nil {
			return stateDelta{}, evalAux{}, err
		}
	}

	// Finally, procees any pending end-of-block state changes
	err = eval.endOfBlock()
	if err != nil {
		return stateDelta{}, evalAux{}, err
	}

	// If validating, do final block checks that depend on our new state
	if validate {
		err = eval.finalValidation()
		if err != nil {
			return stateDelta{}, evalAux{}, err
		}
	}

	return eval.state.mods, *eval.aux, nil
}

// Validate uses the ledger to validate block blk as a candidate next block.
// It returns an error if blk is not the expected next block, or if blk is
// not a valid block (e.g., it has duplicate transactions, overspends some
// account, etc).
func (l *Ledger) Validate(ctx context.Context, blk bookkeeping.Block, txcache VerifiedTxnCache, executionPool execpool.BacklogPool) (*ValidatedBlock, error) {
	delta, aux, err := l.eval(ctx, blk, nil, true, txcache, executionPool)
	if err != nil {
		return nil, err
	}

	vb := ValidatedBlock{
		blk:   blk,
		delta: delta,
		aux:   aux,
	}
	return &vb, nil
}

// ValidatedBlock represents the result of a block validation.  It can
// be used to efficiently add the block to the ledger, without repeating
// the work of applying the block's changes to the ledger state.
type ValidatedBlock struct {
	blk   bookkeeping.Block
	delta stateDelta
	aux   evalAux
}

// Block returns the underlying Block for a ValidatedBlock.
func (vb ValidatedBlock) Block() bookkeeping.Block {
	return vb.blk
}

// WithSeed returns a copy of the ValidatedBlock with a modified seed.
func (vb ValidatedBlock) WithSeed(s committee.Seed) ValidatedBlock {
	newblock := vb.blk
	newblock.BlockHeader.Seed = s

	return ValidatedBlock{
		blk:   newblock,
		delta: vb.delta,
		aux:   vb.aux,
	}
}<|MERGE_RESOLUTION|>--- conflicted
+++ resolved
@@ -252,15 +252,11 @@
 	// Withdraw rewards from the incentive pool
 	var ot basics.OverflowTracker
 	rewardsPerUnit := ot.Sub(eval.block.BlockHeader.RewardsLevel, eval.prevHeader.RewardsLevel)
-<<<<<<< HEAD
-	poolOld, err := eval.state.Get(poolAddr, true)
-=======
 	if ot.Overflowed {
 		return nil, fmt.Errorf("overflowed subtracting rewards(%d, %d) levels for block %v", eval.block.BlockHeader.RewardsLevel, eval.prevHeader.RewardsLevel, hdr.Round)
 	}
 
-	poolOld, err := eval.state.Get(poolAddr)
->>>>>>> 61417fc2
+	poolOld, err := eval.state.Get(poolAddr, true)
 	if err != nil {
 		return nil, err
 	}
