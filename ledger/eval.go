// Copyright (C) 2019-2021 Algorand, Inc.
// This file is part of go-algorand
//
// go-algorand is free software: you can redistribute it and/or modify
// it under the terms of the GNU Affero General Public License as
// published by the Free Software Foundation, either version 3 of the
// License, or (at your option) any later version.
//
// go-algorand is distributed in the hope that it will be useful,
// but WITHOUT ANY WARRANTY; without even the implied warranty of
// MERCHANTABILITY or FITNESS FOR A PARTICULAR PURPOSE.  See the
// GNU Affero General Public License for more details.
//
// You should have received a copy of the GNU Affero General Public License
// along with go-algorand.  If not, see <https://www.gnu.org/licenses/>.

package ledger

import (
	"context"
	"errors"
	"fmt"
	"sync"

	"github.com/algorand/go-algorand/config"
	"github.com/algorand/go-algorand/crypto"
	"github.com/algorand/go-algorand/crypto/compactcert"
	"github.com/algorand/go-algorand/data/basics"
	"github.com/algorand/go-algorand/data/bookkeeping"
	"github.com/algorand/go-algorand/data/committee"
	"github.com/algorand/go-algorand/data/transactions"
	"github.com/algorand/go-algorand/data/transactions/logic"
	"github.com/algorand/go-algorand/data/transactions/verify"
	"github.com/algorand/go-algorand/ledger/apply"
	"github.com/algorand/go-algorand/ledger/ledgercore"
	"github.com/algorand/go-algorand/logging"
	"github.com/algorand/go-algorand/protocol"
	"github.com/algorand/go-algorand/util/execpool"
)

// ErrNoSpace indicates insufficient space for transaction in block
var ErrNoSpace = errors.New("block does not have space for transaction")

// maxPaysetHint makes sure that we don't allocate too much memory up front
// in the block evaluator, since there cannot reasonably be more than this
// many transactions in a block.
const maxPaysetHint = 20000

// asyncAccountLoadingThreadCount controls how many go routines would be used
// to load the account data before the eval() start processing individual
// transaction group.
const asyncAccountLoadingThreadCount = 4

type roundCowBase struct {
	l ledgerForCowBase

	// The round number of the previous block, for looking up prior state.
	rnd basics.Round

	// TxnCounter from previous block header.
	txnCount uint64

	// Round of the next expected compact cert.  In the common case this
	// is CompactCertNextRound from previous block header, except when
	// compact certs are first enabled, in which case this gets set
	// appropriately at the first block where compact certs are enabled.
	compactCertNextRnd basics.Round

	// The current protocol consensus params.
	proto config.ConsensusParams

	// The accounts that we're already accessed during this round evaluation. This is a caching
	// buffer used to avoid looking up the same account data more than once during a single evaluator
	// execution. The AccountData is always an historical one, then therefore won't be changing.
	// The underlying (accountupdates) infrastucture may provide additional cross-round caching which
	// are beyond the scope of this cache.
	// The account data store here is always the account data without the rewards.
	accounts map[basics.Address]basics.AccountData
}

func (x *roundCowBase) getCreator(cidx basics.CreatableIndex, ctype basics.CreatableType) (basics.Address, bool, error) {
	return x.l.GetCreatorForRound(x.rnd, cidx, ctype)
}

// lookup returns the non-rewarded account data for the provided account address. It uses the internal per-round cache
// first, and if it cannot find it there, it would defer to the underlaying implementation.
// note that errors in accounts data retrivals are not cached as these typically cause the transaction evaluation to fail.
func (x *roundCowBase) lookup(addr basics.Address) (basics.AccountData, error) {
	if accountData, found := x.accounts[addr]; found {
		return accountData, nil
	}

	accountData, _, err := x.l.LookupWithoutRewards(x.rnd, addr)
	if err == nil {
		x.accounts[addr] = accountData
	}
	return accountData, err
}

func (x *roundCowBase) checkDup(firstValid, lastValid basics.Round, txid transactions.Txid, txl ledgercore.Txlease) error {
	return x.l.CheckDup(x.proto, x.rnd+1, firstValid, lastValid, txid, TxLease{txl})
}

func (x *roundCowBase) txnCounter() uint64 {
	return x.txnCount
}

func (x *roundCowBase) compactCertNext() basics.Round {
	return x.compactCertNextRnd
}

func (x *roundCowBase) blockHdr(r basics.Round) (bookkeeping.BlockHeader, error) {
	return x.l.BlockHdr(r)
}

func (x *roundCowBase) allocated(addr basics.Address, aidx basics.AppIndex, global bool) (bool, error) {
	acct, _, err := x.l.LookupWithoutRewards(x.rnd, addr)
	if err != nil {
		return false, err
	}

	// For global, check if app params exist
	if global {
		_, ok := acct.AppParams[aidx]
		return ok, nil
	}

	// Otherwise, check app local states
	_, ok := acct.AppLocalStates[aidx]
	return ok, nil
}

// getKey gets the value for a particular key in some storage
// associated with an application globally or locally
func (x *roundCowBase) getKey(addr basics.Address, aidx basics.AppIndex, global bool, key string, accountIdx uint64) (basics.TealValue, bool, error) {
	ad, _, err := x.l.LookupWithoutRewards(x.rnd, addr)
	if err != nil {
		return basics.TealValue{}, false, err
	}

	exist := false
	kv := basics.TealKeyValue{}
	if global {
		var app basics.AppParams
		if app, exist = ad.AppParams[aidx]; exist {
			kv = app.GlobalState
		}
	} else {
		var ls basics.AppLocalState
		if ls, exist = ad.AppLocalStates[aidx]; exist {
			kv = ls.KeyValue
		}
	}
	if !exist {
		err = fmt.Errorf("cannot fetch key, %v", errNoStorage(addr, aidx, global))
		return basics.TealValue{}, false, err
	}

	val, exist := kv[key]
	return val, exist, nil
}

// getStorageCounts counts the storage types used by some account
// associated with an application globally or locally
func (x *roundCowBase) getStorageCounts(addr basics.Address, aidx basics.AppIndex, global bool) (basics.StateSchema, error) {
	ad, _, err := x.l.LookupWithoutRewards(x.rnd, addr)
	if err != nil {
		return basics.StateSchema{}, err
	}

	count := basics.StateSchema{}
	exist := false
	kv := basics.TealKeyValue{}
	if global {
		var app basics.AppParams
		if app, exist = ad.AppParams[aidx]; exist {
			kv = app.GlobalState
		}
	} else {
		var ls basics.AppLocalState
		if ls, exist = ad.AppLocalStates[aidx]; exist {
			kv = ls.KeyValue
		}
	}
	if !exist {
		return count, nil
	}

	for _, v := range kv {
		if v.Type == basics.TealUintType {
			count.NumUint++
		} else {
			count.NumByteSlice++
		}
	}
	return count, nil
}

func (x *roundCowBase) getStorageLimits(addr basics.Address, aidx basics.AppIndex, global bool) (basics.StateSchema, error) {
	creator, exists, err := x.getCreator(basics.CreatableIndex(aidx), basics.AppCreatable)
	if err != nil {
		return basics.StateSchema{}, err
	}

	// App doesn't exist, so no storage may be allocated.
	if !exists {
		return basics.StateSchema{}, nil
	}

	record, err := x.lookup(creator)
	if err != nil {
		return basics.StateSchema{}, err
	}

	params, ok := record.AppParams[aidx]
	if !ok {
		// This should never happen. If app exists then we should have
		// found the creator successfully.
		err = fmt.Errorf("app %d not found in account %s", aidx, creator.String())
		return basics.StateSchema{}, err
	}

	if global {
		return params.GlobalStateSchema, nil
	}
	return params.LocalStateSchema, nil
}

// wrappers for roundCowState to satisfy the (current) apply.Balances interface
func (cs *roundCowState) Get(addr basics.Address, withPendingRewards bool) (basics.AccountData, error) {
	acct, err := cs.lookup(addr)
	if err != nil {
		return basics.AccountData{}, err
	}
	if withPendingRewards {
		acct = acct.WithUpdatedRewards(cs.proto, cs.rewardsLevel())
	}
	return acct, nil
}

func (cs *roundCowState) GetCreatableID(groupIdx int) basics.CreatableIndex {
	return cs.getCreatableIndex(groupIdx)
}

func (cs *roundCowState) GetCreator(cidx basics.CreatableIndex, ctype basics.CreatableType) (basics.Address, bool, error) {
	return cs.getCreator(cidx, ctype)
}

func (cs *roundCowState) Put(addr basics.Address, acct basics.AccountData) error {
	cs.mods.Accts.Upsert(addr, acct)
	return nil
}

func (cs *roundCowState) Move(from basics.Address, to basics.Address, amt basics.MicroAlgos, fromRewards *basics.MicroAlgos, toRewards *basics.MicroAlgos) error {
	rewardlvl := cs.rewardsLevel()

	fromBal, err := cs.lookup(from)
	if err != nil {
		return err
	}
	fromBalNew := fromBal.WithUpdatedRewards(cs.proto, rewardlvl)

	if fromRewards != nil {
		var ot basics.OverflowTracker
		newFromRewards := ot.AddA(*fromRewards, ot.SubA(fromBalNew.MicroAlgos, fromBal.MicroAlgos))
		if ot.Overflowed {
			return fmt.Errorf("overflowed tracking of fromRewards for account %v: %d + (%d - %d)", from, *fromRewards, fromBalNew.MicroAlgos, fromBal.MicroAlgos)
		}
		*fromRewards = newFromRewards
	}

	var overflowed bool
	fromBalNew.MicroAlgos, overflowed = basics.OSubA(fromBalNew.MicroAlgos, amt)
	if overflowed {
		return fmt.Errorf("overspend (account %v, data %+v, tried to spend %v)", from, fromBal, amt)
	}
	cs.Put(from, fromBalNew)

	toBal, err := cs.lookup(to)
	if err != nil {
		return err
	}
	toBalNew := toBal.WithUpdatedRewards(cs.proto, rewardlvl)

	if toRewards != nil {
		var ot basics.OverflowTracker
		newToRewards := ot.AddA(*toRewards, ot.SubA(toBalNew.MicroAlgos, toBal.MicroAlgos))
		if ot.Overflowed {
			return fmt.Errorf("overflowed tracking of toRewards for account %v: %d + (%d - %d)", to, *toRewards, toBalNew.MicroAlgos, toBal.MicroAlgos)
		}
		*toRewards = newToRewards
	}

	toBalNew.MicroAlgos, overflowed = basics.OAddA(toBalNew.MicroAlgos, amt)
	if overflowed {
		return fmt.Errorf("balance overflow (account %v, data %+v, was going to receive %v)", to, toBal, amt)
	}
	cs.Put(to, toBalNew)

	return nil
}

func (cs *roundCowState) ConsensusParams() config.ConsensusParams {
	return cs.proto
}

func (cs *roundCowState) compactCert(certRnd basics.Round, certType protocol.CompactCertType, cert compactcert.Cert, atRound basics.Round, validate bool) error {
	if certType != protocol.CompactCertBasic {
		return fmt.Errorf("compact cert type %d not supported", certType)
	}

	nextCertRnd := cs.compactCertNext()

	certHdr, err := cs.blockHdr(certRnd)
	if err != nil {
		return err
	}

	proto := config.Consensus[certHdr.CurrentProtocol]

	if validate {
		votersRnd := certRnd.SubSaturate(basics.Round(proto.CompactCertRounds))
		votersHdr, err := cs.blockHdr(votersRnd)
		if err != nil {
			return err
		}

		err = validateCompactCert(certHdr, cert, votersHdr, nextCertRnd, atRound)
		if err != nil {
			return err
		}
	}

	cs.setCompactCertNext(certRnd + basics.Round(proto.CompactCertRounds))
	return nil
}

// BlockEvaluator represents an in-progress evaluation of a block
// against the ledger.
type BlockEvaluator struct {
	state    *roundCowState
	validate bool
	generate bool

	prevHeader  bookkeeping.BlockHeader // cached
	proto       config.ConsensusParams
	genesisHash crypto.Digest

	block               bookkeeping.Block
	blockTxBytes        int
	maxTxnBytesPerBlock int

	blockGenerated bool // prevent repeated GenerateBlock calls

	l ledgerForEvaluator
}

type ledgerForEvaluator interface {
	ledgerForCowBase
	GenesisHash() crypto.Digest
	Totals(basics.Round) (ledgercore.AccountTotals, error)
	CompactCertVoters(basics.Round) (*VotersForRound, error)
}

// ledgerForCowBase represents subset of Ledger functionality needed for cow business
type ledgerForCowBase interface {
	BlockHdr(basics.Round) (bookkeeping.BlockHeader, error)
	CheckDup(config.ConsensusParams, basics.Round, basics.Round, basics.Round, transactions.Txid, TxLease) error
	LookupWithoutRewards(basics.Round, basics.Address) (basics.AccountData, basics.Round, error)
	GetCreatorForRound(basics.Round, basics.CreatableIndex, basics.CreatableType) (basics.Address, bool, error)
}

// StartEvaluator creates a BlockEvaluator, given a ledger and a block header
// of the block that the caller is planning to evaluate. If the length of the
// payset being evaluated is known in advance, a paysetHint >= 0 can be
<<<<<<< HEAD
// passed, avoiding unnecessary payset slice growth. The optional maxTxnBytesPerBlock parameter
// provides a cap on the size of a single generated block size, when a non-zero value is passed.
// If a value of zero or less is passed to maxTxnBytesPerBlock, the consensus MaxTxnBytesPerBlock would
// be used instead.
func (l *Ledger) StartEvaluator(hdr bookkeeping.BlockHeader, paysetHint, maxTxnBytesPerBlock int) (*BlockEvaluator, error) {
=======
// passed, avoiding unnecessary payset slice growth.
func (l *Ledger) StartEvaluator(hdr bookkeeping.BlockHeader, paysetHint int) (*BlockEvaluator, error) {
>>>>>>> 9194dec9
	proto, ok := config.Consensus[hdr.CurrentProtocol]
	if !ok {
		return nil, protocol.Error(hdr.CurrentProtocol)
	}

<<<<<<< HEAD
	return startEvaluator(l, hdr, proto, paysetHint, true, true, maxTxnBytesPerBlock)
}

func startEvaluator(l ledgerForEvaluator, hdr bookkeeping.BlockHeader, proto config.ConsensusParams, paysetHint int, validate bool, generate bool, maxTxnBytesPerBlock int) (*BlockEvaluator, error) {
	// if the caller did not provide a valid block size limit, default to the consensus params defaults.
	if maxTxnBytesPerBlock <= 0 || maxTxnBytesPerBlock > proto.MaxTxnBytesPerBlock {
		maxTxnBytesPerBlock = proto.MaxTxnBytesPerBlock
	}

=======
	return startEvaluator(l, hdr, proto, paysetHint, true, true)
}

func startEvaluator(l ledgerForEvaluator, hdr bookkeeping.BlockHeader, proto config.ConsensusParams, paysetHint int, validate bool, generate bool) (*BlockEvaluator, error) {
>>>>>>> 9194dec9
	base := &roundCowBase{
		l: l,
		// round that lookups come from is previous block.  We validate
		// the block at this round below, so underflow will be caught.
		// If we are not validating, we must have previously checked
		// an agreement.Certificate attesting that hdr is valid.
		rnd:      hdr.Round - 1,
		proto:    proto,
		accounts: make(map[basics.Address]basics.AccountData),
	}

	eval := &BlockEvaluator{
		validate:            validate,
		generate:            generate,
		block:               bookkeeping.Block{BlockHeader: hdr},
		proto:               proto,
		genesisHash:         l.GenesisHash(),
		l:                   l,
		maxTxnBytesPerBlock: maxTxnBytesPerBlock,
	}

	// Preallocate space for the payset so that we don't have to
	// dynamically grow a slice (if evaluating a whole block).
	if paysetHint > 0 {
		if paysetHint > maxPaysetHint {
			paysetHint = maxPaysetHint
		}
		eval.block.Payset = make([]transactions.SignedTxnInBlock, 0, paysetHint)
	}

	prevProto := proto

	if hdr.Round > 0 {
		var err error
		eval.prevHeader, err = l.BlockHdr(base.rnd)
		if err != nil {
			return nil, fmt.Errorf("can't evaluate block %v without previous header: %v", hdr.Round, err)
		}

		base.txnCount = eval.prevHeader.TxnCounter
		base.compactCertNextRnd = eval.prevHeader.CompactCert[protocol.CompactCertBasic].CompactCertNextRound

		var ok bool
		prevProto, ok = config.Consensus[eval.prevHeader.CurrentProtocol]
		if !ok {
			return nil, protocol.Error(eval.prevHeader.CurrentProtocol)
		}

		// Check if compact certs are being enabled as of this block.
		if base.compactCertNextRnd == 0 && proto.CompactCertRounds != 0 {
			// Determine the first block that will contain a Merkle
			// commitment to the voters.  We need to account for the
			// fact that the voters come from CompactCertVotersLookback
			// rounds ago.
			votersRound := (hdr.Round + basics.Round(proto.CompactCertVotersLookback)).RoundUpToMultipleOf(basics.Round(proto.CompactCertRounds))

			// The first compact cert will appear CompactCertRounds after that.
			base.compactCertNextRnd = votersRound + basics.Round(proto.CompactCertRounds)
		}
	}

	prevTotals, err := l.Totals(eval.prevHeader.Round)
	if err != nil {
		return nil, err
	}

	poolAddr := eval.prevHeader.RewardsPool
	// get the reward pool account data without any rewards
	incentivePoolData, _, err := l.LookupWithoutRewards(eval.prevHeader.Round, poolAddr)
	if err != nil {
		return nil, err
	}

	// this is expected to be a no-op, but update the rewards on the rewards pool if it was configured to receive rewards ( unlike mainnet ).
	incentivePoolData = incentivePoolData.WithUpdatedRewards(prevProto, eval.prevHeader.RewardsLevel)

	if generate {
		if eval.proto.SupportGenesisHash {
			eval.block.BlockHeader.GenesisHash = eval.genesisHash
		}
		eval.block.BlockHeader.RewardsState = eval.prevHeader.NextRewardsState(hdr.Round, proto, incentivePoolData.MicroAlgos, prevTotals.RewardUnits())
	}
	// set the eval state with the current header
	eval.state = makeRoundCowState(base, eval.block.BlockHeader, eval.prevHeader.TimeStamp, paysetHint)

	if validate {
		err := eval.block.BlockHeader.PreCheck(eval.prevHeader)
		if err != nil {
			return nil, err
		}

		// Check that the rewards rate, level and residue match expected values
		expectedRewardsState := eval.prevHeader.NextRewardsState(hdr.Round, proto, incentivePoolData.MicroAlgos, prevTotals.RewardUnits())
		if eval.block.RewardsState != expectedRewardsState {
			return nil, fmt.Errorf("bad rewards state: %+v != %+v", eval.block.RewardsState, expectedRewardsState)
		}

		// For backwards compatibility: introduce Genesis Hash value
		if eval.proto.SupportGenesisHash && eval.block.BlockHeader.GenesisHash != eval.genesisHash {
			return nil, fmt.Errorf("wrong genesis hash: %s != %s", eval.block.BlockHeader.GenesisHash, eval.genesisHash)
		}
	}

	// Withdraw rewards from the incentive pool
	var ot basics.OverflowTracker
	rewardsPerUnit := ot.Sub(eval.block.BlockHeader.RewardsLevel, eval.prevHeader.RewardsLevel)
	if ot.Overflowed {
		return nil, fmt.Errorf("overflowed subtracting rewards(%d, %d) levels for block %v", eval.block.BlockHeader.RewardsLevel, eval.prevHeader.RewardsLevel, hdr.Round)
	}

	poolOld, err := eval.state.Get(poolAddr, true)
	if err != nil {
		return nil, err
	}

	// hotfix for testnet stall 08/26/2019; move some algos from testnet bank to rewards pool to give it enough time until protocol upgrade occur.
	// hotfix for testnet stall 11/07/2019; the same bug again, account ran out before the protocol upgrade occurred.
	poolOld, err = eval.workaroundOverspentRewards(poolOld, hdr.Round)
	if err != nil {
		return nil, err
	}

	poolNew := poolOld
	poolNew.MicroAlgos = ot.SubA(poolOld.MicroAlgos, basics.MicroAlgos{Raw: ot.Mul(prevTotals.RewardUnits(), rewardsPerUnit)})
	if ot.Overflowed {
		return nil, fmt.Errorf("overflowed subtracting reward unit for block %v", hdr.Round)
	}

	err = eval.state.Put(poolAddr, poolNew)
	if err != nil {
		return nil, err
	}

	// ensure that we have at least MinBalance after withdrawing rewards
	ot.SubA(poolNew.MicroAlgos, basics.MicroAlgos{Raw: proto.MinBalance})
	if ot.Overflowed {
		// TODO this should never happen; should we panic here?
		return nil, fmt.Errorf("overflowed subtracting rewards for block %v", hdr.Round)
	}

	return eval, nil
}

// hotfix for testnet stall 08/26/2019; move some algos from testnet bank to rewards pool to give it enough time until protocol upgrade occur.
// hotfix for testnet stall 11/07/2019; do the same thing
func (eval *BlockEvaluator) workaroundOverspentRewards(rewardPoolBalance basics.AccountData, headerRound basics.Round) (poolOld basics.AccountData, err error) {
	// verify that we patch the correct round.
	if headerRound != 1499995 && headerRound != 2926564 {
		return rewardPoolBalance, nil
	}
	// verify that we're patching the correct genesis ( i.e. testnet )
	testnetGenesisHash, _ := crypto.DigestFromString("JBR3KGFEWPEE5SAQ6IWU6EEBZMHXD4CZU6WCBXWGF57XBZIJHIRA")
	if eval.genesisHash != testnetGenesisHash {
		return rewardPoolBalance, nil
	}

	// get the testnet bank ( dispenser ) account address.
	bankAddr, _ := basics.UnmarshalChecksumAddress("GD64YIY3TWGDMCNPP553DZPPR6LDUSFQOIJVFDPPXWEG3FVOJCCDBBHU5A")
	amount := basics.MicroAlgos{Raw: 20000000000}
	err = eval.state.Move(bankAddr, eval.prevHeader.RewardsPool, amount, nil, nil)
	if err != nil {
		err = fmt.Errorf("unable to move funds from testnet bank to incentive pool: %v", err)
		return
	}
	poolOld, err = eval.state.Get(eval.prevHeader.RewardsPool, true)

	return
}

// TxnCounter returns the number of transactions that have been added to the block evaluator so far.
func (eval *BlockEvaluator) TxnCounter() int {
	return len(eval.block.Payset)
}

// Round returns the round number of the block being evaluated by the BlockEvaluator.
func (eval *BlockEvaluator) Round() basics.Round {
	return eval.block.Round()
}

// ResetTxnBytes resets the number of bytes tracked by the BlockEvaluator to
// zero.  This is a specialized operation used by the transaction pool to
// simulate the effect of putting pending transactions in multiple blocks.
func (eval *BlockEvaluator) ResetTxnBytes() {
	eval.blockTxBytes = 0
}

// TestTransactionGroup performs basic duplicate detection and well-formedness checks
// on a transaction group, but does not actually add the transactions to the block
// evaluator, or modify the block evaluator state in any other visible way.
func (eval *BlockEvaluator) TestTransactionGroup(txgroup []transactions.SignedTxn) error {
	// Nothing to do if there are no transactions.
	if len(txgroup) == 0 {
		return nil
	}

	if len(txgroup) > eval.proto.MaxTxGroupSize {
		return fmt.Errorf("group size %d exceeds maximum %d", len(txgroup), eval.proto.MaxTxGroupSize)
	}

	cow := eval.state.child(len(txgroup))

	var group transactions.TxGroup
	for gi, txn := range txgroup {
		err := eval.testTransaction(txn, cow)
		if err != nil {
			return err
		}

		// Make sure all transactions in group have the same group value
		if txn.Txn.Group != txgroup[0].Txn.Group {
			return fmt.Errorf("transactionGroup: inconsistent group values: %v != %v",
				txn.Txn.Group, txgroup[0].Txn.Group)
		}

		if !txn.Txn.Group.IsZero() {
			txWithoutGroup := txn.Txn
			txWithoutGroup.Group = crypto.Digest{}

			group.TxGroupHashes = append(group.TxGroupHashes, crypto.HashObj(txWithoutGroup))
		} else if len(txgroup) > 1 {
			return fmt.Errorf("transactionGroup: [%d] had zero Group but was submitted in a group of %d", gi, len(txgroup))
		}
	}

	// If we had a non-zero Group value, check that all group members are present.
	if group.TxGroupHashes != nil {
		if txgroup[0].Txn.Group != crypto.HashObj(group) {
			return fmt.Errorf("transactionGroup: incomplete group: %v != %v (%v)",
				txgroup[0].Txn.Group, crypto.HashObj(group), group)
		}
	}

	return nil
}

// testTransaction performs basic duplicate detection and well-formedness checks
// on a single transaction, but does not actually add the transaction to the block
// evaluator, or modify the block evaluator state in any other visible way.
func (eval *BlockEvaluator) testTransaction(txn transactions.SignedTxn, cow *roundCowState) error {
	// Transaction valid (not expired)?
	err := txn.Txn.Alive(eval.block)
	if err != nil {
		return err
	}

	// Well-formed on its own?
	spec := transactions.SpecialAddresses{
		FeeSink:     eval.block.BlockHeader.FeeSink,
		RewardsPool: eval.block.BlockHeader.RewardsPool,
	}
	err = txn.Txn.WellFormed(spec, eval.proto)
	if err != nil {
		return fmt.Errorf("transaction %v: malformed: %v", txn.ID(), err)
	}

	// Transaction already in the ledger?
	txid := txn.ID()
	err = cow.checkDup(txn.Txn.First(), txn.Txn.Last(), txid, ledgercore.Txlease{Sender: txn.Txn.Sender, Lease: txn.Txn.Lease})
	if err != nil {
		return err
	}

	return nil
}

// Transaction tentatively adds a new transaction as part of this block evaluation.
// If the transaction cannot be added to the block without violating some constraints,
// an error is returned and the block evaluator state is unchanged.
func (eval *BlockEvaluator) Transaction(txn transactions.SignedTxn, ad transactions.ApplyData) error {
	return eval.transactionGroup([]transactions.SignedTxnWithAD{
		{
			SignedTxn: txn,
			ApplyData: ad,
		},
	})
}

// TransactionGroup tentatively adds a new transaction group as part of this block evaluation.
// If the transaction group cannot be added to the block without violating some constraints,
// an error is returned and the block evaluator state is unchanged.
func (eval *BlockEvaluator) TransactionGroup(txads []transactions.SignedTxnWithAD) error {
	return eval.transactionGroup(txads)
}

// prepareEvalParams creates a logic.EvalParams for each ApplicationCall
// transaction in the group
func (eval *BlockEvaluator) prepareEvalParams(txgroup []transactions.SignedTxnWithAD) (res []*logic.EvalParams) {
	var groupNoAD []transactions.SignedTxn
	var pastSideEffects []logic.EvalSideEffects
	var minTealVersion uint64
	res = make([]*logic.EvalParams, len(txgroup))
	for i, txn := range txgroup {
		// Ignore any non-ApplicationCall transactions
		if txn.SignedTxn.Txn.Type != protocol.ApplicationCallTx {
			continue
		}

		// Initialize side effects and group without ApplyData lazily
		if groupNoAD == nil {
			groupNoAD = make([]transactions.SignedTxn, len(txgroup))
			for j := range txgroup {
				groupNoAD[j] = txgroup[j].SignedTxn
			}
			pastSideEffects = logic.MakePastSideEffects(len(txgroup))
			minTealVersion = logic.ComputeMinTealVersion(groupNoAD)
		}

		res[i] = &logic.EvalParams{
			Txn:             &groupNoAD[i],
			Proto:           &eval.proto,
			TxnGroup:        groupNoAD,
			GroupIndex:      i,
			PastSideEffects: pastSideEffects,
			MinTealVersion:  &minTealVersion,
		}
	}
	return
}

// transactionGroup tentatively executes a group of transactions as part of this block evaluation.
// If the transaction group cannot be added to the block without violating some constraints,
// an error is returned and the block evaluator state is unchanged.
func (eval *BlockEvaluator) transactionGroup(txgroup []transactions.SignedTxnWithAD) error {
	// Nothing to do if there are no transactions.
	if len(txgroup) == 0 {
		return nil
	}

	if len(txgroup) > eval.proto.MaxTxGroupSize {
		return fmt.Errorf("group size %d exceeds maximum %d", len(txgroup), eval.proto.MaxTxGroupSize)
	}

	var txibs []transactions.SignedTxnInBlock
	var group transactions.TxGroup
	var groupTxBytes int

	cow := eval.state.child(len(txgroup))

	// Prepare eval params for any ApplicationCall transactions in the group
	evalParams := eval.prepareEvalParams(txgroup)

	// Evaluate each transaction in the group
	txibs = make([]transactions.SignedTxnInBlock, 0, len(txgroup))
	for gi, txad := range txgroup {
		var txib transactions.SignedTxnInBlock

		cow.setGroupIdx(gi)
		err := eval.transaction(txad.SignedTxn, evalParams[gi], txad.ApplyData, cow, &txib)
		if err != nil {
			return err
		}

		txibs = append(txibs, txib)

		if eval.validate {
			groupTxBytes += txib.GetEncodedLength()
			if eval.blockTxBytes+groupTxBytes > eval.maxTxnBytesPerBlock {
				return ErrNoSpace
			}
		}

		// Make sure all transactions in group have the same group value
		if txad.SignedTxn.Txn.Group != txgroup[0].SignedTxn.Txn.Group {
			return fmt.Errorf("transactionGroup: inconsistent group values: %v != %v",
				txad.SignedTxn.Txn.Group, txgroup[0].SignedTxn.Txn.Group)
		}

		if !txad.SignedTxn.Txn.Group.IsZero() {
			txWithoutGroup := txad.SignedTxn.Txn
			txWithoutGroup.Group = crypto.Digest{}

			group.TxGroupHashes = append(group.TxGroupHashes, crypto.HashObj(txWithoutGroup))
		} else if len(txgroup) > 1 {
			return fmt.Errorf("transactionGroup: [%d] had zero Group but was submitted in a group of %d", gi, len(txgroup))
		}
	}

	// If we had a non-zero Group value, check that all group members are present.
	if group.TxGroupHashes != nil {
		if txgroup[0].SignedTxn.Txn.Group != crypto.HashObj(group) {
			return fmt.Errorf("transactionGroup: incomplete group: %v != %v (%v)",
				txgroup[0].SignedTxn.Txn.Group, crypto.HashObj(group), group)
		}
	}

	eval.block.Payset = append(eval.block.Payset, txibs...)
	eval.blockTxBytes += groupTxBytes
	cow.commitToParent()

	return nil
}

// Check the minimum balance requirement for the modified accounts in `cow`.
func (eval *BlockEvaluator) checkMinBalance(cow *roundCowState) error {
	rewardlvl := cow.rewardsLevel()
	for _, addr := range cow.modifiedAccounts() {
		// Skip FeeSink, RewardsPool, and CompactCertSender MinBalance checks here.
		// There's only a few accounts, so space isn't an issue, and we don't
		// expect them to have low balances, but if they do, it may cause
		// surprises.
		if addr == eval.block.FeeSink || addr == eval.block.RewardsPool ||
			addr == transactions.CompactCertSender {
			continue
		}

		data, err := cow.lookup(addr)
		if err != nil {
			return err
		}

		// It's always OK to have the account move to an empty state,
		// because the accounts DB can delete it.  Otherwise, we will
		// enforce MinBalance.
		if data.IsZero() {
			continue
		}

		dataNew := data.WithUpdatedRewards(eval.proto, rewardlvl)
		effectiveMinBalance := dataNew.MinBalance(&eval.proto)
		if dataNew.MicroAlgos.Raw < effectiveMinBalance.Raw {
			return fmt.Errorf("account %v balance %d below min %d (%d assets)",
				addr, dataNew.MicroAlgos.Raw, effectiveMinBalance.Raw, len(dataNew.Assets))
		}

		// Check if we have exceeded the maximum minimum balance
		if eval.proto.MaximumMinimumBalance != 0 {
			if effectiveMinBalance.Raw > eval.proto.MaximumMinimumBalance {
				return fmt.Errorf("account %v would use too much space after this transaction. Minimum balance requirements would be %d (greater than max %d)", addr, effectiveMinBalance.Raw, eval.proto.MaximumMinimumBalance)
			}
		}
	}

	return nil
}

// transaction tentatively executes a new transaction as part of this block evaluation.
// If the transaction cannot be added to the block without violating some constraints,
// an error is returned and the block evaluator state is unchanged.
func (eval *BlockEvaluator) transaction(txn transactions.SignedTxn, evalParams *logic.EvalParams, ad transactions.ApplyData, cow *roundCowState, txib *transactions.SignedTxnInBlock) error {
	var err error

	// Only compute the TxID once
	txid := txn.ID()

	if eval.validate {
		err = txn.Txn.Alive(eval.block)
		if err != nil {
			return err
		}

		// Transaction already in the ledger?
		err := cow.checkDup(txn.Txn.First(), txn.Txn.Last(), txid, ledgercore.Txlease{Sender: txn.Txn.Sender, Lease: txn.Txn.Lease})
		if err != nil {
			return err
		}

		// Does the address that authorized the transaction actually match whatever address the sender has rekeyed to?
		// i.e., the sig/lsig/msig was checked against the txn.Authorizer() address, but does this match the sender's balrecord.AuthAddr?
		acctdata, err := cow.lookup(txn.Txn.Sender)
		if err != nil {
			return err
		}
		correctAuthorizer := acctdata.AuthAddr
		if (correctAuthorizer == basics.Address{}) {
			correctAuthorizer = txn.Txn.Sender
		}
		if txn.Authorizer() != correctAuthorizer {
			return fmt.Errorf("transaction %v: should have been authorized by %v but was actually authorized by %v", txn.ID(), correctAuthorizer, txn.Authorizer())
		}
	}

	spec := transactions.SpecialAddresses{
		FeeSink:     eval.block.BlockHeader.FeeSink,
		RewardsPool: eval.block.BlockHeader.RewardsPool,
	}

	// Apply the transaction, updating the cow balances
	applyData, err := eval.applyTransaction(txn.Txn, cow, evalParams, spec, cow.txnCounter())
	if err != nil {
		return fmt.Errorf("transaction %v: %v", txid, err)
	}

	// Validate applyData if we are validating an existing block.
	// If we are validating and generating, we have no ApplyData yet.
	if eval.validate && !eval.generate {
		if eval.proto.ApplyData {
			if !ad.Equal(applyData) {
				return fmt.Errorf("transaction %v: applyData mismatch: %v != %v", txid, ad, applyData)
			}
		} else {
			if !ad.Equal(transactions.ApplyData{}) {
				return fmt.Errorf("transaction %v: applyData not supported", txid)
			}
		}
	}

	// Check if the transaction fits in the block, now that we can encode it.
	*txib, err = eval.block.EncodeSignedTxn(txn, applyData)
	if err != nil {
		return err
	}

	// Check if any affected accounts dipped below MinBalance (unless they are
	// completely zero, which means the account will be deleted.)
	// Only do those checks if we are validating or generating. It is useful to skip them
	// if we cannot provide account data that contains enough information to
	// compute the correct minimum balance (the case with indexer which does not store it).
	if eval.validate || eval.generate {
		err := eval.checkMinBalance(cow)
		if err != nil {
			return fmt.Errorf("transaction %v: %w", txid, err)
		}
	}

	// Remember this txn
	cow.addTx(txn.Txn, txid)

	return nil
}

// applyTransaction changes the balances according to this transaction.
func (eval *BlockEvaluator) applyTransaction(tx transactions.Transaction, balances *roundCowState, evalParams *logic.EvalParams, spec transactions.SpecialAddresses, ctr uint64) (ad transactions.ApplyData, err error) {
	params := balances.ConsensusParams()

	// move fee to pool
	err = balances.Move(tx.Sender, spec.FeeSink, tx.Fee, &ad.SenderRewards, nil)
	if err != nil {
		return
	}

	// rekeying: update balrecord.AuthAddr to tx.RekeyTo if provided
	if (tx.RekeyTo != basics.Address{}) {
		var acct basics.AccountData
		acct, err = balances.Get(tx.Sender, false)
		if err != nil {
			return
		}
		// Special case: rekeying to the account's actual address just sets acct.AuthAddr to 0
		// This saves 32 bytes in your balance record if you want to go back to using your original key
		if tx.RekeyTo == tx.Sender {
			acct.AuthAddr = basics.Address{}
		} else {
			acct.AuthAddr = tx.RekeyTo
		}

		err = balances.Put(tx.Sender, acct)
		if err != nil {
			return
		}
	}

	switch tx.Type {
	case protocol.PaymentTx:
		err = apply.Payment(tx.PaymentTxnFields, tx.Header, balances, spec, &ad)

	case protocol.KeyRegistrationTx:
		err = apply.Keyreg(tx.KeyregTxnFields, tx.Header, balances, spec, &ad, balances.round())

	case protocol.AssetConfigTx:
		err = apply.AssetConfig(tx.AssetConfigTxnFields, tx.Header, balances, spec, &ad, ctr)

	case protocol.AssetTransferTx:
		err = apply.AssetTransfer(tx.AssetTransferTxnFields, tx.Header, balances, spec, &ad)

	case protocol.AssetFreezeTx:
		err = apply.AssetFreeze(tx.AssetFreezeTxnFields, tx.Header, balances, spec, &ad)

	case protocol.ApplicationCallTx:
		err = apply.ApplicationCall(tx.ApplicationCallTxnFields, tx.Header, balances, &ad, evalParams, ctr)

	case protocol.CompactCertTx:
		// in case of a CompactCertTx transaction, we want to "apply" it only in validate or generate mode. This will deviate the cow's CompactCertNext depending of
		// whether we're in validate/generate mode or not, however - given that this variable in only being used in these modes, it would be safe.
		// The reason for making this into an exception is that during initialization time, the accounts update is "converting" the recent 320 blocks into deltas to
		// be stored in memory. These deltas don't care about the compact certificate, and so we can improve the node load time. Additionally, it save us from
		// performing the validation during catchup, which is another performance boost.
		if eval.validate || eval.generate {
			err = balances.compactCert(tx.CertRound, tx.CertType, tx.Cert, tx.Header.FirstValid, eval.validate)
		}

	default:
		err = fmt.Errorf("Unknown transaction type %v", tx.Type)
	}

	// If the protocol does not support rewards in ApplyData,
	// clear them out.
	if !params.RewardsInApplyData {
		ad.SenderRewards = basics.MicroAlgos{}
		ad.ReceiverRewards = basics.MicroAlgos{}
		ad.CloseRewards = basics.MicroAlgos{}
	}

	return
}

// compactCertVotersAndTotal returns the expected values of CompactCertVoters
// and CompactCertVotersTotal for a block.
func (eval *BlockEvaluator) compactCertVotersAndTotal() (root crypto.Digest, total basics.MicroAlgos, err error) {
	if eval.proto.CompactCertRounds == 0 {
		return
	}

	if eval.block.Round()%basics.Round(eval.proto.CompactCertRounds) != 0 {
		return
	}

	lookback := eval.block.Round().SubSaturate(basics.Round(eval.proto.CompactCertVotersLookback))
	voters, err := eval.l.CompactCertVoters(lookback)
	if err != nil {
		return
	}

	if voters != nil {
		root = voters.Tree.Root()
		total = voters.TotalWeight
	}

	return
}

// Call "endOfBlock" after all the block's rewards and transactions are processed.
func (eval *BlockEvaluator) endOfBlock() error {
	if eval.generate {
		var err error
		eval.block.TxnRoot, err = eval.block.PaysetCommit()
		if err != nil {
			return err
		}

		if eval.proto.TxnCounter {
			eval.block.TxnCounter = eval.state.txnCounter()
		} else {
			eval.block.TxnCounter = 0
		}

		if eval.proto.CompactCertRounds > 0 {
			var basicCompactCert bookkeeping.CompactCertState
			basicCompactCert.CompactCertVoters, basicCompactCert.CompactCertVotersTotal, err = eval.compactCertVotersAndTotal()
			if err != nil {
				return err
			}

			basicCompactCert.CompactCertNextRound = eval.state.compactCertNext()

			eval.block.CompactCert = make(map[protocol.CompactCertType]bookkeeping.CompactCertState)
			eval.block.CompactCert[protocol.CompactCertBasic] = basicCompactCert
		}
	}

	return nil
}

// FinalValidation does the validation that must happen after the block is built and all state updates are computed
func (eval *BlockEvaluator) finalValidation() error {
	eval.state.mods.OptimizeAllocatedMemory(eval.proto)
	if eval.validate {
		// check commitments
		txnRoot, err := eval.block.PaysetCommit()
		if err != nil {
			return err
		}
		if txnRoot != eval.block.TxnRoot {
			return fmt.Errorf("txn root wrong: %v != %v", txnRoot, eval.block.TxnRoot)
		}

		var expectedTxnCount uint64
		if eval.proto.TxnCounter {
			expectedTxnCount = eval.state.txnCounter()
		}
		if eval.block.TxnCounter != expectedTxnCount {
			return fmt.Errorf("txn count wrong: %d != %d", eval.block.TxnCounter, expectedTxnCount)
		}

		expectedVoters, expectedVotersWeight, err := eval.compactCertVotersAndTotal()
		if err != nil {
			return err
		}
		if eval.block.CompactCert[protocol.CompactCertBasic].CompactCertVoters != expectedVoters {
			return fmt.Errorf("CompactCertVoters wrong: %v != %v", eval.block.CompactCert[protocol.CompactCertBasic].CompactCertVoters, expectedVoters)
		}
		if eval.block.CompactCert[protocol.CompactCertBasic].CompactCertVotersTotal != expectedVotersWeight {
			return fmt.Errorf("CompactCertVotersTotal wrong: %v != %v", eval.block.CompactCert[protocol.CompactCertBasic].CompactCertVotersTotal, expectedVotersWeight)
		}
		if eval.block.CompactCert[protocol.CompactCertBasic].CompactCertNextRound != eval.state.compactCertNext() {
			return fmt.Errorf("CompactCertNextRound wrong: %v != %v", eval.block.CompactCert[protocol.CompactCertBasic].CompactCertNextRound, eval.state.compactCertNext())
		}
		for ccType := range eval.block.CompactCert {
			if ccType != protocol.CompactCertBasic {
				return fmt.Errorf("CompactCertType %d unexpected", ccType)
			}
		}
	}

	return nil
}

// GenerateBlock produces a complete block from the BlockEvaluator.  This is
// used during proposal to get an actual block that will be proposed, after
// feeding in tentative transactions into this block evaluator.
//
// After a call to GenerateBlock, the BlockEvaluator can still be used to
// accept transactions.  However, to guard against reuse, subsequent calls
// to GenerateBlock on the same BlockEvaluator will fail.
func (eval *BlockEvaluator) GenerateBlock() (*ValidatedBlock, error) {
	if !eval.generate {
		logging.Base().Panicf("GenerateBlock() called but generate is false")
	}

	if eval.blockGenerated {
		return nil, fmt.Errorf("GenerateBlock already called on this BlockEvaluator")
	}

	err := eval.endOfBlock()
	if err != nil {
		return nil, err
	}

	err = eval.finalValidation()
	if err != nil {
		return nil, err
	}

	vb := ValidatedBlock{
		blk:   eval.block,
		delta: eval.state.deltas(),
	}
	eval.blockGenerated = true
	eval.state = makeRoundCowState(eval.state, eval.block.BlockHeader, eval.prevHeader.TimeStamp, len(eval.block.Payset))
	return &vb, nil
}

type evalTxValidator struct {
	txcache          verify.VerifiedTransactionCache
	block            bookkeeping.Block
	verificationPool execpool.BacklogPool

	ctx      context.Context
	txgroups [][]transactions.SignedTxnWithAD
	done     chan error
}

func (validator *evalTxValidator) run() {
	defer close(validator.done)
	specialAddresses := transactions.SpecialAddresses{
		FeeSink:     validator.block.BlockHeader.FeeSink,
		RewardsPool: validator.block.BlockHeader.RewardsPool,
	}

	var unverifiedTxnGroups [][]transactions.SignedTxn
	unverifiedTxnGroups = make([][]transactions.SignedTxn, 0, len(validator.txgroups))
	for _, group := range validator.txgroups {
		signedTxnGroup := make([]transactions.SignedTxn, len(group))
		for j, txn := range group {
			signedTxnGroup[j] = txn.SignedTxn
			err := txn.SignedTxn.Txn.Alive(validator.block)
			if err != nil {
				validator.done <- err
				return
			}
		}
		unverifiedTxnGroups = append(unverifiedTxnGroups, signedTxnGroup)
	}

	unverifiedTxnGroups = validator.txcache.GetUnverifiedTranscationGroups(unverifiedTxnGroups, specialAddresses, validator.block.BlockHeader.CurrentProtocol)

	err := verify.PaysetGroups(validator.ctx, unverifiedTxnGroups, validator.block.BlockHeader, validator.verificationPool, validator.txcache)
	if err != nil {
		validator.done <- err
	}
}

// used by Ledger.Validate() Ledger.AddBlock() Ledger.trackerEvalVerified()(accountUpdates.loadFromDisk())
//
// Validate: eval(ctx, l, blk, true, txcache, executionPool, true)
// AddBlock: eval(context.Background(), l, blk, false, txcache, nil, true)
// tracker:  eval(context.Background(), l, blk, false, txcache, nil, false)
func eval(ctx context.Context, l ledgerForEvaluator, blk bookkeeping.Block, validate bool, txcache verify.VerifiedTransactionCache, executionPool execpool.BacklogPool) (ledgercore.StateDelta, error) {
	proto, ok := config.Consensus[blk.BlockHeader.CurrentProtocol]
	if !ok {
		return ledgercore.StateDelta{}, protocol.Error(blk.BlockHeader.CurrentProtocol)
	}

	eval, err := startEvaluator(
<<<<<<< HEAD
		l, blk.BlockHeader, proto, len(blk.Payset), validate, false, 0)
=======
		l, blk.BlockHeader, proto, len(blk.Payset), validate, false)
>>>>>>> 9194dec9
	if err != nil {
		return ledgercore.StateDelta{}, err
	}

	validationCtx, validationCancel := context.WithCancel(ctx)
	var wg sync.WaitGroup
	defer func() {
		validationCancel()
		wg.Wait()
	}()

	// Next, transactions
	paysetgroups, err := blk.DecodePaysetGroups()
	if err != nil {
		return ledgercore.StateDelta{}, err
	}

	accountLoadingCtx, accountLoadingCancel := context.WithCancel(ctx)
	paysetgroupsCh := loadAccounts(accountLoadingCtx, l, blk.Round()-1, paysetgroups, blk.BlockHeader.FeeSink, blk.ConsensusProtocol())
	// ensure that before we exit from this method, the account loading is no longer active.
	defer func() {
		accountLoadingCancel()
		// wait for the paysetgroupsCh to get closed.
		for range paysetgroupsCh {
		}
	}()

	var txvalidator evalTxValidator
	if validate {
		_, ok := config.Consensus[blk.CurrentProtocol]
		if !ok {
			return ledgercore.StateDelta{}, protocol.Error(blk.CurrentProtocol)
		}
		txvalidator.txcache = txcache
		txvalidator.block = blk
		txvalidator.verificationPool = executionPool

		txvalidator.ctx = validationCtx
		txvalidator.txgroups = paysetgroups
		txvalidator.done = make(chan error, 1)
		go txvalidator.run()

	}

	base := eval.state.lookupParent.(*roundCowBase)

transactionGroupLoop:
	for {
		select {
		case txgroup, ok := <-paysetgroupsCh:
			if !ok {
				break transactionGroupLoop
			} else if txgroup.err != nil {
				return ledgercore.StateDelta{}, err
			}

			for _, br := range txgroup.balances {
				base.accounts[br.Addr] = br.AccountData
			}
			err = eval.TransactionGroup(txgroup.group)
			if err != nil {
				return ledgercore.StateDelta{}, err
			}
		case <-ctx.Done():
			return ledgercore.StateDelta{}, ctx.Err()
		case err, open := <-txvalidator.done:
			// if we're not validating, then `txvalidator.done` would be nil, in which case this case statement would never be executed.
			if open && err != nil {
				return ledgercore.StateDelta{}, err
			}
		}
	}

	// Finally, process any pending end-of-block state changes.
	err = eval.endOfBlock()
	if err != nil {
		return ledgercore.StateDelta{}, err
	}

	// If validating, do final block checks that depend on our new state
	if validate {
		// wait for the validation to complete.
		select {
		case <-ctx.Done():
			return ledgercore.StateDelta{}, ctx.Err()
		case err, open := <-txvalidator.done:
			if !open {
				break
			}
			if err != nil {
				return ledgercore.StateDelta{}, err
			}
		}
		err = eval.finalValidation()
		if err != nil {
			return ledgercore.StateDelta{}, err
		}
	}

	return eval.state.deltas(), nil
}

// loadedTransactionGroup is a helper struct to allow asyncronious loading of the account data needed by the transaction groups
type loadedTransactionGroup struct {
	// group is the transaction group
	group []transactions.SignedTxnWithAD
	// balances is a list of all the balances that the transaction group refer to and are needed.
	balances []basics.BalanceRecord
	// err indicates whether any of the balances in this structure have failed to load. In case of an error, at least
	// one of the entries in the balances would be uninitialized.
	err error
}

// loadAccounts loads the account data for the provided transaction group list. It also loads the feeSink account and add it to the first returned transaction group.
// The order of the transaction groups returned by the channel is identical to the one in the input array.
func loadAccounts(ctx context.Context, l ledgerForEvaluator, rnd basics.Round, groups [][]transactions.SignedTxnWithAD, feeSinkAddr basics.Address, consensusParams config.ConsensusParams) chan loadedTransactionGroup {
	outChan := make(chan loadedTransactionGroup, len(groups))
	go func() {
		// groupTask helps to organize the account loading for each transaction group.
		type groupTask struct {
			// balances contains the loaded balances each transaction group have
			balances []basics.BalanceRecord
			// balancesCount is the number of balances that nees to be loaded per transaction group
			balancesCount int
			// done is a waiting channel for all the account data for the transaction group to be loaded
			done chan error
		}
		// addrTask manage the loading of a single account address.
		type addrTask struct {
			// account address to fetch
			address basics.Address
			// a list of transaction group tasks that depends on this address
			groups []*groupTask
			// a list of indices into the groupTask.balances where the address would be stored
			groupIndices []int
		}
		defer close(outChan)

		accountTasks := make(map[basics.Address]*addrTask)
		maxAddressesPerTransaction := 7 + consensusParams.MaxAppTxnAccounts
		addressesCh := make(chan *addrTask, len(groups)*consensusParams.MaxTxGroupSize*maxAddressesPerTransaction)
		// totalBalances counts the total number of balances over all the transaction groups
		totalBalances := 0

		initAccount := func(addr basics.Address, wg *groupTask) {
			if addr.IsZero() {
				return
			}
			if task, have := accountTasks[addr]; !have {
				task := &addrTask{
					address:      addr,
					groups:       make([]*groupTask, 1, 4),
					groupIndices: make([]int, 1, 4),
				}
				task.groups[0] = wg
				task.groupIndices[0] = wg.balancesCount

				accountTasks[addr] = task
				addressesCh <- task
			} else {
				task.groups = append(task.groups, wg)
				task.groupIndices = append(task.groupIndices, wg.balancesCount)
			}
			wg.balancesCount++
			totalBalances++
		}
		// add the fee sink address to the accountTasks/addressesCh so that it will be loaded first.
		if len(groups) > 0 {
			task := &addrTask{
				address: feeSinkAddr,
			}
			addressesCh <- task
			accountTasks[feeSinkAddr] = task
		}

		// iterate over the transaction groups and add all their account addresses to the list
		groupsReady := make([]*groupTask, len(groups))
		for i, group := range groups {
			task := &groupTask{}
			groupsReady[i] = task
			for _, stxn := range group {
				initAccount(stxn.Txn.Sender, task)
				initAccount(stxn.Txn.Receiver, task)
				initAccount(stxn.Txn.CloseRemainderTo, task)
				initAccount(stxn.Txn.AssetSender, task)
				initAccount(stxn.Txn.AssetReceiver, task)
				initAccount(stxn.Txn.AssetCloseTo, task)
				initAccount(stxn.Txn.FreezeAccount, task)
				for _, xa := range stxn.Txn.Accounts {
					initAccount(xa, task)
				}
			}
		}

		// Add fee sink to the first group
		if len(groupsReady) > 0 {
			initAccount(feeSinkAddr, groupsReady[0])
		}
		close(addressesCh)

		// updata all the groups task :
		// allocate the correct number of balances, as well as
		// enough space on the "done" channel.
		allBalances := make([]basics.BalanceRecord, totalBalances)
		usedBalances := 0
		for _, gr := range groupsReady {
			gr.balances = allBalances[usedBalances : usedBalances+gr.balancesCount]
			gr.done = make(chan error, gr.balancesCount)
			usedBalances += gr.balancesCount
		}

		// create few go-routines to load asyncroniously the account data.
		for i := 0; i < asyncAccountLoadingThreadCount; i++ {
			go func() {
				for {
					select {
					case task, ok := <-addressesCh:
						// load the address
						if !ok {
							// the channel got closed, which mean we're done.
							return
						}
						// lookup the account data directly from the ledger.
						acctData, _, err := l.LookupWithoutRewards(rnd, task.address)
						br := basics.BalanceRecord{
							Addr:        task.address,
							AccountData: acctData,
						}
						// if there is no error..
						if err == nil {
							// update all the group tasks with the new acquired balance.
							for i, wg := range task.groups {
								wg.balances[task.groupIndices[i]] = br
								// write a nil to indicate that we're loaded one entry.
								wg.done <- nil
							}
						} else {
							// there was an error loading that entry.
							for _, wg := range task.groups {
								// notify the channel of the error.
								wg.done <- err
							}
						}
					case <-ctx.Done():
						// if the context was canceled, abort right away.
						return
					}

				}
			}()
		}

		// iterate on the transaction groups tasks. This array retains the original order.
		for i, wg := range groupsReady {
			// Wait to receive wg.balancesCount nil error messages, one for each address referenced in this txn group.
			for j := 0; j < wg.balancesCount; j++ {
				select {
				case err := <-wg.done:
					if err != nil {
						// if there is an error, report the error to the output channel.
						outChan <- loadedTransactionGroup{
							group: groups[i],
							err:   err,
						}
						return
					}
				case <-ctx.Done():
					return
				}
			}
			// if we had no error, write the result to the output channel.
			// this write will not block since we preallocated enough space on the channel.
			outChan <- loadedTransactionGroup{
				group:    groups[i],
				balances: wg.balances,
			}
		}
	}()
	return outChan
}

// Validate uses the ledger to validate block blk as a candidate next block.
// It returns an error if blk is not the expected next block, or if blk is
// not a valid block (e.g., it has duplicate transactions, overspends some
// account, etc).
func (l *Ledger) Validate(ctx context.Context, blk bookkeeping.Block, executionPool execpool.BacklogPool) (*ValidatedBlock, error) {
	delta, err := eval(ctx, l, blk, true, l.verifiedTxnCache, executionPool)
	if err != nil {
		return nil, err
	}

	vb := ValidatedBlock{
		blk:   blk,
		delta: delta,
	}
	return &vb, nil
}

// ValidatedBlock represents the result of a block validation.  It can
// be used to efficiently add the block to the ledger, without repeating
// the work of applying the block's changes to the ledger state.
type ValidatedBlock struct {
	blk   bookkeeping.Block
	delta ledgercore.StateDelta
}

// Block returns the underlying Block for a ValidatedBlock.
func (vb ValidatedBlock) Block() bookkeeping.Block {
	return vb.blk
}

// WithSeed returns a copy of the ValidatedBlock with a modified seed.
func (vb ValidatedBlock) WithSeed(s committee.Seed) ValidatedBlock {
	newblock := vb.blk
	newblock.BlockHeader.Seed = s

	return ValidatedBlock{
		blk:   newblock,
		delta: vb.delta,
	}
}

// Eval evaluates a block without validation using the given `proto`. Return the state
// delta and transactions with modified apply data according to `proto`.
// This function is used by Indexer which modifies `proto` to retrieve the asset
// close amount for each transaction even when the real consensus parameters do not
// support it.
func Eval(l ledgerForEvaluator, blk *bookkeeping.Block, proto config.ConsensusParams) (ledgercore.StateDelta, []transactions.SignedTxnInBlock, error) {
	eval, err := startEvaluator(
<<<<<<< HEAD
		l, blk.BlockHeader, proto, len(blk.Payset), false, false, 0)
=======
		l, blk.BlockHeader, proto, len(blk.Payset), false, false)
>>>>>>> 9194dec9
	if err != nil {
		return ledgercore.StateDelta{}, []transactions.SignedTxnInBlock{}, err
	}

	paysetgroups, err := blk.DecodePaysetGroups()
	if err != nil {
		return ledgercore.StateDelta{}, []transactions.SignedTxnInBlock{}, err
	}

	for _, group := range paysetgroups {
		err = eval.TransactionGroup(group)
		if err != nil {
			return ledgercore.StateDelta{}, []transactions.SignedTxnInBlock{}, err
		}
	}

	// Finally, process any pending end-of-block state changes.
	err = eval.endOfBlock()
	if err != nil {
		return ledgercore.StateDelta{}, []transactions.SignedTxnInBlock{}, err
	}

	return eval.state.deltas(), eval.block.Payset, nil
}<|MERGE_RESOLUTION|>--- conflicted
+++ resolved
@@ -373,22 +373,16 @@
 // StartEvaluator creates a BlockEvaluator, given a ledger and a block header
 // of the block that the caller is planning to evaluate. If the length of the
 // payset being evaluated is known in advance, a paysetHint >= 0 can be
-<<<<<<< HEAD
 // passed, avoiding unnecessary payset slice growth. The optional maxTxnBytesPerBlock parameter
 // provides a cap on the size of a single generated block size, when a non-zero value is passed.
 // If a value of zero or less is passed to maxTxnBytesPerBlock, the consensus MaxTxnBytesPerBlock would
 // be used instead.
 func (l *Ledger) StartEvaluator(hdr bookkeeping.BlockHeader, paysetHint, maxTxnBytesPerBlock int) (*BlockEvaluator, error) {
-=======
-// passed, avoiding unnecessary payset slice growth.
-func (l *Ledger) StartEvaluator(hdr bookkeeping.BlockHeader, paysetHint int) (*BlockEvaluator, error) {
->>>>>>> 9194dec9
 	proto, ok := config.Consensus[hdr.CurrentProtocol]
 	if !ok {
 		return nil, protocol.Error(hdr.CurrentProtocol)
 	}
 
-<<<<<<< HEAD
 	return startEvaluator(l, hdr, proto, paysetHint, true, true, maxTxnBytesPerBlock)
 }
 
@@ -398,12 +392,6 @@
 		maxTxnBytesPerBlock = proto.MaxTxnBytesPerBlock
 	}
 
-=======
-	return startEvaluator(l, hdr, proto, paysetHint, true, true)
-}
-
-func startEvaluator(l ledgerForEvaluator, hdr bookkeeping.BlockHeader, proto config.ConsensusParams, paysetHint int, validate bool, generate bool) (*BlockEvaluator, error) {
->>>>>>> 9194dec9
 	base := &roundCowBase{
 		l: l,
 		// round that lookups come from is previous block.  We validate
@@ -1186,12 +1174,7 @@
 		return ledgercore.StateDelta{}, protocol.Error(blk.BlockHeader.CurrentProtocol)
 	}
 
-	eval, err := startEvaluator(
-<<<<<<< HEAD
-		l, blk.BlockHeader, proto, len(blk.Payset), validate, false, 0)
-=======
-		l, blk.BlockHeader, proto, len(blk.Payset), validate, false)
->>>>>>> 9194dec9
+	eval, err := startEvaluator(l, blk.BlockHeader, proto, len(blk.Payset), validate, false, 0)
 	if err != nil {
 		return ledgercore.StateDelta{}, err
 	}
@@ -1521,11 +1504,7 @@
 // support it.
 func Eval(l ledgerForEvaluator, blk *bookkeeping.Block, proto config.ConsensusParams) (ledgercore.StateDelta, []transactions.SignedTxnInBlock, error) {
 	eval, err := startEvaluator(
-<<<<<<< HEAD
 		l, blk.BlockHeader, proto, len(blk.Payset), false, false, 0)
-=======
-		l, blk.BlockHeader, proto, len(blk.Payset), false, false)
->>>>>>> 9194dec9
 	if err != nil {
 		return ledgercore.StateDelta{}, []transactions.SignedTxnInBlock{}, err
 	}
