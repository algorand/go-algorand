--- conflicted
+++ resolved
@@ -44,17 +44,6 @@
 // many transactions in a block.
 const maxPaysetHint = 20000
 
-<<<<<<< HEAD
-=======
-// VerifiedTxnCache captures the interface for a cache of previously
-// verified transactions.  This is expected to match the transaction
-// pool object.
-type VerifiedTxnCache interface {
-	Verified(txn transactions.SignedTxn, params verify.Params) bool
-	UnverifiedTxnGroups(txnGroups [][]transactions.SignedTxn, params verify.Params) (signedTxnGroups [][]transactions.SignedTxn)
-}
-
->>>>>>> 3920e3fd
 type roundCowBase struct {
 	l ledgerForEvaluator
 
@@ -936,7 +925,6 @@
 
 func (validator *evalTxValidator) run() {
 	defer close(validator.done)
-<<<<<<< HEAD
 	specialAddresses := transactions.SpecialAddresses{
 		FeeSink:     validator.block.BlockHeader.FeeSink,
 		RewardsPool: validator.block.BlockHeader.RewardsPool,
@@ -944,17 +932,6 @@
 
 	var unverifiedTxnGroups [][]transactions.SignedTxn
 	unverifiedTxnGroups = make([][]transactions.SignedTxn, len(validator.txgroups))
-=======
-	verifyParams := verify.Params{
-		CurrSpecAddrs: transactions.SpecialAddresses{
-			FeeSink:     validator.block.BlockHeader.FeeSink,
-			RewardsPool: validator.block.BlockHeader.RewardsPool,
-		},
-		CurrProto: validator.block.BlockHeader.CurrentProtocol,
-	}
-	var unverifiedTxnGroups [][]transactions.SignedTxn
-	unverifiedTxnGroups = make([][]transactions.SignedTxn, 0, len(validator.txgroups))
->>>>>>> 3920e3fd
 	for _, group := range validator.txgroups {
 		signedTxnGroup := make([]transactions.SignedTxn, len(group))
 		for j, txn := range group {
@@ -967,17 +944,10 @@
 		}
 		unverifiedTxnGroups = append(unverifiedTxnGroups, signedTxnGroup)
 	}
-<<<<<<< HEAD
 
 	unverifiedTxnGroups = validator.txcache.GetUnverifiedTranscationGroups(unverifiedTxnGroups, specialAddresses, validator.block.BlockHeader.CurrentProtocol)
 
 	err := verify.PaysetGroups(validator.ctx, unverifiedTxnGroups, validator.block.BlockHeader, validator.verificationPool, validator.txcache)
-=======
-	if validator.txcache != nil {
-		unverifiedTxnGroups = validator.txcache.UnverifiedTxnGroups(unverifiedTxnGroups, verifyParams)
-	}
-	err := verify.PaysetGroups(validator.ctx, unverifiedTxnGroups, validator.block, validator.verificationPool)
->>>>>>> 3920e3fd
 	if err != nil {
 		validator.done <- err
 	}
@@ -1046,11 +1016,8 @@
 	if validate {
 		// wait for the validation to complete.
 		select {
-<<<<<<< HEAD
-=======
 		case <-ctx.Done():
 			return StateDelta{}, ctx.Err()
->>>>>>> 3920e3fd
 		case err, open := <-txvalidator.done:
 			if !open {
 				break
