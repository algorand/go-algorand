// Copyright (C) 2019-2020 Algorand, Inc.
// This file is part of go-algorand
//
// go-algorand is free software: you can redistribute it and/or modify
// it under the terms of the GNU Affero General Public License as
// published by the Free Software Foundation, either version 3 of the
// License, or (at your option) any later version.
//
// go-algorand is distributed in the hope that it will be useful,
// but WITHOUT ANY WARRANTY; without even the implied warranty of
// MERCHANTABILITY or FITNESS FOR A PARTICULAR PURPOSE.  See the
// GNU Affero General Public License for more details.
//
// You should have received a copy of the GNU Affero General Public License
// along with go-algorand.  If not, see <https://www.gnu.org/licenses/>.

package ledger

import (
	"context"
	"errors"
	"fmt"
	"github.com/algorand/go-deadlock"

	"github.com/algorand/go-algorand/config"
	"github.com/algorand/go-algorand/crypto"
	"github.com/algorand/go-algorand/crypto/compactcert"
	"github.com/algorand/go-algorand/data/basics"
	"github.com/algorand/go-algorand/data/bookkeeping"
	"github.com/algorand/go-algorand/data/committee"
	"github.com/algorand/go-algorand/data/transactions"
	"github.com/algorand/go-algorand/data/transactions/logic"
	"github.com/algorand/go-algorand/data/transactions/verify"
	"github.com/algorand/go-algorand/ledger/apply"
	"github.com/algorand/go-algorand/logging"
	"github.com/algorand/go-algorand/protocol"
	"github.com/algorand/go-algorand/util/execpool"
)

// ErrNoSpace indicates insufficient space for transaction in block
var ErrNoSpace = errors.New("block does not have space for transaction")

// maxPaysetHint makes sure that we don't allocate too much memory up front
// in the block evaluator, since there cannot reasonably be more than this
// many transactions in a block.
const maxPaysetHint = 20000

// VerifiedTxnCache captures the interface for a cache of previously
// verified transactions.  This is expected to match the transaction
// pool object.
type VerifiedTxnCache interface {
	Verified(txn transactions.SignedTxn, params verify.Params) bool
}

type roundCowBase struct {
	l ledgerForEvaluator

	// The round number of the previous block, for looking up prior state.
	rnd basics.Round

	// TxnCounter from previous block header.
	txnCount uint64

	// CompactCertLastRound from previous block header.
	compactCertSeen basics.Round

	// The current protocol consensus params.
	proto config.ConsensusParams

	// The accounts that we're already accessed during this round evaluation. This is a caching
	// buffer used to avoid looking up the same account data more than once during a single evaluator
	// execution. The AccountData is always an historical one, then therefore won't be changing.
	// The underlying (accountupdates) infrastucture may provide additional cross-round caching which
	// are beyond the scope of this cache.
	// The account data store here is always the account data without the rewards.
	accounts map[basics.Address]basics.AccountData

	// accountsMu is the accounts read-write mutex, used to syncronize the access ot the accounts map.
	accountsMu deadlock.RWMutex
}

func (x *roundCowBase) getCreator(cidx basics.CreatableIndex, ctype basics.CreatableType) (basics.Address, bool, error) {
	return x.l.GetCreatorForRound(x.rnd, cidx, ctype)
}

<<<<<<< HEAD
// lookup returns the non-rewarded account data for the provided account address. It uses the internal per-round cache
// first, and if it cannot find it there, it would defer to the underlaying implementation.
// note that errors in accounts data retrivals are not cached as these typically cause the transaction evaluation to fail.
func (x *roundCowBase) lookup(addr basics.Address) (basics.AccountData, error) {
	x.accountsMu.RLock()
	if accountData, found := x.accounts[addr]; found {
		x.accountsMu.RUnlock()
		return accountData, nil
	}
	x.accountsMu.RUnlock()

	accountData, err := x.l.LookupWithoutRewards(x.rnd, addr)
	if err == nil {
		x.accountsMu.Lock()
		x.accounts[addr] = accountData
		x.accountsMu.Unlock()
	}
	return accountData, err
=======
func (x *roundCowBase) lookup(addr basics.Address) (acctData basics.AccountData, err error) {
	acctData, _, err = x.l.LookupWithoutRewards(x.rnd, addr)
	return acctData, err
>>>>>>> 69f210f5
}

func (x *roundCowBase) isDup(firstValid, lastValid basics.Round, txid transactions.Txid, txl txlease) (bool, error) {
	return x.l.isDup(x.proto, x.rnd+1, firstValid, lastValid, txid, txl)
}

func (x *roundCowBase) txnCounter() uint64 {
	return x.txnCount
}

func (x *roundCowBase) compactCertLast() basics.Round {
	return x.compactCertSeen
}

func (x *roundCowBase) blockHdr(r basics.Round) (bookkeeping.BlockHeader, error) {
	return x.l.BlockHdr(r)
}

// wrappers for roundCowState to satisfy the (current) apply.Balances interface
func (cs *roundCowState) Get(addr basics.Address, withPendingRewards bool) (basics.BalanceRecord, error) {
	acctdata, err := cs.lookup(addr)
	if err != nil {
		return basics.BalanceRecord{}, err
	}
	if withPendingRewards {
		acctdata = acctdata.WithUpdatedRewards(cs.proto, cs.rewardsLevel())
	}
	return basics.BalanceRecord{Addr: addr, AccountData: acctdata}, nil
}

func (cs *roundCowState) GetCreator(cidx basics.CreatableIndex, ctype basics.CreatableType) (basics.Address, bool, error) {
	return cs.getCreator(cidx, ctype)
}

func (cs *roundCowState) Put(record basics.BalanceRecord) error {
	return cs.PutWithCreatable(record, nil, nil)
}

func (cs *roundCowState) PutWithCreatable(record basics.BalanceRecord, newCreatable *basics.CreatableLocator, deletedCreatable *basics.CreatableLocator) error {
	olddata, err := cs.lookup(record.Addr)
	if err != nil {
		return err
	}
	cs.put(record.Addr, olddata, record.AccountData, newCreatable, deletedCreatable)
	return nil
}

func (cs *roundCowState) Move(from basics.Address, to basics.Address, amt basics.MicroAlgos, fromRewards *basics.MicroAlgos, toRewards *basics.MicroAlgos) error {
	rewardlvl := cs.rewardsLevel()

	fromBal, err := cs.lookup(from)
	if err != nil {
		return err
	}
	fromBalNew := fromBal.WithUpdatedRewards(cs.proto, rewardlvl)

	if fromRewards != nil {
		var ot basics.OverflowTracker
		newFromRewards := ot.AddA(*fromRewards, ot.SubA(fromBalNew.MicroAlgos, fromBal.MicroAlgos))
		if ot.Overflowed {
			return fmt.Errorf("overflowed tracking of fromRewards for account %v: %d + (%d - %d)", from, *fromRewards, fromBalNew.MicroAlgos, fromBal.MicroAlgos)
		}
		*fromRewards = newFromRewards
	}

	var overflowed bool
	fromBalNew.MicroAlgos, overflowed = basics.OSubA(fromBalNew.MicroAlgos, amt)
	if overflowed {
		return fmt.Errorf("overspend (account %v, data %+v, tried to spend %v)", from, fromBal, amt)
	}
	cs.put(from, fromBal, fromBalNew, nil, nil)

	toBal, err := cs.lookup(to)
	if err != nil {
		return err
	}
	toBalNew := toBal.WithUpdatedRewards(cs.proto, rewardlvl)

	if toRewards != nil {
		var ot basics.OverflowTracker
		newToRewards := ot.AddA(*toRewards, ot.SubA(toBalNew.MicroAlgos, toBal.MicroAlgos))
		if ot.Overflowed {
			return fmt.Errorf("overflowed tracking of toRewards for account %v: %d + (%d - %d)", to, *toRewards, toBalNew.MicroAlgos, toBal.MicroAlgos)
		}
		*toRewards = newToRewards
	}

	toBalNew.MicroAlgos, overflowed = basics.OAddA(toBalNew.MicroAlgos, amt)
	if overflowed {
		return fmt.Errorf("balance overflow (account %v, data %+v, was going to receive %v)", to, toBal, amt)
	}
	cs.put(to, toBal, toBalNew, nil, nil)

	return nil
}

func (cs *roundCowState) ConsensusParams() config.ConsensusParams {
	return cs.proto
}

func (cs *roundCowState) compactCert(certRnd basics.Round, cert compactcert.Cert, atRound basics.Round) error {
	lastCertRnd := cs.compactCertLast()

	certHdr, err := cs.blockHdr(certRnd)
	if err != nil {
		return err
	}

	proto := config.Consensus[certHdr.CurrentProtocol]
	votersRnd := certRnd.SubSaturate(basics.Round(proto.CompactCertRounds))
	votersHdr, err := cs.blockHdr(votersRnd)
	if err != nil {
		return err
	}

	err = validateCompactCert(certHdr, cert, votersHdr, lastCertRnd, atRound)
	if err != nil {
		return err
	}

	cs.sawCompactCert(certRnd)
	return nil
}

// BlockEvaluator represents an in-progress evaluation of a block
// against the ledger.
type BlockEvaluator struct {
	state    *roundCowState
	validate bool
	generate bool

	prevHeader  bookkeeping.BlockHeader // cached
	proto       config.ConsensusParams
	genesisHash crypto.Digest

	block        bookkeeping.Block
	blockTxBytes int

	blockGenerated bool // prevent repeated GenerateBlock calls

	l ledgerForEvaluator
}

type ledgerForEvaluator interface {
	GenesisHash() crypto.Digest
	BlockHdr(basics.Round) (bookkeeping.BlockHeader, error)
	Totals(basics.Round) (AccountTotals, error)
	isDup(config.ConsensusParams, basics.Round, basics.Round, basics.Round, transactions.Txid, txlease) (bool, error)
	LookupWithoutRewards(basics.Round, basics.Address) (basics.AccountData, basics.Round, error)
	GetCreatorForRound(basics.Round, basics.CreatableIndex, basics.CreatableType) (basics.Address, bool, error)
	CompactCertVoters(basics.Round) (*VotersForRound, error)
}

// StartEvaluator creates a BlockEvaluator, given a ledger and a block header
// of the block that the caller is planning to evaluate. If the length of the
// payset being evaluated is known in advance, a paysetHint >= 0 can be
// passed, avoiding unnecessary payset slice growth.
func (l *Ledger) StartEvaluator(hdr bookkeeping.BlockHeader, paysetHint int) (*BlockEvaluator, error) {
	return startEvaluator(l, hdr, paysetHint, true, true)
}

func startEvaluator(l ledgerForEvaluator, hdr bookkeeping.BlockHeader, paysetHint int, validate bool, generate bool) (*BlockEvaluator, error) {
	proto, ok := config.Consensus[hdr.CurrentProtocol]
	if !ok {
		return nil, protocol.Error(hdr.CurrentProtocol)
	}

	base := &roundCowBase{
		l: l,
		// round that lookups come from is previous block.  We validate
		// the block at this round below, so underflow will be caught.
		// If we are not validating, we must have previously checked
		// an agreement.Certificate attesting that hdr is valid.
		rnd:      hdr.Round - 1,
		proto:    proto,
		accounts: make(map[basics.Address]basics.AccountData),
	}

	eval := &BlockEvaluator{
		validate:    validate,
		generate:    generate,
		block:       bookkeeping.Block{BlockHeader: hdr},
		proto:       proto,
		genesisHash: l.GenesisHash(),
		l:           l,
	}

	// Preallocate space for the payset so that we don't have to
	// dynamically grow a slice (if evaluating a whole block).
	if paysetHint > 0 {
		if paysetHint > maxPaysetHint {
			paysetHint = maxPaysetHint
		}
		eval.block.Payset = make([]transactions.SignedTxnInBlock, 0, paysetHint)
	}

	prevProto := proto

	if hdr.Round > 0 {
		var err error
		eval.prevHeader, err = l.BlockHdr(base.rnd)
		if err != nil {
			return nil, fmt.Errorf("can't evaluate block %v without previous header: %v", hdr.Round, err)
		}

		base.txnCount = eval.prevHeader.TxnCounter
		base.compactCertSeen = eval.prevHeader.CompactCertLastRound
		prevProto, ok = config.Consensus[eval.prevHeader.CurrentProtocol]
		if !ok {
			return nil, protocol.Error(eval.prevHeader.CurrentProtocol)
		}
	}

	prevTotals, err := l.Totals(eval.prevHeader.Round)
	if err != nil {
		return nil, err
	}

	poolAddr := eval.prevHeader.RewardsPool
<<<<<<< HEAD
	// get the reward pool account data without any rewards; we use the roundCowBase so the account data would get cached.
	incentivePoolData, err := base.lookup(poolAddr)
=======
	// get the reward pool account data without any rewards
	incentivePoolData, _, err := l.LookupWithoutRewards(eval.prevHeader.Round, poolAddr)
>>>>>>> 69f210f5
	if err != nil {
		return nil, err
	}

	// this is expected to be a no-op, but update the rewards on the rewards pool if it was configured to receive rewards ( unlike mainnet ).
	incentivePoolData = incentivePoolData.WithUpdatedRewards(prevProto, eval.prevHeader.RewardsLevel)

	if generate {
		if eval.proto.SupportGenesisHash {
			eval.block.BlockHeader.GenesisHash = eval.genesisHash
		}
		eval.block.BlockHeader.RewardsState = eval.prevHeader.NextRewardsState(hdr.Round, proto, incentivePoolData.MicroAlgos, prevTotals.RewardUnits())
	}
	// set the eval state with the current header
	eval.state = makeRoundCowState(base, eval.block.BlockHeader)

	if validate {
		err := eval.block.BlockHeader.PreCheck(eval.prevHeader)
		if err != nil {
			return nil, err
		}

		// Check that the rewards rate, level and residue match expected values
		expectedRewardsState := eval.prevHeader.NextRewardsState(hdr.Round, proto, incentivePoolData.MicroAlgos, prevTotals.RewardUnits())
		if eval.block.RewardsState != expectedRewardsState {
			return nil, fmt.Errorf("bad rewards state: %+v != %+v", eval.block.RewardsState, expectedRewardsState)
		}

		// For backwards compatibility: introduce Genesis Hash value
		if eval.proto.SupportGenesisHash && eval.block.BlockHeader.GenesisHash != eval.genesisHash {
			return nil, fmt.Errorf("wrong genesis hash: %s != %s", eval.block.BlockHeader.GenesisHash, eval.genesisHash)
		}
	}

	// Withdraw rewards from the incentive pool
	var ot basics.OverflowTracker
	rewardsPerUnit := ot.Sub(eval.block.BlockHeader.RewardsLevel, eval.prevHeader.RewardsLevel)
	if ot.Overflowed {
		return nil, fmt.Errorf("overflowed subtracting rewards(%d, %d) levels for block %v", eval.block.BlockHeader.RewardsLevel, eval.prevHeader.RewardsLevel, hdr.Round)
	}

	poolOld, err := eval.state.Get(poolAddr, true)
	if err != nil {
		return nil, err
	}

	// hotfix for testnet stall 08/26/2019; move some algos from testnet bank to rewards pool to give it enough time until protocol upgrade occur.
	// hotfix for testnet stall 11/07/2019; the same bug again, account ran out before the protocol upgrade occurred.
	poolOld, err = eval.workaroundOverspentRewards(poolOld, hdr.Round)
	if err != nil {
		return nil, err
	}

	poolNew := poolOld
	poolNew.MicroAlgos = ot.SubA(poolOld.MicroAlgos, basics.MicroAlgos{Raw: ot.Mul(prevTotals.RewardUnits(), rewardsPerUnit)})
	if ot.Overflowed {
		return nil, fmt.Errorf("overflowed subtracting reward unit for block %v", hdr.Round)
	}

	err = eval.state.Put(poolNew)
	if err != nil {
		return nil, err
	}

	// ensure that we have at least MinBalance after withdrawing rewards
	ot.SubA(poolNew.MicroAlgos, basics.MicroAlgos{Raw: proto.MinBalance})
	if ot.Overflowed {
		// TODO this should never happen; should we panic here?
		return nil, fmt.Errorf("overflowed subtracting rewards for block %v", hdr.Round)
	}

	return eval, nil
}

// hotfix for testnet stall 08/26/2019; move some algos from testnet bank to rewards pool to give it enough time until protocol upgrade occur.
// hotfix for testnet stall 11/07/2019; do the same thing
func (eval *BlockEvaluator) workaroundOverspentRewards(rewardPoolBalance basics.BalanceRecord, headerRound basics.Round) (poolOld basics.BalanceRecord, err error) {
	// verify that we patch the correct round.
	if headerRound != 1499995 && headerRound != 2926564 {
		return rewardPoolBalance, nil
	}
	// verify that we're patching the correct genesis ( i.e. testnet )
	testnetGenesisHash, _ := crypto.DigestFromString("JBR3KGFEWPEE5SAQ6IWU6EEBZMHXD4CZU6WCBXWGF57XBZIJHIRA")
	if eval.genesisHash != testnetGenesisHash {
		return rewardPoolBalance, nil
	}

	// get the testnet bank ( dispenser ) account address.
	bankAddr, _ := basics.UnmarshalChecksumAddress("GD64YIY3TWGDMCNPP553DZPPR6LDUSFQOIJVFDPPXWEG3FVOJCCDBBHU5A")
	amount := basics.MicroAlgos{Raw: 20000000000}
	err = eval.state.Move(bankAddr, eval.prevHeader.RewardsPool, amount, nil, nil)
	if err != nil {
		err = fmt.Errorf("unable to move funds from testnet bank to incentive pool: %v", err)
		return
	}
	poolOld, err = eval.state.Get(eval.prevHeader.RewardsPool, true)

	return
}

// Round returns the round number of the block being evaluated by the BlockEvaluator.
func (eval *BlockEvaluator) Round() basics.Round {
	return eval.block.Round()
}

// ResetTxnBytes resets the number of bytes tracked by the BlockEvaluator to
// zero.  This is a specialized operation used by the transaction pool to
// simulate the effect of putting pending transactions in multiple blocks.
func (eval *BlockEvaluator) ResetTxnBytes() {
	eval.blockTxBytes = 0
}

// TestTransactionGroup performs basic duplicate detection and well-formedness checks
// on a transaction group, but does not actually add the transactions to the block
// evaluator, or modify the block evaluator state in any other visible way.
func (eval *BlockEvaluator) TestTransactionGroup(txgroup []transactions.SignedTxn) error {
	// Nothing to do if there are no transactions.
	if len(txgroup) == 0 {
		return nil
	}

	if len(txgroup) > eval.proto.MaxTxGroupSize {
		return fmt.Errorf("group size %d exceeds maximum %d", len(txgroup), eval.proto.MaxTxGroupSize)
	}

	cow := eval.state.child()

	var group transactions.TxGroup
	for gi, txn := range txgroup {
		err := eval.testTransaction(txn, cow)
		if err != nil {
			return err
		}

		// Make sure all transactions in group have the same group value
		if txn.Txn.Group != txgroup[0].Txn.Group {
			return fmt.Errorf("transactionGroup: inconsistent group values: %v != %v",
				txn.Txn.Group, txgroup[0].Txn.Group)
		}

		if !txn.Txn.Group.IsZero() {
			txWithoutGroup := txn.Txn
			txWithoutGroup.Group = crypto.Digest{}

			group.TxGroupHashes = append(group.TxGroupHashes, crypto.HashObj(txWithoutGroup))
		} else if len(txgroup) > 1 {
			return fmt.Errorf("transactionGroup: [%d] had zero Group but was submitted in a group of %d", gi, len(txgroup))
		}
	}

	// If we had a non-zero Group value, check that all group members are present.
	if group.TxGroupHashes != nil {
		if txgroup[0].Txn.Group != crypto.HashObj(group) {
			return fmt.Errorf("transactionGroup: incomplete group: %v != %v (%v)",
				txgroup[0].Txn.Group, crypto.HashObj(group), group)
		}
	}

	return nil
}

// testTransaction performs basic duplicate detection and well-formedness checks
// on a single transaction, but does not actually add the transaction to the block
// evaluator, or modify the block evaluator state in any other visible way.
func (eval *BlockEvaluator) testTransaction(txn transactions.SignedTxn, cow *roundCowState) error {
	// Transaction valid (not expired)?
	err := txn.Txn.Alive(eval.block)
	if err != nil {
		return err
	}

	// Well-formed on its own?
	spec := transactions.SpecialAddresses{
		FeeSink:     eval.block.BlockHeader.FeeSink,
		RewardsPool: eval.block.BlockHeader.RewardsPool,
	}
	err = txn.Txn.WellFormed(spec, eval.proto)
	if err != nil {
		return fmt.Errorf("transaction %v: malformed: %v", txn.ID(), err)
	}

	// Transaction already in the ledger?
	txid := txn.ID()
	dup, err := cow.isDup(txn.Txn.First(), txn.Txn.Last(), txid, txlease{sender: txn.Txn.Sender, lease: txn.Txn.Lease})
	if err != nil {
		return err
	}
	if dup {
		return TransactionInLedgerError{txn.ID()}
	}

	return nil
}

// Transaction tentatively adds a new transaction as part of this block evaluation.
// If the transaction cannot be added to the block without violating some constraints,
// an error is returned and the block evaluator state is unchanged.
func (eval *BlockEvaluator) Transaction(txn transactions.SignedTxn, ad transactions.ApplyData) error {
	return eval.transactionGroup([]transactions.SignedTxnWithAD{
		transactions.SignedTxnWithAD{
			SignedTxn: txn,
			ApplyData: ad,
		},
	})
}

// TransactionGroup tentatively adds a new transaction group as part of this block evaluation.
// If the transaction group cannot be added to the block without violating some constraints,
// an error is returned and the block evaluator state is unchanged.
func (eval *BlockEvaluator) TransactionGroup(txads []transactions.SignedTxnWithAD) error {
	return eval.transactionGroup(txads)
}

// prepareAppEvaluators creates appTealEvaluators for each ApplicationCall
// transaction in the group
func (eval *BlockEvaluator) prepareAppEvaluators(txgroup []transactions.SignedTxnWithAD) (res []*appTealEvaluator) {
	var groupNoAD []transactions.SignedTxn
	var minTealVersion uint64
	res = make([]*appTealEvaluator, len(txgroup))
	for i, txn := range txgroup {
		// Ignore any non-ApplicationCall transactions
		if txn.SignedTxn.Txn.Type != protocol.ApplicationCallTx {
			continue
		}

		// Initialize group without ApplyData lazily
		if groupNoAD == nil {
			groupNoAD = make([]transactions.SignedTxn, len(txgroup))
			for j := range txgroup {
				groupNoAD[j] = txgroup[j].SignedTxn
			}
			minTealVersion = logic.ComputeMinTealVersion(groupNoAD)
		}

		// Construct an appTealEvaluator (implements
		// apply.StateEvaluator) for use in ApplicationCall transactions.
		steva := appTealEvaluator{
			evalParams: logic.EvalParams{
				Txn:            &groupNoAD[i],
				Proto:          &eval.proto,
				TxnGroup:       groupNoAD,
				GroupIndex:     i,
				MinTealVersion: &minTealVersion,
			},
			AppTealGlobals: AppTealGlobals{
				CurrentRound:    eval.prevHeader.Round + 1,
				LatestTimestamp: eval.prevHeader.TimeStamp,
			},
		}

		res[i] = &steva
	}
	return
}

// transactionGroup tentatively executes a group of transactions as part of this block evaluation.
// If the transaction group cannot be added to the block without violating some constraints,
// an error is returned and the block evaluator state is unchanged.
func (eval *BlockEvaluator) transactionGroup(txgroup []transactions.SignedTxnWithAD) error {
	// Nothing to do if there are no transactions.
	if len(txgroup) == 0 {
		return nil
	}

	if len(txgroup) > eval.proto.MaxTxGroupSize {
		return fmt.Errorf("group size %d exceeds maximum %d", len(txgroup), eval.proto.MaxTxGroupSize)
	}

	var txibs []transactions.SignedTxnInBlock
	var group transactions.TxGroup
	var groupTxBytes int

	cow := eval.state.child()

	// Prepare TEAL contexts for any ApplicationCall transactions in the group
	appEvaluators := eval.prepareAppEvaluators(txgroup)

	// Evaluate each transaction in the group
	txibs = make([]transactions.SignedTxnInBlock, 0, len(txgroup))
	for gi, txad := range txgroup {
		var txib transactions.SignedTxnInBlock

		err := eval.transaction(txad.SignedTxn, appEvaluators[gi], txad.ApplyData, cow, &txib)
		if err != nil {
			return err
		}

		txibs = append(txibs, txib)

		if eval.validate {
			groupTxBytes += len(protocol.Encode(&txib))
			if eval.blockTxBytes+groupTxBytes > eval.proto.MaxTxnBytesPerBlock {
				return ErrNoSpace
			}
		}

		// Make sure all transactions in group have the same group value
		if txad.SignedTxn.Txn.Group != txgroup[0].SignedTxn.Txn.Group {
			return fmt.Errorf("transactionGroup: inconsistent group values: %v != %v",
				txad.SignedTxn.Txn.Group, txgroup[0].SignedTxn.Txn.Group)
		}

		if !txad.SignedTxn.Txn.Group.IsZero() {
			txWithoutGroup := txad.SignedTxn.Txn
			txWithoutGroup.Group = crypto.Digest{}

			group.TxGroupHashes = append(group.TxGroupHashes, crypto.HashObj(txWithoutGroup))
		} else if len(txgroup) > 1 {
			return fmt.Errorf("transactionGroup: [%d] had zero Group but was submitted in a group of %d", gi, len(txgroup))
		}
	}

	// If we had a non-zero Group value, check that all group members are present.
	if group.TxGroupHashes != nil {
		if txgroup[0].SignedTxn.Txn.Group != crypto.HashObj(group) {
			return fmt.Errorf("transactionGroup: incomplete group: %v != %v (%v)",
				txgroup[0].SignedTxn.Txn.Group, crypto.HashObj(group), group)
		}
	}

	eval.block.Payset = append(eval.block.Payset, txibs...)
	eval.blockTxBytes += groupTxBytes
	cow.commitToParent()

	return nil
}

// transaction tentatively executes a new transaction as part of this block evaluation.
// If the transaction cannot be added to the block without violating some constraints,
// an error is returned and the block evaluator state is unchanged.
func (eval *BlockEvaluator) transaction(txn transactions.SignedTxn, appEval *appTealEvaluator, ad transactions.ApplyData, cow *roundCowState, txib *transactions.SignedTxnInBlock) error {
	var err error

	// Only compute the TxID once
	txid := txn.ID()

	if eval.validate {
		err = txn.Txn.Alive(eval.block)
		if err != nil {
			return err
		}

		// Transaction already in the ledger?
		dup, err := cow.isDup(txn.Txn.First(), txn.Txn.Last(), txid, txlease{sender: txn.Txn.Sender, lease: txn.Txn.Lease})
		if err != nil {
			return err
		}
		if dup {
			return TransactionInLedgerError{txid}
		}

		// Does the address that authorized the transaction actually match whatever address the sender has rekeyed to?
		// i.e., the sig/lsig/msig was checked against the txn.Authorizer() address, but does this match the sender's balrecord.AuthAddr?
		acctdata, err := cow.lookup(txn.Txn.Sender)
		if err != nil {
			return err
		}
		correctAuthorizer := acctdata.AuthAddr
		if (correctAuthorizer == basics.Address{}) {
			correctAuthorizer = txn.Txn.Sender
		}
		if txn.Authorizer() != correctAuthorizer {
			return fmt.Errorf("transaction %v: should have been authorized by %v but was actually authorized by %v", txn.ID(), correctAuthorizer, txn.Authorizer())
		}
	}

	spec := transactions.SpecialAddresses{
		FeeSink:     eval.block.BlockHeader.FeeSink,
		RewardsPool: eval.block.BlockHeader.RewardsPool,
	}

	// Apply the transaction, updating the cow balances
	applyData, err := applyTransaction(txn.Txn, cow, appEval, spec, cow.txnCounter())
	if err != nil {
		return fmt.Errorf("transaction %v: %v", txid, err)
	}

	// Validate applyData if we are validating an existing block.
	// If we are validating and generating, we have no ApplyData yet.
	if eval.validate && !eval.generate {
		if eval.proto.ApplyData {
			if !ad.Equal(applyData) {
				return fmt.Errorf("transaction %v: applyData mismatch: %v != %v", txid, ad, applyData)
			}
		} else {
			if !ad.Equal(transactions.ApplyData{}) {
				return fmt.Errorf("transaction %v: applyData not supported", txid)
			}
		}
	}

	// Check if the transaction fits in the block, now that we can encode it.
	*txib, err = eval.block.EncodeSignedTxn(txn, applyData)
	if err != nil {
		return err
	}

	// Check if any affected accounts dipped below MinBalance (unless they are
	// completely zero, which means the account will be deleted.)
	rewardlvl := cow.rewardsLevel()
	for _, addr := range cow.modifiedAccounts() {
		// Skip FeeSink, RewardsPool, and CompactCertSender MinBalance checks here.
		// There's only a few accounts, so space isn't an issue, and we don't
		// expect them to have low balances, but if they do, it may cause
		// surprises.
		if addr == spec.FeeSink || addr == spec.RewardsPool || addr == transactions.CompactCertSender {
			continue
		}

		data, err := cow.lookup(addr)
		if err != nil {
			return err
		}

		// It's always OK to have the account move to an empty state,
		// because the accounts DB can delete it.  Otherwise, we will
		// enforce MinBalance.
		if data.IsZero() {
			continue
		}

		dataNew := data.WithUpdatedRewards(eval.proto, rewardlvl)
		effectiveMinBalance := dataNew.MinBalance(&eval.proto)
		if dataNew.MicroAlgos.Raw < effectiveMinBalance.Raw {
			return fmt.Errorf("transaction %v: account %v balance %d below min %d (%d assets)",
				txid, addr, dataNew.MicroAlgos.Raw, effectiveMinBalance.Raw, len(dataNew.Assets))
		}

		// Check if we have exceeded the maximum minimum balance
		if eval.proto.MaximumMinimumBalance != 0 {
			if effectiveMinBalance.Raw > eval.proto.MaximumMinimumBalance {
				return fmt.Errorf("transaction %v: account %v would use too much space after this transaction. Minimum balance requirements would be %d (greater than max %d)", txid, addr, effectiveMinBalance.Raw, eval.proto.MaximumMinimumBalance)
			}
		}
	}

	// Remember this txn
	cow.addTx(txn.Txn, txid)

	return nil
}

// applyTransaction changes the balances according to this transaction.
func applyTransaction(tx transactions.Transaction, balances *roundCowState, steva apply.StateEvaluator, spec transactions.SpecialAddresses, ctr uint64) (ad transactions.ApplyData, err error) {
	params := balances.ConsensusParams()

	// move fee to pool
	err = balances.Move(tx.Sender, spec.FeeSink, tx.Fee, &ad.SenderRewards, nil)
	if err != nil {
		return
	}

	// rekeying: update balrecord.AuthAddr to tx.RekeyTo if provided
	if (tx.RekeyTo != basics.Address{}) {
		var record basics.BalanceRecord
		record, err = balances.Get(tx.Sender, false)
		if err != nil {
			return
		}
		// Special case: rekeying to the account's actual address just sets balrecord.AuthAddr to 0
		// This saves 32 bytes in your balance record if you want to go back to using your original key
		if tx.RekeyTo == tx.Sender {
			record.AuthAddr = basics.Address{}
		} else {
			record.AuthAddr = tx.RekeyTo
		}

		err = balances.Put(record)
		if err != nil {
			return
		}
	}

	switch tx.Type {
	case protocol.PaymentTx:
		err = apply.Payment(tx.PaymentTxnFields, tx.Header, balances, spec, &ad)

	case protocol.KeyRegistrationTx:
		err = apply.Keyreg(tx.KeyregTxnFields, tx.Header, balances, spec, &ad)

	case protocol.AssetConfigTx:
		err = apply.AssetConfig(tx.AssetConfigTxnFields, tx.Header, balances, spec, &ad, ctr)

	case protocol.AssetTransferTx:
		err = apply.AssetTransfer(tx.AssetTransferTxnFields, tx.Header, balances, spec, &ad)

	case protocol.AssetFreezeTx:
		err = apply.AssetFreeze(tx.AssetFreezeTxnFields, tx.Header, balances, spec, &ad)

	case protocol.ApplicationCallTx:
		err = apply.ApplicationCall(tx.ApplicationCallTxnFields, tx.Header, balances, &ad, ctr, steva)

	case protocol.CompactCertTx:
		err = balances.compactCert(tx.CertRound, tx.Cert, tx.Header.FirstValid)

	default:
		err = fmt.Errorf("Unknown transaction type %v", tx.Type)
	}

	// If the protocol does not support rewards in ApplyData,
	// clear them out.
	if !params.RewardsInApplyData {
		ad.SenderRewards = basics.MicroAlgos{}
		ad.ReceiverRewards = basics.MicroAlgos{}
		ad.CloseRewards = basics.MicroAlgos{}
	}

	return
}

// compactCertVotersAndTotal returns the expected values of CompactCertVoters
// and CompactCertVotersTotal for a block.
func (eval *BlockEvaluator) compactCertVotersAndTotal() (root crypto.Digest, total basics.MicroAlgos, err error) {
	if eval.proto.CompactCertRounds == 0 {
		return
	}

	if eval.block.Round()%basics.Round(eval.proto.CompactCertRounds) != 0 {
		return
	}

	lookback := eval.block.Round().SubSaturate(basics.Round(eval.proto.CompactCertVotersLookback))
	voters, err := eval.l.CompactCertVoters(lookback)
	if err != nil {
		return
	}

	if voters != nil {
		root = voters.Tree.Root()
		total = voters.TotalWeight
	}

	return
}

// Call "endOfBlock" after all the block's rewards and transactions are processed.
func (eval *BlockEvaluator) endOfBlock() error {
	if eval.generate {
		eval.block.TxnRoot = eval.block.Payset.Commit(eval.proto.PaysetCommitFlat)
		if eval.proto.TxnCounter {
			eval.block.TxnCounter = eval.state.txnCounter()
		} else {
			eval.block.TxnCounter = 0
		}

		var err error
		eval.block.CompactCertVoters, eval.block.CompactCertVotersTotal, err = eval.compactCertVotersAndTotal()
		if err != nil {
			return err
		}

		eval.block.CompactCertLastRound = eval.state.compactCertLast()
	}

	return nil
}

// FinalValidation does the validation that must happen after the block is built and all state updates are computed
func (eval *BlockEvaluator) finalValidation() error {
	if eval.validate {
		// check commitments
		txnRoot := eval.block.Payset.Commit(eval.proto.PaysetCommitFlat)
		if txnRoot != eval.block.TxnRoot {
			return fmt.Errorf("txn root wrong: %v != %v", txnRoot, eval.block.TxnRoot)
		}

		var expectedTxnCount uint64
		if eval.proto.TxnCounter {
			expectedTxnCount = eval.state.txnCounter()
		}
		if eval.block.TxnCounter != expectedTxnCount {
			return fmt.Errorf("txn count wrong: %d != %d", eval.block.TxnCounter, expectedTxnCount)
		}

		expectedVoters, expectedVotersWeight, err := eval.compactCertVotersAndTotal()
		if err != nil {
			return err
		}
		if eval.block.CompactCertVoters != expectedVoters {
			return fmt.Errorf("CompactCertVoters wrong: %v != %v", eval.block.CompactCertVoters, expectedVoters)
		}
		if eval.block.CompactCertVotersTotal != expectedVotersWeight {
			return fmt.Errorf("CompactCertVotersTotal wrong: %v != %v", eval.block.CompactCertVotersTotal, expectedVotersWeight)
		}
		if eval.block.CompactCertLastRound != eval.state.compactCertLast() {
			return fmt.Errorf("CompactCertLastRound wrong: %v != %v", eval.block.CompactCertLastRound, eval.state.compactCertLast())
		}
	}

	return nil
}

// GenerateBlock produces a complete block from the BlockEvaluator.  This is
// used during proposal to get an actual block that will be proposed, after
// feeding in tentative transactions into this block evaluator.
//
// After a call to GenerateBlock, the BlockEvaluator can still be used to
// accept transactions.  However, to guard against reuse, subsequent calls
// to GenerateBlock on the same BlockEvaluator will fail.
func (eval *BlockEvaluator) GenerateBlock() (*ValidatedBlock, error) {
	if !eval.generate {
		logging.Base().Panicf("GenerateBlock() called but generate is false")
	}

	if eval.blockGenerated {
		return nil, fmt.Errorf("GenerateBlock already called on this BlockEvaluator")
	}

	err := eval.endOfBlock()
	if err != nil {
		return nil, err
	}

	err = eval.finalValidation()
	if err != nil {
		return nil, err
	}

	vb := ValidatedBlock{
		blk:   eval.block,
		delta: eval.state.mods,
	}
	eval.blockGenerated = true
	eval.state = makeRoundCowState(eval.state, eval.block.BlockHeader)
	return &vb, nil
}

type evalTxValidator struct {
	txcache          VerifiedTxnCache
	block            bookkeeping.Block
	proto            config.ConsensusParams
	verificationPool execpool.BacklogPool

	ctx      context.Context
	cf       context.CancelFunc
	txgroups chan []transactions.SignedTxnWithAD
	done     chan error
}

func (validator *evalTxValidator) run() {
	for txgroup := range validator.txgroups {
		select {
		case <-validator.ctx.Done():
			validator.done <- validator.ctx.Err()
			validator.cf()
			close(validator.done)
			return
		default:
		}
		groupNoAD := make([]transactions.SignedTxn, len(txgroup))
		for i := range txgroup {
			groupNoAD[i] = txgroup[i].SignedTxn
		}
		ctxs := verify.PrepareContexts(groupNoAD, validator.block.BlockHeader)

		for gi, tx := range txgroup {
			err := validateTransaction(tx.SignedTxn, validator.block, validator.proto, validator.txcache, ctxs[gi], validator.verificationPool)
			if err != nil {
				validator.done <- err
				validator.cf()
				close(validator.done)
				return
			}
		}
	}
	close(validator.done)
}

func validateTransaction(txn transactions.SignedTxn, block bookkeeping.Block, proto config.ConsensusParams, txcache VerifiedTxnCache, ctx verify.Context, verificationPool execpool.BacklogPool) error {
	// Transaction valid (not expired)?
	err := txn.Txn.Alive(block)
	if err != nil {
		return err
	}

	if txcache == nil || !txcache.Verified(txn, ctx.Params) {
		err = verify.TxnPool(&txn, ctx, verificationPool)
		if err != nil {
			return fmt.Errorf("transaction %v: failed to verify: %v", txn.ID(), err)
		}
	}
	return nil
}

// used by Ledger.Validate() Ledger.AddBlock() Ledger.trackerEvalVerified()(accountUpdates.loadFromDisk())
//
// Validate: eval(ctx, blk, true, txcache, executionPool)
// AddBlock: eval(context.Background(), blk, false, nil, nil)
// tracker:  eval(context.Background(), blk, false, nil, nil)
func eval(ctx context.Context, l ledgerForEvaluator, blk bookkeeping.Block, validate bool, txcache VerifiedTxnCache, executionPool execpool.BacklogPool) (StateDelta, error) {
	eval, err := startEvaluator(l, blk.BlockHeader, len(blk.Payset), validate, false)
	if err != nil {
		return StateDelta{}, err
	}

	// Next, transactions
	paysetgroups, err := blk.DecodePaysetGroups()
	if err != nil {
		return StateDelta{}, err
	}

	var txvalidator evalTxValidator
	ctx, cf := context.WithCancel(ctx)
	defer cf()
	if validate {
		proto, ok := config.Consensus[blk.CurrentProtocol]
		if !ok {
			return StateDelta{}, protocol.Error(blk.CurrentProtocol)
		}
		txvalidator.txcache = txcache
		txvalidator.block = blk
		txvalidator.proto = proto
		txvalidator.verificationPool = executionPool

		txvalidator.ctx = ctx
		txvalidator.cf = cf
		txvalidator.txgroups = make(chan []transactions.SignedTxnWithAD, len(paysetgroups))
		txvalidator.done = make(chan error, 1)
		go txvalidator.run()
	}

	for _, txgroup := range paysetgroups {
		select {
		case <-ctx.Done():
			select {
			case err := <-txvalidator.done:
				return StateDelta{}, err
			default:
			}
			return StateDelta{}, ctx.Err()
		default:
		}

		if validate {
			txvalidator.txgroups <- txgroup
		}
		err = eval.TransactionGroup(txgroup)
		if err != nil {
			return StateDelta{}, err
		}
	}

	// Finally, procees any pending end-of-block state changes
	err = eval.endOfBlock()
	if err != nil {
		return StateDelta{}, err
	}

	// If validating, do final block checks that depend on our new state
	if validate {
		close(txvalidator.txgroups)
		err, gotErr := <-txvalidator.done
		if gotErr && err != nil {
			return StateDelta{}, err
		}
		err = eval.finalValidation()
		if err != nil {
			return StateDelta{}, err
		}
	}

	return eval.state.mods, nil
}

// Validate uses the ledger to validate block blk as a candidate next block.
// It returns an error if blk is not the expected next block, or if blk is
// not a valid block (e.g., it has duplicate transactions, overspends some
// account, etc).
func (l *Ledger) Validate(ctx context.Context, blk bookkeeping.Block, txcache VerifiedTxnCache, executionPool execpool.BacklogPool) (*ValidatedBlock, error) {
	delta, err := eval(ctx, l, blk, true, txcache, executionPool)
	if err != nil {
		return nil, err
	}

	vb := ValidatedBlock{
		blk:   blk,
		delta: delta,
	}
	return &vb, nil
}

// ValidatedBlock represents the result of a block validation.  It can
// be used to efficiently add the block to the ledger, without repeating
// the work of applying the block's changes to the ledger state.
type ValidatedBlock struct {
	blk   bookkeeping.Block
	delta StateDelta
}

// Block returns the underlying Block for a ValidatedBlock.
func (vb ValidatedBlock) Block() bookkeeping.Block {
	return vb.blk
}

// WithSeed returns a copy of the ValidatedBlock with a modified seed.
func (vb ValidatedBlock) WithSeed(s committee.Seed) ValidatedBlock {
	newblock := vb.blk
	newblock.BlockHeader.Seed = s

	return ValidatedBlock{
		blk:   newblock,
		delta: vb.delta,
	}
}<|MERGE_RESOLUTION|>--- conflicted
+++ resolved
@@ -83,7 +83,6 @@
 	return x.l.GetCreatorForRound(x.rnd, cidx, ctype)
 }
 
-<<<<<<< HEAD
 // lookup returns the non-rewarded account data for the provided account address. It uses the internal per-round cache
 // first, and if it cannot find it there, it would defer to the underlaying implementation.
 // note that errors in accounts data retrivals are not cached as these typically cause the transaction evaluation to fail.
@@ -95,18 +94,13 @@
 	}
 	x.accountsMu.RUnlock()
 
-	accountData, err := x.l.LookupWithoutRewards(x.rnd, addr)
+	accountData, _, err := x.l.LookupWithoutRewards(x.rnd, addr)
 	if err == nil {
 		x.accountsMu.Lock()
 		x.accounts[addr] = accountData
 		x.accountsMu.Unlock()
 	}
 	return accountData, err
-=======
-func (x *roundCowBase) lookup(addr basics.Address) (acctData basics.AccountData, err error) {
-	acctData, _, err = x.l.LookupWithoutRewards(x.rnd, addr)
-	return acctData, err
->>>>>>> 69f210f5
 }
 
 func (x *roundCowBase) isDup(firstValid, lastValid basics.Round, txid transactions.Txid, txl txlease) (bool, error) {
@@ -326,13 +320,8 @@
 	}
 
 	poolAddr := eval.prevHeader.RewardsPool
-<<<<<<< HEAD
-	// get the reward pool account data without any rewards; we use the roundCowBase so the account data would get cached.
-	incentivePoolData, err := base.lookup(poolAddr)
-=======
 	// get the reward pool account data without any rewards
 	incentivePoolData, _, err := l.LookupWithoutRewards(eval.prevHeader.Round, poolAddr)
->>>>>>> 69f210f5
 	if err != nil {
 		return nil, err
 	}
