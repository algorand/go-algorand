// Copyright (C) 2019-2021 Algorand, Inc.
// This file is part of go-algorand
//
// go-algorand is free software: you can redistribute it and/or modify
// it under the terms of the GNU Affero General Public License as
// published by the Free Software Foundation, either version 3 of the
// License, or (at your option) any later version.
//
// go-algorand is distributed in the hope that it will be useful,
// but WITHOUT ANY WARRANTY; without even the implied warranty of
// MERCHANTABILITY or FITNESS FOR A PARTICULAR PURPOSE.  See the
// GNU Affero General Public License for more details.
//
// You should have received a copy of the GNU Affero General Public License
// along with go-algorand.  If not, see <https://www.gnu.org/licenses/>.

package ledger

import (
	"context"
	"crypto/rand"
	"fmt"
	"io/ioutil"
	"os"
	"path/filepath"
	"strings"
	"testing"

	"github.com/algorand/go-deadlock"
	"github.com/stretchr/testify/require"

	"github.com/algorand/go-algorand/agreement"
	"github.com/algorand/go-algorand/config"
	"github.com/algorand/go-algorand/crypto"
	"github.com/algorand/go-algorand/data/basics"
	"github.com/algorand/go-algorand/data/bookkeeping"
	"github.com/algorand/go-algorand/data/transactions"
	"github.com/algorand/go-algorand/data/transactions/logic"
	"github.com/algorand/go-algorand/data/transactions/verify"
	"github.com/algorand/go-algorand/logging"
	"github.com/algorand/go-algorand/protocol"
)

type testParams struct {
	testType   string
	name       string
	program    []byte
	schemaSize uint64
	numApps    uint64
	asaAccts   uint64
}

var testCases map[string]testParams
var asaClearStateProgram []byte
var asaAppovalProgram []byte

func makeUnsignedApplicationCallTxPerf(appIdx uint64, params testParams, onCompletion transactions.OnCompletion, round int) transactions.Transaction {
	var tx transactions.Transaction

	tx.Type = protocol.ApplicationCallTx
	tx.ApplicationID = basics.AppIndex(appIdx)
	tx.OnCompletion = onCompletion
	tx.Header.FirstValid = basics.Round(round)
	tx.Header.LastValid = basics.Round(round + 1000)
	tx.Header.Fee = basics.MicroAlgos{Raw: 1000}

	// If creating, set programs
	if appIdx == 0 {
		tx.ApprovalProgram = params.program
		tx.ClearStateProgram = params.program
		tx.GlobalStateSchema = basics.StateSchema{
			NumByteSlice: params.schemaSize,
		}
		tx.LocalStateSchema = basics.StateSchema{
			NumByteSlice: params.schemaSize,
		}
	}

	return tx
}

func makeUnsignedASATx(appIdx uint64, creator basics.Address, round int) transactions.Transaction {
	var tx transactions.Transaction

	tx.Type = protocol.ApplicationCallTx
	tx.ApplicationID = basics.AppIndex(appIdx)
	tx.Header.FirstValid = basics.Round(round)
	tx.Header.LastValid = basics.Round(round + 1000)
	tx.Header.Fee = basics.MicroAlgos{Raw: 1000}

	if appIdx == 0 {
		tx.ApplicationArgs = [][]byte{
			creator[:],
			creator[:],
			creator[:],
			creator[:],
			creator[:],
			{0, 0, 0, 1, 0, 0, 0, 0},
			{0, 0, 0, 0, 0, 0, 0, 0},
		}
		tx.OnCompletion = transactions.NoOpOC
		tx.ApprovalProgram = asaAppovalProgram
		tx.ClearStateProgram = asaClearStateProgram
		tx.GlobalStateSchema = basics.StateSchema{
			NumByteSlice: 5,
			NumUint:      4,
		}
		tx.LocalStateSchema = basics.StateSchema{
			NumByteSlice: 0,
			NumUint:      2,
		}
	}
	return tx
}

func makeUnsignedPaymentTx(sender basics.Address, round int) transactions.Transaction {
	return transactions.Transaction{
		Type: protocol.PaymentTx,
		Header: transactions.Header{
			FirstValid: basics.Round(round),
			LastValid:  basics.Round(round + 1000),
			Fee:        basics.MicroAlgos{Raw: 1000},
		},
		PaymentTxnFields: transactions.PaymentTxnFields{
			Receiver: sender,
			Amount:   basics.MicroAlgos{Raw: 1234},
		},
	}
}

func benchmarkFullBlocks(params testParams, b *testing.B) {
	// disable deadlock checking code
	deadlockDisable := deadlock.Opts.Disable
	deadlock.Opts.Disable = true
	defer func() {
		deadlock.Opts.Disable = deadlockDisable
	}()

	dbTempDir, err := ioutil.TempDir("", "testdir"+b.Name())
	require.NoError(b, err)
	dbName := fmt.Sprintf("%s.%d", b.Name(), crypto.RandUint64())
	dbPrefix := filepath.Join(dbTempDir, dbName)
	defer os.RemoveAll(dbTempDir)

	genesisInitState := getInitState()

	// Use future protocol
	genesisInitState.Block.BlockHeader.GenesisHash = crypto.Digest{}
	genesisInitState.Block.CurrentProtocol = protocol.ConsensusFuture
	genesisInitState.GenesisHash = crypto.Digest{1}
	genesisInitState.Block.BlockHeader.GenesisHash = crypto.Digest{1}

	creator := basics.Address{}
	_, err = rand.Read(creator[:])
	require.NoError(b, err)
	genesisInitState.Accounts[creator] = basics.MakeAccountData(basics.Offline, basics.MicroAlgos{Raw: 1234567890})

	// Make some accounts to opt into ASA
	var accts []basics.Address
	if params.testType == "asa" {
		for i := uint64(0); i < params.asaAccts; i++ {
			acct := basics.Address{}
			_, err = rand.Read(acct[:])
			require.NoError(b, err)
			genesisInitState.Accounts[acct] = basics.MakeAccountData(basics.Offline, basics.MicroAlgos{Raw: 1234567890})
			accts = append(accts, acct)
		}
	}

	// open first ledger
	const inMem = false // use persistent storage
	cfg := config.GetDefaultLocal()
	cfg.Archival = true
	l0, err := OpenLedger(logging.Base(), dbPrefix, inMem, genesisInitState, cfg)
	require.NoError(b, err)

	// open second ledger
	dbName = fmt.Sprintf("%s.%d.2", b.Name(), crypto.RandUint64())
	dbPrefix = filepath.Join(dbTempDir, dbName)
	l1, err := OpenLedger(logging.Base(), dbPrefix, inMem, genesisInitState, cfg)
	require.NoError(b, err)

	blk := genesisInitState.Block

	numBlocks := b.N
	cert := agreement.Certificate{}
	var blocks []bookkeeping.Block
	var createdAppIdx uint64
	var txPerBlock int
	onCompletion := transactions.OptInOC
	for i := 0; i < numBlocks+2; i++ {
		blk.BlockHeader.Round++
		blk.BlockHeader.TimeStamp += int64(crypto.RandUint64() % 100 * 1000)
		blk.BlockHeader.GenesisID = "x"

		// If this is the zeroth block, add a blank one to both ledgers
		if i == 0 {
			err = l0.AddBlock(blk, cert)
			require.NoError(b, err)
			err = l1.AddBlock(blk, cert)
			require.NoError(b, err)
			continue
		}

		// Construct evaluator for next block
		prev, err := l0.BlockHdr(basics.Round(i))
		require.NoError(b, err)
		newBlk := bookkeeping.MakeBlock(prev)
		eval, err := l0.StartEvaluator(newBlk.BlockHeader, 5000)
		require.NoError(b, err)

		// build a payset
		var j int
		for {
			j++
			// make a transaction of the appropriate type
			var tx transactions.Transaction
			switch params.testType {
			case "pay":
				tx = makeUnsignedPaymentTx(creator, i)
			case "app":
				tx = makeUnsignedApplicationCallTxPerf(createdAppIdx, params, onCompletion, i)
			case "asa":
				tx = makeUnsignedASATx(createdAppIdx, creator, i)
				// If we've created the ASA already, then fill in some spending parameters
				if createdAppIdx != 0 {
					// Creator spends to an opted in acct
					tx.ApplicationArgs = [][]byte{
						{0, 0, 0, 0, 0, 0, 0, 1},
					}
					tx.Accounts = []basics.Address{
						accts[j%len(accts)],
						{},
					}
				}
			default:
				panic("unknown tx type")
			}

			numApps := uint64(1)
			if i == 1 {
				if params.numApps != 0 {
					numApps = params.numApps
				}
			}

			// On first block, create params.numApps apps by adding numApps
			// copies of the tx (with different notes fields). Otheriwse, just
			// add 1.
			for k := uint64(0); k < numApps; k++ {
				tx.Sender = creator
				tx.Note = []byte(fmt.Sprintf("%d,%d,%d", i, j, k))
				tx.GenesisHash = crypto.Digest{1}

				// add tx to block
				var stxn transactions.SignedTxn
				stxn.Txn = tx
				stxn.Sig = crypto.Signature{1}
				err = eval.Transaction(stxn)

			}

			// check if block is full
			if err == ErrNoSpace {
				txPerBlock = len(eval.block.Payset)
				break
			} else {
				require.NoError(b, err)
			}

			// First block just creates app + opts in accts if asa test
			if i == 1 {
				onCompletion = transactions.NoOpOC
				createdAppIdx = eval.state.txnCounter()

				// On first block, opt in all accts to asa (accts is empty if not asa test)
				k := 0
				for _, acct := range accts {
					tx = makeUnsignedASATx(createdAppIdx, basics.Address{}, i)
					tx.OnCompletion = transactions.OptInOC
					tx.Sender = acct
					tx.Note = []byte(fmt.Sprintf("%d,%d,%d", i, j, k))
					tx.GenesisHash = crypto.Digest{1}
					k++

					// add tx to block
					var stxn transactions.SignedTxn
					stxn.Txn = tx
					stxn.Sig = crypto.Signature{1}
					err = eval.Transaction(stxn)
				}
				break
			}
		}

		lvb, err := eval.GenerateBlock()
		require.NoError(b, err)

		// If this is the app creation block, add to both ledgers
		if i == 1 {
			err = l0.AddBlock(lvb.blk, cert)
			require.NoError(b, err)
			err = l1.AddBlock(lvb.blk, cert)
			require.NoError(b, err)
			continue
		}

		// For all other blocks, add just to the first ledger, and stash
		// away to be replayed in the second ledger while running timer
		err = l0.AddBlock(lvb.blk, cert)
		require.NoError(b, err)

		blocks = append(blocks, lvb.blk)
	}

	b.Logf("built %d blocks, each with %d txns", numBlocks, txPerBlock)

	// eval + add all the (valid) blocks to the second ledger, measuring it this time
	vc := verify.GetMockedCache(true)
	b.ResetTimer()
	for _, blk := range blocks {
<<<<<<< HEAD
		_, err = eval(context.Background(), l1, &blk, true, vc, nil)
=======
		_, err = eval(context.Background(), l1, blk, true, vc, nil, true)
>>>>>>> 9a0c4526
		require.NoError(b, err)
		err = l1.AddBlock(blk, cert)
		require.NoError(b, err)
	}
}

func BenchmarkAppLocal1NoDiffs(b *testing.B) {
	benchmarkFullBlocks(testCases["bench-local-1-no-diffs"], b)
}

func BenchmarkAppLocal16NoDiffs(b *testing.B) {
	benchmarkFullBlocks(testCases["bench-local-16-no-diffs"], b)
}

func BenchmarkAppGlobal1NoDiffs(b *testing.B) {
	benchmarkFullBlocks(testCases["bench-global-1-no-diffs"], b)
}

func BenchmarkAppGlobal16NoDiffs(b *testing.B) {
	benchmarkFullBlocks(testCases["bench-global-16-no-diffs"], b)
}

func BenchmarkAppLocal1BigDiffs(b *testing.B) {
	benchmarkFullBlocks(testCases["bench-local-1-big-diffs"], b)
}

func BenchmarkAppLocal16BigDiffs(b *testing.B) {
	benchmarkFullBlocks(testCases["bench-local-16-big-diffs"], b)
}

func BenchmarkAppGlobal1BigDiffs(b *testing.B) {
	benchmarkFullBlocks(testCases["bench-global-1-big-diffs"], b)
}

func BenchmarkAppGlobal16BigDiffs(b *testing.B) {
	benchmarkFullBlocks(testCases["bench-global-16-big-diffs"], b)
}

func BenchmarkAppGlobal64MaxClone(b *testing.B) {
	benchmarkFullBlocks(testCases["bench-global-64-max-clone"], b)
}

func BenchmarkAppInt1(b *testing.B) { benchmarkFullBlocks(testCases["int-1"], b) }

func BenchmarkAppInt1ManyApps(b *testing.B) { benchmarkFullBlocks(testCases["int-1-many-apps"], b) }

func BenchmarkAppBigNoOp(b *testing.B) { benchmarkFullBlocks(testCases["big-noop"], b) }

func BenchmarkAppBigHashes(b *testing.B) { benchmarkFullBlocks(testCases["big-hashes"], b) }

func BenchmarkAppASA(b *testing.B) { benchmarkFullBlocks(testCases["asa"], b) }

func BenchmarkPay(b *testing.B) { benchmarkFullBlocks(testCases["pay"], b) }

func init() {
	testCases = make(map[string]testParams)

	lengths := []int{1, 16}
	diffs := []bool{true, false}
	state := []string{"local", "global"}

	for _, l := range lengths {
		for _, d := range diffs {
			for _, s := range state {
				params := genAppTestParams(l, d, s)
				testCases[params.name] = params
			}
		}
	}

	// Max clone
	params := genAppTestParamsMaxClone(64)
	testCases[params.name] = params

	// Int 1
	ops, err := logic.AssembleStringWithVersion(`int 1`, 2)
	if err != nil {
		panic(err)
	}

	params = testParams{
		testType: "app",
		name:     fmt.Sprintf("int-1"),
		program:  ops.Program,
	}
	testCases[params.name] = params

	// Int 1 many apps
	params = testParams{
		testType: "app",
		name:     fmt.Sprintf("int-1-many-apps"),
		program:  ops.Program,
		numApps:  10,
	}
	testCases[params.name] = params

	// Assemble ASA programs
	ops, err = logic.AssembleStringWithVersion(asaClearAsm, 2)
	if err != nil {
		panic(err)
	}
	asaClearStateProgram = ops.Program

	ops, err = logic.AssembleStringWithVersion(asaAppovalAsm, 2)
	if err != nil {
		panic(err)
	}
	asaAppovalProgram = ops.Program

	// ASAs
	params = testParams{
		testType: "asa",
		name:     "asa",
		asaAccts: 100,
		numApps:  10,
	}
	testCases[params.name] = params

	// Payments
	params = testParams{
		testType: "pay",
		name:     "pay",
	}
	testCases[params.name] = params

	// Big NoOp
	params = testParams{
		testType: "app",
		name:     "big-noop",
		program:  genBigNoOp(696),
	}
	testCases[params.name] = params

	// Big hashes
	params = testParams{
		testType: "app",
		name:     "big-hashes",
		program:  genBigHashes(10, 344),
	}
	testCases[params.name] = params
}

func genBigNoOp(numOps int) []byte {
	var progParts []string
	for i := 0; i < numOps/2; i++ {
		progParts = append(progParts, `int 1`)
		progParts = append(progParts, `pop`)
	}
	progParts = append(progParts, `int 1`)
	progParts = append(progParts, `return`)
	progAsm := strings.Join(progParts, "\n")
	ops, err := logic.AssembleStringWithVersion(progAsm, 2)
	if err != nil {
		panic(err)
	}
	return ops.Program
}

func genBigHashes(numHashes int, numPad int) []byte {
	var progParts []string
	progParts = append(progParts, `byte base64 AA==`)
	for i := 0; i < numHashes; i++ {
		progParts = append(progParts, `sha256`)
	}
	for i := 0; i < numPad/2; i++ {
		progParts = append(progParts, `int 1`)
		progParts = append(progParts, `pop`)
	}
	progParts = append(progParts, `int 1`)
	progParts = append(progParts, `return`)
	progAsm := strings.Join(progParts, "\n")
	ops, err := logic.AssembleStringWithVersion(progAsm, 2)
	if err != nil {
		panic(err)
	}
	return ops.Program
}

func genAppTestParams(numKeys int, bigDiffs bool, stateType string) testParams {
	var deleteBranch string
	var writePrefix, writeBlock, writeSuffix string
	var deletePrefix, deleteBlock, deleteSuffix string

	switch stateType {
	case "local":
		// goto delete if first key exists
		deleteBranch = `
			int 0
			int 0
			int 1
			itob
			app_local_get_ex
			bnz delete
		`

		writePrefix = `
			write:
			int 0
			store 0
		`

		writeBlock = `
			int 0
			load 0
			int 1
			+
			dup
			store 0
			itob
			dup
			app_local_put
		`

		writeSuffix = `
			int 1
			return
		`

		deletePrefix = `
			delete:
			int 0
			store 0
		`

		deleteBlock = `
			int 0
			load 0
			int 1
			+
			dup
			store 0
			itob
			app_local_del
		`

		deleteSuffix = `
			int 1
			return
		`
	case "global":
		// goto delete if first key exists
		deleteBranch = `
			int 0  // current app id
			int 1  // key
			itob
			app_global_get_ex
			bnz delete
		`

		writePrefix = `
			write:
			int 0
		`

		writeBlock = `
			int 1
			+
			dup
			itob
			dup
			app_global_put
		`

		writeSuffix = `
			int 1
			return
		`

		deletePrefix = `
			delete:
			int 0
		`

		deleteBlock = `
			int 1
			+
			dup
			itob
			app_global_del
		`

		deleteSuffix = `
			int 1
			return
		`
	default:
		panic("unknown state type")
	}

	testDiffName := "big-diffs"
	if !bigDiffs {
		deleteBranch = ``
		deletePrefix = ``
		deleteBlock = ``
		deleteSuffix = ``
		testDiffName = "no-diffs"
	}

	// generate assembly
	progParts := []string{"#pragma version 2"}
	progParts = append(progParts, deleteBranch)
	progParts = append(progParts, writePrefix)
	for i := 0; i < numKeys; i++ {
		progParts = append(progParts, writeBlock)
	}
	progParts = append(progParts, writeSuffix)
	progParts = append(progParts, deletePrefix)
	for i := 0; i < numKeys; i++ {
		progParts = append(progParts, deleteBlock)
	}
	progParts = append(progParts, deleteSuffix)
	progAsm := strings.Join(progParts, "\n")

	// assemble
	ops, err := logic.AssembleStringWithVersion(progAsm, 2)
	if err != nil {
		panic(err)
	}

	return testParams{
		testType:   "app",
		name:       fmt.Sprintf("bench-%s-%d-%s", stateType, numKeys, testDiffName),
		schemaSize: uint64(numKeys),
		program:    ops.Program,
	}
}

func genAppTestParamsMaxClone(numKeys int) testParams {
	// goto flip if first key exists
	flipBranch := `
		int 0  // current app id
		int 1  // key
		itob
		app_global_get_ex
		bnz flip
	`

	writePrefix := `
		write:
		int 0
	`

	writeBlock := `
		int 1
		+
		dup
		itob
		dup
		app_global_put
	`

	writeSuffix := `
		int 1
		return
	`

	// flip stored value's low bit
	flipPrefix := `
		flip:
		btoi
		int 1
		^
		itob
		store 0
		int 1
		itob
		load 0
		app_global_put
	`

	flipSuffix := `
		int 1
		return
	`

	testDiffName := "max-clone"

	// generate assembly
	progParts := []string{"#pragma version 2"}
	progParts = append(progParts, flipBranch)
	progParts = append(progParts, writePrefix)
	for i := 0; i < numKeys; i++ {
		progParts = append(progParts, writeBlock)
	}
	progParts = append(progParts, writeSuffix)
	progParts = append(progParts, flipPrefix)
	progParts = append(progParts, flipSuffix)
	progAsm := strings.Join(progParts, "\n")

	// assemble
	ops, err := logic.AssembleStringWithVersion(progAsm, 2)
	if err != nil {
		panic(err)
	}

	return testParams{
		testType:   "app",
		name:       fmt.Sprintf("bench-%s-%d-%s", "global", numKeys, testDiffName),
		schemaSize: uint64(numKeys),
		program:    ops.Program,
	}
}

const asaClearAsm = `#pragma version 2
byte base64 Ymw=
byte base64 Ymw=
app_global_get
int 0
int 0
byte base64 Ymw=
app_local_get_ex
pop
+
app_global_put
int 1
`

const asaAppovalAsm = `#pragma version 2
txn NumAppArgs
int 7
==
bnz if0
txn ApplicationID
int 0
==
!
bnz assert2
err
assert2:
txn NumAccounts
int 0
==
bnz cond4
txn NumAccounts
int 1
==
bnz cond5
txn NumAppArgs
int 2
==
bnz cond6
// transfer asset
txna ApplicationArgs 0
btoi
store 1
load 1
int 0
==
bnz unless7
// cannot modify frozen asset
txn Sender
byte base64 Y3I=
app_global_get
==
bnz if9
int 0
int 0
byte base64 Zno=
app_local_get_ex
pop
int 1
==
int 1
bnz if_end10
if9:
byte base64 Zno=
app_global_get
int 1
==
if_end10:
!
bnz assert8
err
assert8:
txn Sender
byte base64 Y3I=
app_global_get
==
bnz if11
int 0
byte base64 Ymw=
int 0
int 0
byte base64 Ymw=
app_local_get_ex
pop
load 1
-
app_local_put
int 1
bnz if_end12
if11:
byte base64 Ymw=
byte base64 Ymw=
app_global_get
load 1
-
app_global_put
if_end12:
unless7:
load 1
int 0
==
bnz unless13
// cannot modify frozen asset
txna Accounts 1
byte base64 Y3I=
app_global_get
==
bnz if15
int 1
int 0
byte base64 Zno=
app_local_get_ex
pop
int 1
==
int 1
bnz if_end16
if15:
byte base64 Zno=
app_global_get
int 1
==
if_end16:
!
bnz assert14
err
assert14:
txna Accounts 1
byte base64 Y3I=
app_global_get
==
bnz if17
int 1
byte base64 Ymw=
int 1
int 0
byte base64 Ymw=
app_local_get_ex
pop
load 1
+
app_local_put
int 1
bnz if_end18
if17:
byte base64 Ymw=
byte base64 Ymw=
app_global_get
load 1
+
app_global_put
if_end18:
unless13:
txna Accounts 2
global ZeroAddress
==
bnz unless19
int 0
int 0
byte base64 Ymw=
app_local_get_ex
pop
store 2
load 2
int 0
==
bnz unless20
// cannot modify frozen asset
txn Sender
byte base64 Y3I=
app_global_get
==
bnz if22
int 0
int 0
byte base64 Zno=
app_local_get_ex
pop
int 1
==
int 1
bnz if_end23
if22:
byte base64 Zno=
app_global_get
int 1
==
if_end23:
!
bnz assert21
err
assert21:
txn Sender
byte base64 Y3I=
app_global_get
==
bnz if24
int 0
byte base64 Ymw=
int 0
int 0
byte base64 Ymw=
app_local_get_ex
pop
load 2
-
app_local_put
int 1
bnz if_end25
if24:
byte base64 Ymw=
byte base64 Ymw=
app_global_get
load 2
-
app_global_put
if_end25:
unless20:
load 2
int 0
==
bnz unless26
// cannot modify frozen asset
txna Accounts 2
byte base64 Y3I=
app_global_get
==
bnz if28
int 2
int 0
byte base64 Zno=
app_local_get_ex
pop
int 1
==
int 1
bnz if_end29
if28:
byte base64 Zno=
app_global_get
int 1
==
if_end29:
!
bnz assert27
err
assert27:
txna Accounts 2
byte base64 Y3I=
app_global_get
==
bnz if30
int 2
byte base64 Ymw=
int 2
int 0
byte base64 Ymw=
app_local_get_ex
pop
load 2
+
app_local_put
int 1
bnz if_end31
if30:
byte base64 Ymw=
byte base64 Ymw=
app_global_get
load 2
+
app_global_put
if_end31:
unless26:
unless19:
txn NumAppArgs
int 1
==
txn NumAccounts
int 2
==
&&
txn OnCompletion
int 0
==
bnz if32
txn OnCompletion
int 2
==
int 0
int 0
byte base64 Ymw=
app_local_get_ex
pop
int 0
==
&&
txna Accounts 2
global ZeroAddress
==
!
&&
int 1
bnz if_end33
if32:
txna Accounts 2
global ZeroAddress
==
if_end33:
&&
int 1
bnz cond_end3
cond6:
// clawback asset
txna ApplicationArgs 0
btoi
store 0
txna Accounts 1
byte base64 Y3I=
app_global_get
==
bnz if34
int 1
byte base64 Ymw=
int 1
int 0
byte base64 Ymw=
app_local_get_ex
pop
load 0
-
app_local_put
int 1
bnz if_end35
if34:
byte base64 Ymw=
byte base64 Ymw=
app_global_get
load 0
-
app_global_put
if_end35:
txna Accounts 2
byte base64 Y3I=
app_global_get
==
bnz if36
int 2
byte base64 Ymw=
int 2
int 0
byte base64 Ymw=
app_local_get_ex
pop
load 0
+
app_local_put
int 1
bnz if_end37
if36:
byte base64 Ymw=
byte base64 Ymw=
app_global_get
load 0
+
app_global_put
if_end37:
txn NumAccounts
int 2
==
txn OnCompletion
int 0
==
&&
txn Sender
byte base64 Y2w=
app_global_get
==
&&
int 1
bnz cond_end3
cond5:
// freeze asset holding
txna Accounts 1
byte base64 Y3I=
app_global_get
==
bnz if38
int 1
byte base64 Zno=
txna ApplicationArgs 0
btoi
app_local_put
int 1
bnz if_end39
if38:
byte base64 Zno=
txna ApplicationArgs 0
btoi
app_global_put
if_end39:
txn NumAppArgs
int 1
==
txn OnCompletion
int 0
==
&&
txn Sender
byte base64 ZnI=
app_global_get
==
&&
int 1
bnz cond_end3
cond4:
// asset deletion or opt-in
txn OnCompletion
int 1
==
!
bnz when40
// opting in to implicit zero bl
int 0
byte base64 Zno=
byte base64 ZGY=
app_global_get
app_local_put
when40:
txn NumAppArgs
int 0
==
txn OnCompletion
int 5
==
txn Sender
byte base64 bW4=
app_global_get
==
&&
byte base64 dHQ=
app_global_get
byte base64 Ymw=
app_global_get
==
&&
txn OnCompletion
int 1
==
txn Sender
byte base64 Y3I=
app_global_get
==
!
&&
||
&&
cond_end3:
int 1
bnz if_end1
if0:
// asset configuration
txn ApplicationID
int 0
==
bnz if41
txn Sender
byte base64 bW4=
app_global_get
==
txna ApplicationArgs 0
global ZeroAddress
==
byte base64 bW4=
app_global_get
global ZeroAddress
==
!
||
&&
txna ApplicationArgs 1
global ZeroAddress
==
byte base64 cnY=
app_global_get
global ZeroAddress
==
!
||
&&
txna ApplicationArgs 2
global ZeroAddress
==
byte base64 ZnI=
app_global_get
global ZeroAddress
==
!
||
&&
txna ApplicationArgs 3
global ZeroAddress
==
byte base64 Y2w=
app_global_get
global ZeroAddress
==
!
||
&&
bnz assert43
err
assert43:
int 1
bnz if_end42
if41:
byte base64 Y3I=
txna ApplicationArgs 4
app_global_put
byte base64 dHQ=
txna ApplicationArgs 5
btoi
app_global_put
byte base64 Ymw=
txna ApplicationArgs 5
btoi
app_global_put
byte base64 ZGY=
txna ApplicationArgs 6
btoi
app_global_put
if_end42:
byte base64 bW4=
txna ApplicationArgs 0
app_global_put
byte base64 cnY=
txna ApplicationArgs 1
app_global_put
byte base64 ZnI=
txna ApplicationArgs 2
app_global_put
byte base64 Y2w=
txna ApplicationArgs 3
app_global_put
txn NumAccounts
int 0
==
txn OnCompletion
int 0
==
&&
txna ApplicationArgs 0
len
int 32
==
&&
txna ApplicationArgs 1
len
int 32
==
&&
txna ApplicationArgs 2
len
int 32
==
&&
txna ApplicationArgs 3
len
int 32
==
&&
if_end1:
`<|MERGE_RESOLUTION|>--- conflicted
+++ resolved
@@ -319,11 +319,7 @@
 	vc := verify.GetMockedCache(true)
 	b.ResetTimer()
 	for _, blk := range blocks {
-<<<<<<< HEAD
-		_, err = eval(context.Background(), l1, &blk, true, vc, nil)
-=======
-		_, err = eval(context.Background(), l1, blk, true, vc, nil, true)
->>>>>>> 9a0c4526
+		_, err = eval(context.Background(), l1, &blk, true, vc, nil, true)
 		require.NoError(b, err)
 		err = l1.AddBlock(blk, cert)
 		require.NoError(b, err)
