--- conflicted
+++ resolved
@@ -419,7 +419,6 @@
 					},
 				}
 
-<<<<<<< HEAD
 			expectedAcct0Data := ledgercore.ToAccountData(balances[addrs[0]])
 			expectedAcct0Data.MicroAlgos.Raw -= txgroup[0].Txn.Fee.Raw
 			expectedAcct0Data.TotalAppParams = 1
@@ -448,6 +447,9 @@
 
 			var expectedEvents []mocktracer.Event
 			if testCase.firstTxnBehavior == "approve" {
+				err = eval.endOfBlock()
+				require.NoError(t, err)
+
 				expectedAcct1Data := ledgercore.AccountData{}
 				expectedAcct2Data := ledgercore.ToAccountData(balances[addrs[2]])
 				expectedAcct2Data.MicroAlgos.Raw += payTxn.Amount
@@ -463,14 +465,8 @@
 				for id, delta := range scenario.ExpectedStateDelta.Creatables {
 					expectedDelta.AddCreatable(id, delta)
 				}
-				expectedEvents = mocktracer.FlattenEvents([][]mocktracer.Event{
-=======
-			var expectedEvents = []mocktracer.Event{mocktracer.BeforeBlock(eval.block.Round())}
-			if testCase.firstTxnBehavior == "approve" {
-				err = eval.endOfBlock()
-				require.NoError(t, err)
+
 				expectedEvents = append(expectedEvents, mocktracer.FlattenEvents([][]mocktracer.Event{
->>>>>>> 66911af6
 					{
 						mocktracer.BeforeTxnGroup(3),
 						mocktracer.BeforeTxn(protocol.ApplicationCallTx), // start basicAppCallTxn
