--- conflicted
+++ resolved
@@ -169,13 +169,8 @@
 func EvalForIndexer(il indexerLedgerForEval, block *bookkeeping.Block, proto config.ConsensusParams) (ledgercore.StateDelta, []transactions.SignedTxnInBlock, error) {
 	ilc := makeIndexerLedgerConnector(il, block.GenesisHash(), block.Round()-1)
 
-<<<<<<< HEAD
 	eval, err := internal.StartEvaluator(
-		ilc, block.BlockHeader, proto, len(block.Payset), false, false)
-=======
-	eval, err := startEvaluator(
 		ilc, block.BlockHeader, proto, len(block.Payset), false, false, 0)
->>>>>>> 69aace51
 	if err != nil {
 		return ledgercore.StateDelta{}, []transactions.SignedTxnInBlock{},
 			fmt.Errorf("EvalForIndexer() err: %w", err)
