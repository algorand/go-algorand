--- conflicted
+++ resolved
@@ -282,14 +282,6 @@
 	return al.AppTealGlobals.LatestTimestamp
 }
 
-<<<<<<< HEAD
-func (al *appLedger) LatestTimestamp() int64 {
-	return al.latestTimestamp
-}
-
-func (al *appLedger) LatestTimestamp() int64 {
-	return al.latestTimestamp
-=======
 func (al *appLedger) ApplicationID() basics.AppIndex {
 	return al.appIdx
 }
@@ -300,5 +292,4 @@
 
 func (al *appLedger) GlobalSchema() basics.StateSchema {
 	return al.schemas.GlobalStateSchema
->>>>>>> d8a91963
 }