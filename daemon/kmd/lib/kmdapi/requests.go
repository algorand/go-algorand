// Copyright (C) 2019 Algorand, Inc.
// This file is part of go-algorand
//
// go-algorand is free software: you can redistribute it and/or modify
// it under the terms of the GNU Affero General Public License as
// published by the Free Software Foundation, either version 3 of the
// License, or (at your option) any later version.
//
// go-algorand is distributed in the hope that it will be useful,
// but WITHOUT ANY WARRANTY; without even the implied warranty of
// MERCHANTABILITY or FITNESS FOR A PARTICULAR PURPOSE.  See the
// GNU Affero General Public License for more details.
//
// You should have received a copy of the GNU Affero General Public License
// along with go-algorand.  If not, see <https://www.gnu.org/licenses/>.

package kmdapi

import (
	"github.com/algorand/go-algorand/crypto"
)

// APIV1Request is the interface that all API V1 requests must satisfy
//
// swagger:ignore
type APIV1Request interface{} // we need to tell swagger to ignore due to bug (go-swagger/issues/1436)

// APIV1RequestEnvelope is a common envelope that all API V1 requests must embed
//
// swagger:ignore
type APIV1RequestEnvelope struct { // we need to tell swagger to ignore due to bug (go-swagger/issues/1436)
	_struct struct{} `codec:",omitempty,omitemptyarray"`
}

// VersionsRequest is the request for `GET /versions`
//
// swagger:model VersionsRequest
type VersionsRequest struct {
	_struct struct{} `codec:",omitempty,omitemptyarray"`
}

// APIV1GETWalletsRequest is the request for `GET /v1/wallets`
//
// swagger:model ListWalletsRequest
type APIV1GETWalletsRequest struct {
	APIV1RequestEnvelope
}

// APIV1POSTWalletRequest is the request for `POST /v1/wallet`
//
// swagger:model CreateWalletRequest
type APIV1POSTWalletRequest struct {
	APIV1RequestEnvelope
	WalletName          string                   `json:"wallet_name"`
	WalletDriverName    string                   `json:"wallet_driver_name"`
	WalletPassword      string                   `json:"wallet_password"`
	MasterDerivationKey APIV1MasterDerivationKey `json:"master_derivation_key"`
}

// APIV1POSTWalletInitRequest is the request for `POST /v1/wallet/init`
//
// swagger:model InitWalletHandleTokenRequest
type APIV1POSTWalletInitRequest struct {
	APIV1RequestEnvelope
	WalletID       string `json:"wallet_id"`
	WalletPassword string `json:"wallet_password"`
}

// APIV1POSTWalletReleaseRequest is the request for `POST /v1/wallet/release`
//
// swagger:model ReleaseWalletHandleTokenRequest
type APIV1POSTWalletReleaseRequest struct {
	APIV1RequestEnvelope
	WalletHandleToken string `json:"wallet_handle_token"`
}

// APIV1POSTWalletRenewRequest is the request for `POST /v1/wallet/renew`
//
// swagger:model RenewWalletHandleTokenRequest
type APIV1POSTWalletRenewRequest struct {
	APIV1RequestEnvelope
	WalletHandleToken string `json:"wallet_handle_token"`
}

// APIV1POSTWalletRenameRequest is the request for `POST /v1/wallet/rename`
//
// swagger:model RenameWalletRequest
type APIV1POSTWalletRenameRequest struct {
	APIV1RequestEnvelope
	WalletID       string `json:"wallet_id"`
	WalletPassword string `json:"wallet_password"`
	NewWalletName  string `json:"wallet_name"`
}

// APIV1POSTWalletInfoRequest is the request for `POST /v1/wallet/info`
//
// swagger:model WalletInfoRequest
type APIV1POSTWalletInfoRequest struct {
	APIV1RequestEnvelope
	WalletHandleToken string `json:"wallet_handle_token"`
}

// APIV1POSTMasterKeyExportRequest is the request for `POST /v1/master-key/export`
//
// swagger:model ExportMasterKeyRequest
type APIV1POSTMasterKeyExportRequest struct {
	APIV1RequestEnvelope
	WalletHandleToken string `json:"wallet_handle_token"`
	WalletPassword    string `json:"wallet_password"`
}

// APIV1POSTKeyImportRequest is the request for `POST /v1/key/import`
//
// swagger:model ImportKeyRequest
type APIV1POSTKeyImportRequest struct {
	APIV1RequestEnvelope
	WalletHandleToken string            `json:"wallet_handle_token"`
	PrivateKey        crypto.PrivateKey `json:"private_key"`
}

// APIV1POSTKeyExportRequest is the request for `POST /v1/key/export`
//
// swagger:model ExportKeyRequest
type APIV1POSTKeyExportRequest struct {
	APIV1RequestEnvelope
	WalletHandleToken string `json:"wallet_handle_token"`
	Address           string `json:"address"`
	WalletPassword    string `json:"wallet_password"`
}

// APIV1POSTKeyRequest is the request for `POST /v1/key`
//
// swagger:model GenerateKeyRequest
type APIV1POSTKeyRequest struct {
	APIV1RequestEnvelope
	WalletHandleToken string `json:"wallet_handle_token"`
	DisplayMnemonic   bool   `json:"display_mnemonic"`
}

// APIV1DELETEKeyRequest is the request for `DELETE /v1/key`
//
// swagger:model DeleteKeyRequest
type APIV1DELETEKeyRequest struct {
	APIV1RequestEnvelope
	WalletHandleToken string `json:"wallet_handle_token"`
	Address           string `json:"address"`
	WalletPassword    string `json:"wallet_password"`
}

// APIV1POSTKeyListRequest is the request for `POST /v1/key/list`
//
// swagger:model ListKeysRequest
type APIV1POSTKeyListRequest struct {
	APIV1RequestEnvelope
	WalletHandleToken string `json:"wallet_handle_token"`
}

// APIV1POSTTransactionSignRequest is the request for `POST /v1/transaction/sign`
//
// swagger:model SignTransactionRequest
type APIV1POSTTransactionSignRequest struct {
	APIV1RequestEnvelope
	WalletHandleToken string `json:"wallet_handle_token"`
	// swagger:strfmt byte
	Transaction    []byte `json:"transaction"`
	WalletPassword string `json:"wallet_password"`
<<<<<<< HEAD
=======
}

// APIV1POSTProgramSignRequest is the request for `POST /v1/program/sign`
//
// swagger:model SignProgramRequest
type APIV1POSTProgramSignRequest struct {
	APIV1RequestEnvelope
	WalletHandleToken string `json:"wallet_handle_token"`
	Address           string `json:"address"`
	// swagger:strfmt byte
	Program        []byte `json:"data"`
	WalletPassword string `json:"wallet_password"`
>>>>>>> 61417fc2
}

// APIV1POSTMultisigListRequest is the request for `POST /v1/multisig/list`
//
// swagger:model ListMultisigRequest
type APIV1POSTMultisigListRequest struct {
	APIV1RequestEnvelope
	WalletHandleToken string `json:"wallet_handle_token"`
}

// APIV1POSTMultisigImportRequest is the request for `POST /v1/multisig/import`
//
// swagger:model ImportMultisigRequest
type APIV1POSTMultisigImportRequest struct {
	APIV1RequestEnvelope
	WalletHandleToken string             `json:"wallet_handle_token"`
	Version           uint8              `json:"multisig_version"`
	Threshold         uint8              `json:"threshold"`
	PKs               []crypto.PublicKey `json:"pks"`
}

// APIV1POSTMultisigExportRequest is the request for `POST /v1/multisig/export`
//
// swagger:model ExportMultisigRequest
type APIV1POSTMultisigExportRequest struct {
	APIV1RequestEnvelope
	WalletHandleToken string `json:"wallet_handle_token"`
	Address           string `json:"address"`
}

// APIV1DELETEMultisigRequest is the request for `DELETE /v1/multisig`
//
// swagger:model DeleteMultisigRequest
type APIV1DELETEMultisigRequest struct {
	APIV1RequestEnvelope
	WalletHandleToken string `json:"wallet_handle_token"`
	Address           string `json:"address"`
	WalletPassword    string `json:"wallet_password"`
}

// APIV1POSTMultisigTransactionSignRequest is the request for `POST /v1/multisig/sign`
//
// swagger:model SignMultisigRequest
type APIV1POSTMultisigTransactionSignRequest struct {
	APIV1RequestEnvelope
	WalletHandleToken string `json:"wallet_handle_token"`
<<<<<<< HEAD
	// swagger:strfmt byte
	Transaction    []byte             `json:"transaction"`
=======
	// swagger:strfmt byte
	Transaction    []byte             `json:"transaction"`
	PublicKey      crypto.PublicKey   `json:"public_key"`
	PartialMsig    crypto.MultisigSig `json:"partial_multisig"`
	WalletPassword string             `json:"wallet_password"`
}

// APIV1POSTMultisigProgramSignRequest is the request for `POST /v1/multisig/signprogram`
//
// swagger:model SignProgramMultisigRequest
type APIV1POSTMultisigProgramSignRequest struct {
	APIV1RequestEnvelope
	WalletHandleToken string `json:"wallet_handle_token"`
	Address           string `json:"address"`
	// swagger:strfmt byte
	Program        []byte             `json:"data"`
>>>>>>> 61417fc2
	PublicKey      crypto.PublicKey   `json:"public_key"`
	PartialMsig    crypto.MultisigSig `json:"partial_multisig"`
	WalletPassword string             `json:"wallet_password"`
}<|MERGE_RESOLUTION|>--- conflicted
+++ resolved
@@ -164,8 +164,6 @@
 	// swagger:strfmt byte
 	Transaction    []byte `json:"transaction"`
 	WalletPassword string `json:"wallet_password"`
-<<<<<<< HEAD
-=======
 }
 
 // APIV1POSTProgramSignRequest is the request for `POST /v1/program/sign`
@@ -178,7 +176,6 @@
 	// swagger:strfmt byte
 	Program        []byte `json:"data"`
 	WalletPassword string `json:"wallet_password"`
->>>>>>> 61417fc2
 }
 
 // APIV1POSTMultisigListRequest is the request for `POST /v1/multisig/list`
@@ -225,10 +222,6 @@
 type APIV1POSTMultisigTransactionSignRequest struct {
 	APIV1RequestEnvelope
 	WalletHandleToken string `json:"wallet_handle_token"`
-<<<<<<< HEAD
-	// swagger:strfmt byte
-	Transaction    []byte             `json:"transaction"`
-=======
 	// swagger:strfmt byte
 	Transaction    []byte             `json:"transaction"`
 	PublicKey      crypto.PublicKey   `json:"public_key"`
@@ -245,7 +238,6 @@
 	Address           string `json:"address"`
 	// swagger:strfmt byte
 	Program        []byte             `json:"data"`
->>>>>>> 61417fc2
 	PublicKey      crypto.PublicKey   `json:"public_key"`
 	PartialMsig    crypto.MultisigSig `json:"partial_multisig"`
 	WalletPassword string             `json:"wallet_password"`
