// Copyright (C) 2019-2020 Algorand, Inc.
// This file is part of go-algorand
//
// go-algorand is free software: you can redistribute it and/or modify
// it under the terms of the GNU Affero General Public License as
// published by the Free Software Foundation, either version 3 of the
// License, or (at your option) any later version.
//
// go-algorand is distributed in the hope that it will be useful,
// but WITHOUT ANY WARRANTY; without even the implied warranty of
// MERCHANTABILITY or FITNESS FOR A PARTICULAR PURPOSE.  See the
// GNU Affero General Public License for more details.
//
// You should have received a copy of the GNU Affero General Public License
// along with go-algorand.  If not, see <https://www.gnu.org/licenses/>.

package driver

import (
	"bytes"
<<<<<<< HEAD
=======
	"crypto/sha512"
>>>>>>> cea8009b
	"encoding/binary"
	"errors"
	"fmt"
	"sort"
<<<<<<< HEAD
=======
	"strings"
>>>>>>> cea8009b

	"github.com/algorand/go-deadlock"

	"github.com/algorand/go-algorand/crypto"
	"github.com/algorand/go-algorand/daemon/kmd/config"
	"github.com/algorand/go-algorand/daemon/kmd/wallet"
	"github.com/algorand/go-algorand/data/transactions"
	"github.com/algorand/go-algorand/logging"
	"github.com/algorand/go-algorand/protocol"
)

const (
	ledgerWalletDriverName    = "ledger"
	ledgerWalletDriverVersion = 1
	ledgerIDLen               = 16

	ledgerClass            = uint8(0x80)
	ledgerInsGetPublicKey  = uint8(0x03)
	ledgerInsSignPaymentV2 = uint8(0x04)
	ledgerInsSignKeyregV2  = uint8(0x05)
	ledgerInsSignMsgpack   = uint8(0x08)
	ledgerP1first          = uint8(0x00)
	ledgerP1more           = uint8(0x80)
	ledgerP2last           = uint8(0x00)
	ledgerP2more           = uint8(0x80)
)

var ledgerWalletSupportedTxs = []protocol.TxType{protocol.PaymentTx, protocol.KeyRegistrationTx}

// LedgerWalletDriver provides access to a hardware wallet on the
// Ledger Nano S device.  The device must run the Algorand wallet
// application from https://github.com/algorand/ledger-app-algorand
type LedgerWalletDriver struct {
	mu      deadlock.Mutex
	wallets map[string]*LedgerWallet
	log     logging.Logger
}

// LedgerWallet represents a particular wallet under the
// LedgerWalletDriver.  The lock prevents concurrent access
// to the USB device.
type LedgerWallet struct {
	mu  deadlock.Mutex
	dev LedgerUSB
}

// CreateWallet implements the Driver interface.  There is
// currently no way to create new wallet keys; there is one
// key in a hardware wallet, derived from the device master
// secret.  We could, in principle, derive multiple keys.
// This is not supported at the moment.
func (lwd *LedgerWalletDriver) CreateWallet(name []byte, id []byte, pw []byte, mdk crypto.MasterDerivationKey) error {
	return errNotSupported
}

// FetchWallet looks up a wallet by ID and returns it, failing if there's more
// than one wallet with the given ID
func (lwd *LedgerWalletDriver) FetchWallet(id []byte) (w wallet.Wallet, err error) {
	lwd.mu.Lock()
	defer lwd.mu.Unlock()

	lw, ok := lwd.wallets[string(id)]
	if !ok {
		return nil, errWalletNotFound
	}

	return lw, nil
}

// scanWalletsLocked enumerates attached ledger devices and stores them.
// lwd.mu must be held
func (lwd *LedgerWalletDriver) scanWalletsLocked() error {
	// Initialize wallets map
	if lwd.wallets == nil {
		lwd.wallets = make(map[string]*LedgerWallet)
	}

	// Enumerate attached wallet devices
	infos, err := LedgerEnumerate()
	if err != nil {
		return err
	}

	// Make map of existing device paths. We will pop each one that we
	// are able to scan for, meaning anything left over is dead, and we
	// should remove it
	var curPaths map[string]bool
	curPaths = make(map[string]bool)
	for k := range lwd.wallets {
		curPaths[k] = true
	}

	// Try to open each new device, skipping ones that are already open.
	var newDevs []LedgerUSB
	for _, info := range infos {
<<<<<<< HEAD
		if curPaths[info.Path] {
			delete(curPaths, info.Path)
=======
		walletID := pathToID(info.Path)
		if curPaths[walletID] {
			delete(curPaths, walletID)
>>>>>>> cea8009b
			continue
		}

		dev, err := info.Open()
		if err != nil {
<<<<<<< HEAD
			lwd.log.Warnf("enumerated but failed to open ledger %x: %v", info.ProductID, err)
=======
			lwd.log.Warnf("enumerated but failed to open ledger %s %x: %v", info.Path, info.ProductID, err)
>>>>>>> cea8009b
			continue
		}

		newDevs = append(newDevs, LedgerUSB{
			hiddev: dev,
		})
	}

	// Anything left in curPaths is no longer scanning. Close and remove
	for deadPath := range curPaths {
		err = lwd.wallets[deadPath].dev.hiddev.Close()
		if err != nil {
			lwd.log.Warnf("failed to close '%s': %v", deadPath, err)
		}
		delete(lwd.wallets, deadPath)
	}

<<<<<<< HEAD
	// Add in new devices
	for _, dev := range newDevs {
		id := dev.USBInfo().Path
		lwd.wallets[id] = &LedgerWallet{
=======
	// Add in new ledger wallets if they appear valid
	for _, dev := range newDevs {
		newWallet := &LedgerWallet{
>>>>>>> cea8009b
			dev: dev,
		}

		// Check that device responds to Algorand app requests
		_, err := newWallet.ListKeys()
		if err != nil {
			continue
		}

		id := pathToID(dev.USBInfo().Path)
		lwd.wallets[id] = newWallet
	}

	return nil
}

// InitWithConfig accepts a driver configuration.  Currently, the Ledger
// driver does not have any configuration parameters.  However, we use
// this to enumerate the USB devices.
func (lwd *LedgerWalletDriver) InitWithConfig(cfg config.KMDConfig, log logging.Logger) error {
	lwd.mu.Lock()
	defer lwd.mu.Unlock()

	lwd.log = log
	return lwd.scanWalletsLocked()
}

// ListWalletMetadatas returns all wallets supported by this driver.
func (lwd *LedgerWalletDriver) ListWalletMetadatas() (metadatas []wallet.Metadata, err error) {
	lwd.mu.Lock()
	defer lwd.mu.Unlock()

	err = lwd.scanWalletsLocked()
	if err != nil {
		return
	}

	for _, w := range lwd.wallets {
		md, err := w.Metadata()
		if err != nil {
			return nil, err
		}

		metadatas = append(metadatas, md)
	}

	metaSort := func(i, j int) bool {
		return bytes.Compare(metadatas[i].ID, metadatas[j].ID) < 0
	}

	// Sort metadatas by ID
	sort.Slice(metadatas, metaSort)

	return metadatas, nil
}

// RenameWallet implements the Driver interface.
func (lwd *LedgerWalletDriver) RenameWallet(newName []byte, id []byte, pw []byte) error {
	return errNotSupported
}

// Init implements the wallet interface.
func (lw *LedgerWallet) Init(pw []byte) error {
	return nil
}

// CheckPassword implements the Wallet interface.
func (lw *LedgerWallet) CheckPassword(pw []byte) error {
	return nil
}

// ExportMasterDerivationKey implements the Wallet interface.
func (lw *LedgerWallet) ExportMasterDerivationKey(pw []byte) (crypto.MasterDerivationKey, error) {
	return crypto.MasterDerivationKey{}, errNotSupported
}

func pathToID(path string) string {
	// The Path USB info field is platform-dependent and sometimes
	// very long. We hash it to make the wallet name/ID less unwieldy
	pathHashFull := sha512.Sum512_256([]byte(path))
	return fmt.Sprintf("%x", pathHashFull[:ledgerIDLen])
}

// Metadata implements the Wallet interface.
func (lw *LedgerWallet) Metadata() (wallet.Metadata, error) {
	lw.mu.Lock()
	defer lw.mu.Unlock()

	info := lw.dev.USBInfo()

	walletID := pathToID(info.Path)
	walletName := fmt.Sprintf("%s-%s-%s-%s", info.Manufacturer, info.Product, info.Serial, walletID)
	walletName = strings.Replace(walletName, " ", "-", -1)

	return wallet.Metadata{
		ID:                    []byte(walletID),
		Name:                  []byte(walletName),
		DriverName:            ledgerWalletDriverName,
		DriverVersion:         ledgerWalletDriverVersion,
		SupportedTransactions: ledgerWalletSupportedTxs,
	}, nil
}

// ListKeys implements the Wallet interface.
func (lw *LedgerWallet) ListKeys() ([]crypto.Digest, error) {
	lw.mu.Lock()
	defer lw.mu.Unlock()

	reply, err := lw.dev.Exchange([]byte{ledgerClass, ledgerInsGetPublicKey, 0x00, 0x00, 0x00})
	if err != nil {
		return nil, err
	}

	var addr crypto.Digest
	copy(addr[:], reply)
	return []crypto.Digest{addr}, nil
}

// ImportKey implements the Wallet interface.
func (lw *LedgerWallet) ImportKey(sk crypto.PrivateKey) (crypto.Digest, error) {
	return crypto.Digest{}, errNotSupported
}

// ExportKey implements the Wallet interface.
func (lw *LedgerWallet) ExportKey(pk crypto.Digest, pw []byte) (crypto.PrivateKey, error) {
	return crypto.PrivateKey{}, errNotSupported
}

// GenerateKey implements the Wallet interface.
func (lw *LedgerWallet) GenerateKey(displayMnemonic bool) (crypto.Digest, error) {
	return crypto.Digest{}, errNotSupported
}

// DeleteKey implements the Wallet interface.
func (lw *LedgerWallet) DeleteKey(pk crypto.Digest, pw []byte) error {
	return errNotSupported
}

// ImportMultisigAddr implements the Wallet interface.
func (lw *LedgerWallet) ImportMultisigAddr(version, threshold uint8, pks []crypto.PublicKey) (crypto.Digest, error) {
	return crypto.Digest{}, errNotSupported
}

// LookupMultisigPreimage implements the Wallet interface.
func (lw *LedgerWallet) LookupMultisigPreimage(crypto.Digest) (version, threshold uint8, pks []crypto.PublicKey, err error) {
	return 0, 0, nil, errNotSupported
}

// ListMultisigAddrs implements the Wallet interface.
func (lw *LedgerWallet) ListMultisigAddrs() (addrs []crypto.Digest, err error) {
	return nil, nil
}

// DeleteMultisigAddr implements the Wallet interface.
func (lw *LedgerWallet) DeleteMultisigAddr(addr crypto.Digest, pw []byte) error {
	return errNotSupported
}

// SignTransaction implements the Wallet interface.
func (lw *LedgerWallet) SignTransaction(tx transactions.Transaction, pw []byte) ([]byte, error) {
	sig, err := lw.signTransactionHelper(tx)
	if err != nil {
		return nil, err
	}

	return protocol.Encode(&transactions.SignedTxn{
		Txn: tx,
		Sig: sig,
	}), nil
}

// SignProgram implements the Wallet interface.
func (lw *LedgerWallet) SignProgram(data []byte, src crypto.Digest, pw []byte) ([]byte, error) {
	sig, err := lw.signProgramHelper(data)
	if err != nil {
		return nil, err
	}

	return sig[:], nil
}

// MultisigSignTransaction implements the Wallet interface.
func (lw *LedgerWallet) MultisigSignTransaction(tx transactions.Transaction, pk crypto.PublicKey, partial crypto.MultisigSig, pw []byte) (crypto.MultisigSig, error) {
	isValidKey := false
	for i := 0; i < len(partial.Subsigs); i++ {
		subsig := &partial.Subsigs[i]
		if subsig.Key == pk {
			isValidKey = true
			break
		}
	}

	if !isValidKey {
		return partial, errMsigWrongKey
	}

	sig, err := lw.signTransactionHelper(tx)
	if err != nil {
		return partial, err
	}

	for i := 0; i < len(partial.Subsigs); i++ {
		subsig := &partial.Subsigs[i]
		if subsig.Key == pk {
			subsig.Sig = sig
		}
	}

	return partial, nil
}

// MultisigSignProgram implements the Wallet interface.
func (lw *LedgerWallet) MultisigSignProgram(data []byte, src crypto.Digest, pk crypto.PublicKey, partial crypto.MultisigSig, pw []byte) (crypto.MultisigSig, error) {
	isValidKey := false
	for i := 0; i < len(partial.Subsigs); i++ {
		subsig := &partial.Subsigs[i]
		if subsig.Key == pk {
			isValidKey = true
			break
		}
	}

	if !isValidKey {
		return partial, errMsigWrongKey
	}

	sig, err := lw.signProgramHelper(data)
	if err != nil {
		return partial, err
	}

	for i := 0; i < len(partial.Subsigs); i++ {
		subsig := &partial.Subsigs[i]
		if subsig.Key == pk {
			subsig.Sig = sig
		}
	}

	return partial, nil
}

func uint64le(i uint64) []byte {
	var buf [8]byte
	binary.LittleEndian.PutUint64(buf[:], i)
	return buf[:]
}

func (lw *LedgerWallet) signTransactionHelper(tx transactions.Transaction) (sig crypto.Signature, err error) {
	lw.mu.Lock()
	defer lw.mu.Unlock()

	sig, err = lw.sendTransactionMsgpack(tx)
	if err == nil {
		return
	}

	ledgerErr, ok := err.(LedgerUSBError)
	if ok && ledgerErr == 0x6d00 {
		// We tried to send a msgpack-encoded transaction to the device,
		// but it doesn't support the new-style opcode, so fall back
		// to old-style encoding.
		sig, err = lw.sendTransactionOldStyle(tx)
	}

	return
}

func (lw *LedgerWallet) sendTransactionMsgpack(tx transactions.Transaction) (sig crypto.Signature, err error) {
	var reply []byte

	tosend := protocol.Encode(&tx)
	p1 := ledgerP1first
	p2 := ledgerP2more

	// As a precaution, make sure that chunk + 5-byte APDU header
	// fits in 8-bit length fields.
	const chunkSize = 250

	for p2 != ledgerP2last {
		var chunk []byte
		if len(tosend) > chunkSize {
			chunk = tosend[:chunkSize]
		} else {
			chunk = tosend
			p2 = ledgerP2last
		}

		var msg []byte
		msg = append(msg, ledgerClass, ledgerInsSignMsgpack, p1, p2, uint8(len(chunk)))
		msg = append(msg, chunk...)

		reply, err = lw.dev.Exchange(msg)
		if err != nil {
			return
		}

		tosend = tosend[len(chunk):]
		p1 = ledgerP1more
	}

	if len(reply) > len(sig) {
		// Error related to transaction decoding.
		errmsg := string(reply[len(sig)+1:])
		err = errors.New(errmsg)
		return
	}

	copy(sig[:], reply)
	return
}

func (lw *LedgerWallet) sendTransactionOldStyle(tx transactions.Transaction) (sig crypto.Signature, err error) {
	var msg []byte
	msg = append(msg, ledgerClass)

	switch tx.Type {
	case protocol.PaymentTx:
		msg = append(msg, ledgerInsSignPaymentV2)
	case protocol.KeyRegistrationTx:
		msg = append(msg, ledgerInsSignKeyregV2)
	default:
		err = fmt.Errorf("transaction type %s not supported", tx.Type)
		return
	}

	if len(tx.Note) != 0 {
		err = fmt.Errorf("transaction notes not supported")
		return
	}

	msg = append(msg, tx.Sender[:]...)
	msg = append(msg, uint64le(tx.Fee.Raw)...)
	msg = append(msg, uint64le(uint64(tx.FirstValid))...)
	msg = append(msg, uint64le(uint64(tx.LastValid))...)

	var genbuf [32]byte
	if len(tx.GenesisID) > len(genbuf) {
		err = fmt.Errorf("genesis ID %s too long (%d)", tx.GenesisID, len(tx.GenesisID))
		return
	}

	copy(genbuf[:], []byte(tx.GenesisID))
	msg = append(msg, genbuf[:]...)
	msg = append(msg, tx.GenesisHash[:]...)

	switch tx.Type {
	case protocol.PaymentTx:
		msg = append(msg, tx.Receiver[:]...)
		msg = append(msg, uint64le(tx.Amount.Raw)...)
		msg = append(msg, tx.CloseRemainderTo[:]...)
	case protocol.KeyRegistrationTx:
		msg = append(msg, tx.VotePK[:]...)
		msg = append(msg, tx.SelectionPK[:]...)
	}

	reply, err := lw.dev.Exchange(msg)
	if err != nil {
		return
	}

	copy(sig[:], reply)
	return
}

func (lw *LedgerWallet) signProgramHelper(data []byte) (sig crypto.Signature, err error) {
	// TODO: extend client side code for signing program
	err = errors.New("signing programs not yet implemented for ledger wallet")
	return
}<|MERGE_RESOLUTION|>--- conflicted
+++ resolved
@@ -18,18 +18,12 @@
 
 import (
 	"bytes"
-<<<<<<< HEAD
-=======
 	"crypto/sha512"
->>>>>>> cea8009b
 	"encoding/binary"
 	"errors"
 	"fmt"
 	"sort"
-<<<<<<< HEAD
-=======
 	"strings"
->>>>>>> cea8009b
 
 	"github.com/algorand/go-deadlock"
 
@@ -125,24 +119,15 @@
 	// Try to open each new device, skipping ones that are already open.
 	var newDevs []LedgerUSB
 	for _, info := range infos {
-<<<<<<< HEAD
-		if curPaths[info.Path] {
-			delete(curPaths, info.Path)
-=======
 		walletID := pathToID(info.Path)
 		if curPaths[walletID] {
 			delete(curPaths, walletID)
->>>>>>> cea8009b
 			continue
 		}
 
 		dev, err := info.Open()
 		if err != nil {
-<<<<<<< HEAD
-			lwd.log.Warnf("enumerated but failed to open ledger %x: %v", info.ProductID, err)
-=======
 			lwd.log.Warnf("enumerated but failed to open ledger %s %x: %v", info.Path, info.ProductID, err)
->>>>>>> cea8009b
 			continue
 		}
 
@@ -160,16 +145,9 @@
 		delete(lwd.wallets, deadPath)
 	}
 
-<<<<<<< HEAD
-	// Add in new devices
-	for _, dev := range newDevs {
-		id := dev.USBInfo().Path
-		lwd.wallets[id] = &LedgerWallet{
-=======
 	// Add in new ledger wallets if they appear valid
 	for _, dev := range newDevs {
 		newWallet := &LedgerWallet{
->>>>>>> cea8009b
 			dev: dev,
 		}
 
