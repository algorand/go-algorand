--- conflicted
+++ resolved
@@ -18,18 +18,12 @@
 
 import (
 	"bytes"
-<<<<<<< HEAD
-=======
 	"crypto/sha512"
->>>>>>> 5df2b13a
 	"encoding/binary"
 	"errors"
 	"fmt"
 	"sort"
-<<<<<<< HEAD
-=======
 	"strings"
->>>>>>> 5df2b13a
 
 	"github.com/algorand/go-deadlock"
 
@@ -125,24 +119,15 @@
 	// Try to open each new device, skipping ones that are already open.
 	var newDevs []LedgerUSB
 	for _, info := range infos {
-<<<<<<< HEAD
-		if curPaths[info.Path] {
-			delete(curPaths, info.Path)
-=======
 		walletID := pathToID(info.Path)
 		if curPaths[walletID] {
 			delete(curPaths, walletID)
->>>>>>> 5df2b13a
 			continue
 		}
 
 		dev, err := info.Open()
 		if err != nil {
-<<<<<<< HEAD
-			lwd.log.Warnf("enumerated but failed to open ledger %x: %v", info.ProductID, err)
-=======
 			lwd.log.Warnf("enumerated but failed to open ledger %s %x: %v", info.Path, info.ProductID, err)
->>>>>>> 5df2b13a
 			continue
 		}
 
@@ -160,16 +145,9 @@
 		delete(lwd.wallets, deadPath)
 	}
 
-<<<<<<< HEAD
-	// Add in new devices
-	for _, dev := range newDevs {
-		id := dev.USBInfo().Path
-		lwd.wallets[id] = &LedgerWallet{
-=======
 	// Add in new ledger wallets if they appear valid
 	for _, dev := range newDevs {
 		newWallet := &LedgerWallet{
->>>>>>> 5df2b13a
 			dev: dev,
 		}
 
