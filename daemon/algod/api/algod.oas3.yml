--- conflicted
+++ resolved
@@ -615,9 +615,9 @@
             "type": "array"
           },
           "auth-addr": {
-<<<<<<< HEAD
-            "description": "The address against which signatures/multisigs/logicsigs should be checked",
-            "type": "string"
+            "description": "\\[spend\\] the address against which signing should be checked. If empty, the address of the current account is used. This field can be updated in any transaction by setting the RekeyTo field.",
+            "type": "string",
+            "x-algorand-format": "Address"
           },
           "created-apps": {
             "description": "\\[appp\\] parameters of applications created by this account including app global data.\n\nNote: the raw account uses `map[int] -> AppParams` for this type.",
@@ -625,11 +625,6 @@
               "$ref": "#/components/schemas/Application"
             },
             "type": "array"
-=======
-            "description": "\\[spend\\] the address against which signing should be checked. If empty, the address of the current account is used. This field can be updated in any transaction by setting the RekeyTo field.",
-            "type": "string",
-            "x-algorand-format": "Address"
->>>>>>> 5a074a26
           },
           "created-assets": {
             "description": "\\[apar\\] parameters of assets created by this account.\n\nNote: the raw account uses `map[int] -> Asset` for this type.",
