{
  "components": {
    "parameters": {
      "account-id": {
        "description": "account string",
        "in": "path",
        "name": "account-id",
        "required": true,
        "schema": {
          "type": "string",
          "x-go-name": "AccountID"
        },
        "x-go-name": "AccountID"
      },
      "address": {
        "description": "Only include transactions with this address in one of the transaction fields.",
        "in": "query",
        "name": "address",
        "schema": {
          "type": "string"
        }
      },
      "address-role": {
        "description": "Combine with the address parameter to define what type of address to search for.",
        "in": "query",
        "name": "address-role",
        "schema": {
          "enum": [
            "sender",
            "receiver",
            "freeze-target"
          ],
          "type": "string"
        }
      },
      "after-time": {
        "description": "Include results after the given time. Must be an RFC 3339 formatted string.",
        "in": "query",
        "name": "after-time",
        "schema": {
          "format": "date-time",
          "type": "string",
          "x-algorand-format": "RFC3339 String"
        },
        "x-algorand-format": "RFC3339 String"
      },
      "asset-id": {
        "description": "Asset ID",
        "in": "query",
        "name": "asset-id",
        "schema": {
          "type": "integer",
          "x-go-name": "AssetID"
        },
        "x-go-name": "AssetID"
      },
      "before-time": {
        "description": "Include results before the given time. Must be an RFC 3339 formatted string.",
        "in": "query",
        "name": "before-time",
        "schema": {
          "format": "date-time",
          "type": "string",
          "x-algorand-format": "RFC3339 String"
        },
        "x-algorand-format": "RFC3339 String"
      },
      "catchpoint": {
        "description": "A catch point",
        "in": "path",
        "name": "catchpoint",
        "required": true,
        "schema": {
          "format": "catchpoint",
          "pattern": "[0-9]{1,10}#[A-Z0-9]{1,53}",
          "type": "string",
          "x-algorand-format": "Catchpoint String"
        },
        "x-algorand-format": "Catchpoint String"
      },
      "currency-greater-than": {
        "description": "Results should have an amount greater than this value. MicroAlgos are the default currency unless an asset-id is provided, in which case the asset will be used.",
        "in": "query",
        "name": "currency-greater-than",
        "schema": {
          "type": "integer"
        }
      },
      "currency-less-than": {
        "description": "Results should have an amount less than this value. MicroAlgos are the default currency unless an asset-id is provided, in which case the asset will be used.",
        "in": "query",
        "name": "currency-less-than",
        "schema": {
          "type": "integer"
        }
      },
      "exclude-close-to": {
        "description": "Combine with address and address-role parameters to define what type of address to search for. The close to fields are normally treated as a receiver, if you would like to exclude them set this parameter to true.",
        "in": "query",
        "name": "exclude-close-to",
        "schema": {
          "type": "boolean"
        }
      },
      "format": {
        "description": "Configures whether the response object is JSON or MessagePack encoded.",
        "in": "query",
        "name": "format",
        "schema": {
          "enum": [
            "json",
            "msgpack"
          ],
          "type": "string"
        }
      },
      "limit": {
        "description": "Maximum number of results to return.",
        "in": "query",
        "name": "limit",
        "schema": {
          "type": "integer"
        }
      },
      "max": {
        "description": "Truncated number of transactions to display. If max=0, returns all pending txns.",
        "in": "query",
        "name": "max",
        "schema": {
          "type": "integer"
        }
      },
      "max-round": {
        "description": "Include results at or before the specified max-round.",
        "in": "query",
        "name": "max-round",
        "schema": {
          "type": "integer"
        }
      },
      "min-round": {
        "description": "Include results at or after the specified min-round.",
        "in": "query",
        "name": "min-round",
        "schema": {
          "type": "integer"
        }
      },
      "next": {
        "description": "The next page of results. Use the next token provided by the previous results.",
        "in": "query",
        "name": "next",
        "schema": {
          "type": "string"
        }
      },
      "note-prefix": {
        "description": "Specifies a prefix which must be contained in the note field.",
        "in": "query",
        "name": "note-prefix",
        "schema": {
          "type": "string",
          "x-algorand-format": "base64"
        },
        "x-algorand-format": "base64"
      },
      "round": {
        "description": "Include results for the specified round.",
        "in": "query",
        "name": "round",
        "schema": {
          "type": "integer"
        }
      },
      "round-number": {
        "description": "Round number",
        "in": "path",
        "name": "round-number",
        "required": true,
        "schema": {
          "type": "integer"
        }
      },
      "sig-type": {
        "description": "SigType filters just results using the specified type of signature:\n* sig - Standard\n* msig - MultiSig\n* lsig - LogicSig",
        "in": "query",
        "name": "sig-type",
        "schema": {
          "enum": [
            "sig",
            "msig",
            "lsig"
          ],
          "type": "string"
        }
      },
      "tx-id": {
        "description": "Lookup the specific transaction by ID.",
        "in": "query",
        "name": "tx-id",
        "schema": {
          "type": "string",
          "x-algorand-format": "Address",
          "x-go-name": "TxID"
        },
        "x-algorand-format": "Address",
        "x-go-name": "TxID"
      },
      "tx-type": {
        "in": "query",
        "name": "tx-type",
        "schema": {
          "enum": [
            "pay",
            "keyreg",
            "acfg",
            "axfer",
            "afrz",
            "appl"
          ],
          "type": "string"
        }
      }
    },
    "responses": {
      "AccountApplicationResponse": {
        "content": {
          "application/json": {
            "schema": {
              "properties": {
                "app-local-state": {
                  "$ref": "#/components/schemas/ApplicationLocalState"
                },
                "created-app": {
                  "$ref": "#/components/schemas/ApplicationParams"
                },
                "round": {
                  "description": "The round for which this information is relevant.",
                  "type": "integer"
                }
              },
              "required": [
                "round"
              ],
              "type": "object"
            }
          }
        },
        "description": "AccountApplicationResponse describes the account's application local state and global state (AppLocalState and AppParams, if either exists) for a specific application ID. Global state will only be returned if the provided address is the application's creator."
      },
      "AccountAssetResponse": {
        "content": {
          "application/json": {
            "schema": {
              "properties": {
                "asset-holding": {
                  "$ref": "#/components/schemas/AssetHolding"
                },
                "created-asset": {
                  "$ref": "#/components/schemas/AssetParams"
                },
                "round": {
                  "description": "The round for which this information is relevant.",
                  "type": "integer"
                }
              },
              "required": [
                "round"
              ],
              "type": "object"
            }
          }
        },
        "description": "AccountAssetResponse describes the account's asset holding and asset parameters (if either exist) for a specific asset ID. Asset parameters will only be returned if the provided address is the asset's creator."
      },
      "AccountResponse": {
        "content": {
          "application/json": {
            "schema": {
              "$ref": "#/components/schemas/Account"
            }
          }
        },
        "description": "AccountResponse wraps the Account type in a response."
      },
      "ApplicationResponse": {
        "content": {
          "application/json": {
            "schema": {
              "$ref": "#/components/schemas/Application"
            }
          }
        },
        "description": "Application information"
      },
      "AssetResponse": {
        "content": {
          "application/json": {
            "schema": {
              "$ref": "#/components/schemas/Asset"
            }
          }
        },
        "description": "Asset information"
      },
      "BlockResponse": {
        "content": {
          "application/json": {
            "schema": {
              "properties": {
                "block": {
                  "description": "Block header data.",
                  "properties": {},
                  "type": "object",
                  "x-algorand-format": "BlockHeader"
                },
                "cert": {
                  "description": "Optional certificate object. This is only included when the format is set to message pack.",
                  "properties": {},
                  "type": "object",
                  "x-algorand-format": "BlockCertificate"
                }
              },
              "required": [
                "block"
              ],
              "type": "object"
            }
          }
        },
        "description": "Encoded block object."
      },
      "CatchpointAbortResponse": {
        "content": {
          "application/json": {
            "schema": {
              "description": "An catchpoint abort response.",
              "properties": {
                "catchup-message": {
                  "description": "Catchup abort response string",
                  "type": "string"
                }
              },
              "required": [
                "catchup-message"
              ],
              "type": "object"
            }
          }
        }
      },
      "CatchpointStartResponse": {
        "content": {
          "application/json": {
            "schema": {
              "description": "An catchpoint start response.",
              "properties": {
                "catchup-message": {
                  "description": "Catchup start response string",
                  "type": "string"
                }
              },
              "required": [
                "catchup-message"
              ],
              "type": "object"
            }
          }
        }
      },
      "CompileResponse": {
        "content": {
          "application/json": {
            "schema": {
              "properties": {
                "hash": {
                  "description": "base32 SHA512_256 of program bytes (Address style)",
                  "type": "string"
                },
                "result": {
                  "description": "base64 encoded program bytes",
                  "type": "string"
                },
                "sourcemap": {
                  "description": "JSON of the source map",
                  "properties": {},
                  "type": "object"
                }
              },
              "required": [
                "hash",
                "result"
              ],
              "type": "object"
            }
          }
        },
        "description": "Teal compile Result"
      },
      "DisassembleResponse": {
        "content": {
          "application/json": {
            "schema": {
              "properties": {
                "result": {
                  "description": "disassembled Teal code",
                  "type": "string"
                }
              },
              "required": [
                "result"
              ],
              "type": "object"
            }
          }
        },
        "description": "Teal disassembly Result"
      },
      "DryrunResponse": {
        "content": {
          "application/json": {
            "schema": {
              "properties": {
                "error": {
                  "type": "string"
                },
                "protocol-version": {
                  "description": "Protocol version is the protocol version Dryrun was operated under.",
                  "type": "string"
                },
                "txns": {
                  "items": {
                    "$ref": "#/components/schemas/DryrunTxnResult"
                  },
                  "type": "array"
                }
              },
              "required": [
                "error",
                "protocol-version",
                "txns"
              ],
              "type": "object"
            }
          }
        },
        "description": "DryrunResponse contains per-txn debug information from a dryrun."
      },
      "LightBlockHeaderProofResponse": {
        "content": {
          "application/json": {
            "schema": {
              "$ref": "#/components/schemas/LightBlockHeaderProof"
            }
          }
        },
        "description": "Proof of a light block header."
      },
      "NodeStatusResponse": {
        "content": {
          "application/json": {
            "schema": {
              "description": "NodeStatus contains the information about a node status",
              "properties": {
                "catchpoint": {
                  "description": "The current catchpoint that is being caught up to",
                  "type": "string"
                },
                "catchpoint-acquired-blocks": {
                  "description": "The number of blocks that have already been obtained by the node as part of the catchup",
                  "type": "integer"
                },
                "catchpoint-processed-accounts": {
                  "description": "The number of accounts from the current catchpoint that have been processed so far as part of the catchup",
                  "type": "integer"
                },
                "catchpoint-total-accounts": {
                  "description": "The total number of accounts included in the current catchpoint",
                  "type": "integer"
                },
                "catchpoint-total-blocks": {
                  "description": "The total number of blocks that are required to complete the current catchpoint catchup",
                  "type": "integer"
                },
                "catchpoint-verified-accounts": {
                  "description": "The number of accounts from the current catchpoint that have been verified so far as part of the catchup",
                  "type": "integer"
                },
                "catchup-time": {
                  "description": "CatchupTime in nanoseconds",
                  "type": "integer"
                },
                "last-catchpoint": {
                  "description": "The last catchpoint seen by the node",
                  "type": "string"
                },
                "last-round": {
                  "description": "LastRound indicates the last round seen",
                  "type": "integer"
                },
                "last-version": {
                  "description": "LastVersion indicates the last consensus version supported",
                  "type": "string"
                },
                "next-version": {
                  "description": "NextVersion of consensus protocol to use",
                  "type": "string"
                },
                "next-version-round": {
                  "description": "NextVersionRound is the round at which the next consensus version will apply",
                  "type": "integer"
                },
                "next-version-supported": {
                  "description": "NextVersionSupported indicates whether the next consensus version is supported by this node",
                  "type": "boolean"
                },
                "stopped-at-unsupported-round": {
                  "description": "StoppedAtUnsupportedRound indicates that the node does not support the new rounds and has stopped making progress",
                  "type": "boolean"
                },
                "time-since-last-round": {
                  "description": "TimeSinceLastRound in nanoseconds",
                  "type": "integer"
                }
              },
              "required": [
                "catchup-time",
                "last-round",
                "last-version",
                "next-version",
                "next-version-round",
                "next-version-supported",
                "stopped-at-unsupported-round",
                "time-since-last-round"
              ],
              "type": "object"
            }
          }
        }
      },
      "ParticipationKeyResponse": {
        "content": {
          "application/json": {
            "schema": {
              "$ref": "#/components/schemas/ParticipationKey"
            }
          }
        },
        "description": "A detailed description of a participation ID"
      },
      "ParticipationKeysResponse": {
        "content": {
          "application/json": {
            "schema": {
              "items": {
                "$ref": "#/components/schemas/ParticipationKey"
              },
              "type": "array"
            }
          }
        },
        "description": "A list of participation keys"
      },
      "PendingTransactionsResponse": {
        "content": {
          "application/json": {
            "schema": {
              "description": "PendingTransactions is an array of signed transactions exactly as they were submitted.",
              "properties": {
                "top-transactions": {
                  "description": "An array of signed transaction objects.",
                  "items": {
                    "properties": {},
                    "type": "object",
                    "x-algorand-format": "SignedTransaction"
                  },
                  "type": "array"
                },
                "total-transactions": {
                  "description": "Total number of transactions in the pool.",
                  "type": "integer"
                }
              },
              "required": [
                "top-transactions",
                "total-transactions"
              ],
              "type": "object"
            }
          }
        },
        "description": "A potentially truncated list of transactions currently in the node's transaction pool. You can compute whether or not the list is truncated if the number of elements in the **top-transactions** array is fewer than **total-transactions**."
      },
      "PostParticipationResponse": {
        "content": {
          "application/json": {
            "schema": {
              "properties": {
                "partId": {
                  "description": "encoding of the participation ID.",
                  "type": "string"
                }
              },
              "required": [
                "partId"
              ],
              "type": "object"
            }
          }
        },
        "description": "Participation ID of the submission"
      },
      "PostTransactionsResponse": {
        "content": {
          "application/json": {
            "schema": {
              "properties": {
                "txId": {
                  "description": "encoding of the transaction hash.",
                  "type": "string"
                }
              },
              "required": [
                "txId"
              ],
              "type": "object"
            }
          }
        },
        "description": "Transaction ID of the submission."
      },
      "ProofResponse": {
        "content": {
          "application/json": {
            "schema": {
              "properties": {
                "hashtype": {
                  "description": "The type of hash function used to create the proof, must be one of: \n* sha512_256 \n* sha256",
                  "enum": [
                    "sha512_256",
                    "sha256"
                  ],
                  "type": "string"
                },
                "idx": {
                  "description": "Index of the transaction in the block's payset.",
                  "type": "integer"
                },
                "proof": {
                  "description": "Merkle proof of transaction membership.",
                  "format": "byte",
                  "pattern": "^(?:[A-Za-z0-9+/]{4})*(?:[A-Za-z0-9+/]{2}==|[A-Za-z0-9+/]{3}=)?$",
                  "type": "string"
                },
                "stibhash": {
                  "description": "Hash of SignedTxnInBlock for verifying proof.",
                  "format": "byte",
                  "pattern": "^(?:[A-Za-z0-9+/]{4})*(?:[A-Za-z0-9+/]{2}==|[A-Za-z0-9+/]{3}=)?$",
                  "type": "string"
                },
                "treedepth": {
                  "description": "Represents the depth of the tree that is being proven, i.e. the number of edges from a leaf to the root.",
                  "type": "integer"
                }
              },
              "required": [
                "hashtype",
                "idx",
                "proof",
                "stibhash",
                "treedepth"
              ],
              "type": "object"
            }
          }
        },
        "description": "Proof of transaction in a block."
      },
      "StateProofResponse": {
        "content": {
          "application/json": {
            "schema": {
              "$ref": "#/components/schemas/StateProof"
            }
          }
        },
        "description": "StateProofResponse wraps the StateProof type in a response."
      },
      "SupplyResponse": {
        "content": {
          "application/json": {
            "schema": {
              "description": "Supply represents the current supply of MicroAlgos in the system",
              "properties": {
                "current_round": {
                  "description": "Round",
                  "type": "integer"
                },
                "online-money": {
                  "description": "OnlineMoney",
                  "type": "integer"
                },
                "total-money": {
                  "description": "TotalMoney",
                  "type": "integer"
                }
              },
              "required": [
                "current_round",
                "online-money",
                "total-money"
              ],
              "type": "object"
            }
          }
        },
        "description": "Supply represents the current supply of MicroAlgos in the system."
      },
      "TransactionParametersResponse": {
        "content": {
          "application/json": {
            "schema": {
              "description": "TransactionParams contains the parameters that help a client construct\na new transaction.",
              "properties": {
                "consensus-version": {
                  "description": "ConsensusVersion indicates the consensus protocol version\nas of LastRound.",
                  "type": "string"
                },
                "fee": {
                  "description": "Fee is the suggested transaction fee\nFee is in units of micro-Algos per byte.\nFee may fall to zero but transactions must still have a fee of\nat least MinTxnFee for the current network protocol.",
                  "type": "integer"
                },
                "genesis-hash": {
                  "description": "GenesisHash is the hash of the genesis block.",
                  "format": "byte",
                  "pattern": "^(?:[A-Za-z0-9+/]{4})*(?:[A-Za-z0-9+/]{2}==|[A-Za-z0-9+/]{3}=)?$",
                  "type": "string"
                },
                "genesis-id": {
                  "description": "GenesisID is an ID listed in the genesis block.",
                  "type": "string"
                },
                "last-round": {
                  "description": "LastRound indicates the last round seen",
                  "type": "integer"
                },
                "min-fee": {
                  "description": "The minimum transaction fee (not per byte) required for the\ntxn to validate for the current network protocol.",
                  "type": "integer"
                }
              },
              "required": [
                "consensus-version",
                "fee",
                "genesis-hash",
                "genesis-id",
                "last-round",
                "min-fee"
              ],
              "type": "object",
              "x-go-package": "github.com/algorand/go-algorand/daemon/algod/api/spec/v1"
            }
          }
        },
        "description": "TransactionParams contains the parameters that help a client construct a new transaction."
      },
      "VersionsResponse": {
        "content": {
          "application/json": {
            "schema": {
              "$ref": "#/components/schemas/Version"
            }
          }
        },
        "description": "VersionsResponse is the response to 'GET /versions'"
      }
    },
    "schemas": {
      "Account": {
        "description": "Account information at a given round.\n\nDefinition:\ndata/basics/userBalance.go : AccountData\n",
        "properties": {
          "address": {
            "description": "the account public key",
            "type": "string"
          },
          "amount": {
            "description": "\\[algo\\] total number of MicroAlgos in the account",
            "type": "integer"
          },
          "amount-without-pending-rewards": {
            "description": "specifies the amount of MicroAlgos in the account, without the pending rewards.",
            "type": "integer"
          },
          "apps-local-state": {
            "description": "\\[appl\\] applications local data stored in this account.\n\nNote the raw object uses `map[int] -> AppLocalState` for this type.",
            "items": {
              "$ref": "#/components/schemas/ApplicationLocalState"
            },
            "type": "array"
          },
          "apps-total-extra-pages": {
            "description": "\\[teap\\] the sum of all extra application program pages for this account.",
            "type": "integer"
          },
          "apps-total-schema": {
            "$ref": "#/components/schemas/ApplicationStateSchema"
          },
          "assets": {
            "description": "\\[asset\\] assets held by this account.\n\nNote the raw object uses `map[int] -> AssetHolding` for this type.",
            "items": {
              "$ref": "#/components/schemas/AssetHolding"
            },
            "type": "array"
          },
          "auth-addr": {
            "description": "\\[spend\\] the address against which signing should be checked. If empty, the address of the current account is used. This field can be updated in any transaction by setting the RekeyTo field.",
            "type": "string",
            "x-algorand-format": "Address"
          },
          "created-apps": {
            "description": "\\[appp\\] parameters of applications created by this account including app global data.\n\nNote: the raw account uses `map[int] -> AppParams` for this type.",
            "items": {
              "$ref": "#/components/schemas/Application"
            },
            "type": "array"
          },
          "created-assets": {
            "description": "\\[apar\\] parameters of assets created by this account.\n\nNote: the raw account uses `map[int] -> Asset` for this type.",
            "items": {
              "$ref": "#/components/schemas/Asset"
            },
            "type": "array"
          },
          "min-balance": {
            "description": "MicroAlgo balance required by the account.\n\nThe requirement grows based on asset and application usage.",
            "type": "integer"
          },
          "participation": {
            "$ref": "#/components/schemas/AccountParticipation"
          },
          "pending-rewards": {
            "description": "amount of MicroAlgos of pending rewards in this account.",
            "type": "integer"
          },
          "reward-base": {
            "description": "\\[ebase\\] used as part of the rewards computation. Only applicable to accounts which are participating.",
            "type": "integer"
          },
          "rewards": {
            "description": "\\[ern\\] total rewards of MicroAlgos the account has received, including pending rewards.",
            "type": "integer"
          },
          "round": {
            "description": "The round for which this information is relevant.",
            "type": "integer"
          },
          "sig-type": {
            "description": "Indicates what type of signature is used by this account, must be one of:\n* sig\n* msig\n* lsig",
            "enum": [
              "sig",
              "msig",
              "lsig"
            ],
            "type": "string"
          },
          "status": {
            "description": "\\[onl\\] delegation status of the account's MicroAlgos\n* Offline - indicates that the associated account is delegated.\n*  Online  - indicates that the associated account used as part of the delegation pool.\n*   NotParticipating - indicates that the associated account is neither a delegator nor a delegate.",
            "type": "string"
          },
          "total-apps-opted-in": {
            "description": "The count of all applications that have been opted in, equivalent to the count of application local data (AppLocalState objects) stored in this account.",
            "type": "integer"
          },
          "total-assets-opted-in": {
            "description": "The count of all assets that have been opted in, equivalent to the count of AssetHolding objects held by this account.",
            "type": "integer"
          },
          "total-created-apps": {
            "description": "The count of all apps (AppParams objects) created by this account.",
            "type": "integer"
          },
          "total-created-assets": {
            "description": "The count of all assets (AssetParams objects) created by this account.",
            "type": "integer"
          }
        },
        "required": [
          "address",
          "amount",
          "amount-without-pending-rewards",
          "min-balance",
          "pending-rewards",
          "rewards",
          "round",
          "status",
          "total-apps-opted-in",
          "total-assets-opted-in",
          "total-created-apps",
          "total-created-assets"
        ],
        "type": "object"
      },
      "AccountParticipation": {
        "description": "AccountParticipation describes the parameters used by this account in consensus protocol.",
        "properties": {
          "selection-participation-key": {
            "description": "\\[sel\\] Selection public key (if any) currently registered for this round.",
            "format": "byte",
            "pattern": "^(?:[A-Za-z0-9+/]{4})*(?:[A-Za-z0-9+/]{2}==|[A-Za-z0-9+/]{3}=)?$",
            "type": "string"
          },
          "state-proof-key": {
            "description": "\\[stprf\\] Root of the state proof key (if any)",
            "format": "byte",
            "pattern": "^(?:[A-Za-z0-9+/]{4})*(?:[A-Za-z0-9+/]{2}==|[A-Za-z0-9+/]{3}=)?$",
            "type": "string"
          },
          "vote-first-valid": {
            "description": "\\[voteFst\\] First round for which this participation is valid.",
            "type": "integer"
          },
          "vote-key-dilution": {
            "description": "\\[voteKD\\] Number of subkeys in each batch of participation keys.",
            "type": "integer"
          },
          "vote-last-valid": {
            "description": "\\[voteLst\\] Last round for which this participation is valid.",
            "type": "integer"
          },
          "vote-participation-key": {
            "description": "\\[vote\\] root participation public key (if any) currently registered for this round.",
            "format": "byte",
            "pattern": "^(?:[A-Za-z0-9+/]{4})*(?:[A-Za-z0-9+/]{2}==|[A-Za-z0-9+/]{3}=)?$",
            "type": "string"
          }
        },
        "required": [
          "selection-participation-key",
          "vote-first-valid",
          "vote-key-dilution",
          "vote-last-valid",
          "vote-participation-key"
        ],
        "type": "object"
      },
      "AccountStateDelta": {
        "description": "Application state delta.",
        "properties": {
          "address": {
            "type": "string"
          },
          "delta": {
            "$ref": "#/components/schemas/StateDelta"
          }
        },
        "required": [
          "address",
          "delta"
        ],
        "type": "object"
      },
      "Application": {
        "description": "Application index and its parameters",
        "properties": {
          "id": {
            "description": "\\[appidx\\] application index.",
            "type": "integer"
          },
          "params": {
            "$ref": "#/components/schemas/ApplicationParams"
          }
        },
        "required": [
          "id",
          "params"
        ],
        "type": "object"
      },
      "ApplicationLocalState": {
        "description": "Stores local state associated with an application.",
        "properties": {
          "id": {
            "description": "The application which this local state is for.",
            "type": "integer"
          },
          "key-value": {
            "$ref": "#/components/schemas/TealKeyValueStore"
          },
          "schema": {
            "$ref": "#/components/schemas/ApplicationStateSchema"
          }
        },
        "required": [
          "id",
          "schema"
        ],
        "type": "object"
      },
      "ApplicationParams": {
        "description": "Stores the global information associated with an application.",
        "properties": {
          "approval-program": {
            "description": "\\[approv\\] approval program.",
            "format": "byte",
            "pattern": "^(?:[A-Za-z0-9+/]{4})*(?:[A-Za-z0-9+/]{2}==|[A-Za-z0-9+/]{3}=)?$",
            "type": "string",
            "x-algorand-format": "TEALProgram"
          },
          "clear-state-program": {
            "description": "\\[clearp\\] approval program.",
            "format": "byte",
            "pattern": "^(?:[A-Za-z0-9+/]{4})*(?:[A-Za-z0-9+/]{2}==|[A-Za-z0-9+/]{3}=)?$",
            "type": "string",
            "x-algorand-format": "TEALProgram"
          },
          "creator": {
            "description": "The address that created this application. This is the address where the parameters and global state for this application can be found.",
            "type": "string",
            "x-algorand-format": "Address"
          },
          "extra-program-pages": {
            "description": "\\[epp\\] the amount of extra program pages available to this app.",
            "type": "integer"
          },
          "global-state": {
            "$ref": "#/components/schemas/TealKeyValueStore"
          },
          "global-state-schema": {
            "$ref": "#/components/schemas/ApplicationStateSchema"
          },
          "local-state-schema": {
            "$ref": "#/components/schemas/ApplicationStateSchema"
          }
        },
        "required": [
          "approval-program",
          "clear-state-program",
          "creator"
        ],
        "type": "object"
      },
      "ApplicationStateSchema": {
        "description": "Specifies maximums on the number of each type that may be stored.",
        "properties": {
          "num-byte-slice": {
            "description": "\\[nbs\\] num of byte slices.",
            "type": "integer"
          },
          "num-uint": {
            "description": "\\[nui\\] num of uints.",
            "type": "integer"
          }
        },
        "required": [
          "num-byte-slice",
          "num-uint"
        ],
        "type": "object"
      },
      "Asset": {
        "description": "Specifies both the unique identifier and the parameters for an asset",
        "properties": {
          "index": {
            "description": "unique asset identifier",
            "type": "integer"
          },
          "params": {
            "$ref": "#/components/schemas/AssetParams"
          }
        },
        "required": [
          "index",
          "params"
        ],
        "type": "object"
      },
      "AssetHolding": {
        "description": "Describes an asset held by an account.\n\nDefinition:\ndata/basics/userBalance.go : AssetHolding",
        "properties": {
          "amount": {
            "description": "\\[a\\] number of units held.",
            "type": "integer",
            "x-algorand-format": "uint64"
          },
          "asset-id": {
            "description": "Asset ID of the holding.",
            "type": "integer",
            "x-go-name": "AssetID"
          },
          "is-frozen": {
            "description": "\\[f\\] whether or not the holding is frozen.",
            "type": "boolean"
          }
        },
        "required": [
          "amount",
          "asset-id",
          "is-frozen"
        ],
        "type": "object"
      },
      "AssetParams": {
        "description": "AssetParams specifies the parameters for an asset.\n\n\\[apar\\] when part of an AssetConfig transaction.\n\nDefinition:\ndata/transactions/asset.go : AssetParams",
        "properties": {
          "clawback": {
            "description": "\\[c\\] Address of account used to clawback holdings of this asset.  If empty, clawback is not permitted.",
            "type": "string"
          },
          "creator": {
            "description": "The address that created this asset. This is the address where the parameters for this asset can be found, and also the address where unwanted asset units can be sent in the worst case.",
            "type": "string"
          },
          "decimals": {
            "description": "\\[dc\\] The number of digits to use after the decimal point when displaying this asset. If 0, the asset is not divisible. If 1, the base unit of the asset is in tenths. If 2, the base unit of the asset is in hundredths, and so on. This value must be between 0 and 19 (inclusive).",
            "maximum": 19,
            "minimum": 0,
            "type": "integer"
          },
          "default-frozen": {
            "description": "\\[df\\] Whether holdings of this asset are frozen by default.",
            "type": "boolean"
          },
          "freeze": {
            "description": "\\[f\\] Address of account used to freeze holdings of this asset.  If empty, freezing is not permitted.",
            "type": "string"
          },
          "manager": {
            "description": "\\[m\\] Address of account used to manage the keys of this asset and to destroy it.",
            "type": "string"
          },
          "metadata-hash": {
            "description": "\\[am\\] A commitment to some unspecified asset metadata. The format of this metadata is up to the application.",
            "format": "byte",
            "pattern": "^(?:[A-Za-z0-9+/]{4})*(?:[A-Za-z0-9+/]{2}==|[A-Za-z0-9+/]{3}=)?$",
            "type": "string"
          },
          "name": {
            "description": "\\[an\\] Name of this asset, as supplied by the creator. Included only when the asset name is composed of printable utf-8 characters.",
            "type": "string"
          },
          "name-b64": {
            "description": "Base64 encoded name of this asset, as supplied by the creator.",
            "format": "byte",
            "pattern": "^(?:[A-Za-z0-9+/]{4})*(?:[A-Za-z0-9+/]{2}==|[A-Za-z0-9+/]{3}=)?$",
            "type": "string"
          },
          "reserve": {
            "description": "\\[r\\] Address of account holding reserve (non-minted) units of this asset.",
            "type": "string"
          },
          "total": {
            "description": "\\[t\\] The total number of units of this asset.",
            "type": "integer",
            "x-algorand-format": "uint64"
          },
          "unit-name": {
            "description": "\\[un\\] Name of a unit of this asset, as supplied by the creator. Included only when the name of a unit of this asset is composed of printable utf-8 characters.",
            "type": "string"
          },
          "unit-name-b64": {
            "description": "Base64 encoded name of a unit of this asset, as supplied by the creator.",
            "format": "byte",
            "pattern": "^(?:[A-Za-z0-9+/]{4})*(?:[A-Za-z0-9+/]{2}==|[A-Za-z0-9+/]{3}=)?$",
            "type": "string"
          },
          "url": {
            "description": "\\[au\\] URL where more information about the asset can be retrieved. Included only when the URL is composed of printable utf-8 characters.",
            "type": "string"
          },
          "url-b64": {
            "description": "Base64 encoded URL where more information about the asset can be retrieved.",
            "format": "byte",
            "pattern": "^(?:[A-Za-z0-9+/]{4})*(?:[A-Za-z0-9+/]{2}==|[A-Za-z0-9+/]{3}=)?$",
            "type": "string"
          }
        },
        "required": [
          "creator",
          "decimals",
          "total"
        ],
        "type": "object"
      },
      "BuildVersion": {
        "properties": {
          "branch": {
            "type": "string"
          },
          "build_number": {
            "format": "int64",
            "type": "integer"
          },
          "channel": {
            "type": "string"
          },
          "commit_hash": {
            "type": "string"
          },
          "major": {
            "format": "int64",
            "type": "integer"
          },
          "minor": {
            "format": "int64",
            "type": "integer"
          }
        },
        "required": [
          "branch",
          "build_number",
          "channel",
          "commit_hash",
          "major",
          "minor"
        ],
        "title": "BuildVersion contains the current algod build version information.",
        "type": "object"
      },
      "DryrunRequest": {
        "description": "Request data type for dryrun endpoint. Given the Transactions and simulated ledger state upload, run TEAL scripts and return debugging information.",
        "properties": {
          "accounts": {
            "items": {
              "$ref": "#/components/schemas/Account"
            },
            "type": "array"
          },
          "apps": {
            "items": {
              "$ref": "#/components/schemas/Application"
            },
            "type": "array"
          },
          "latest-timestamp": {
            "description": "LatestTimestamp is available to some TEAL scripts. Defaults to the latest confirmed timestamp this algod is attached to.",
            "format": "int64",
            "type": "integer"
          },
          "protocol-version": {
            "description": "ProtocolVersion specifies a specific version string to operate under, otherwise whatever the current protocol of the network this algod is running in.",
            "type": "string"
          },
          "round": {
            "description": "Round is available to some TEAL scripts. Defaults to the current round on the network this algod is attached to.",
            "type": "integer",
            "x-algorand-format": "uint64"
          },
          "sources": {
            "items": {
              "$ref": "#/components/schemas/DryrunSource"
            },
            "type": "array"
          },
          "txns": {
            "items": {
              "description": "SignedTxn object. Must be canonically encoded.",
              "format": "json",
              "type": "string",
              "x-algorand-format": "SignedTransaction"
            },
            "type": "array"
          }
        },
        "required": [
          "accounts",
          "apps",
          "latest-timestamp",
          "protocol-version",
          "round",
          "sources",
          "txns"
        ],
        "type": "object"
      },
      "DryrunSource": {
        "description": "DryrunSource is TEAL source text that gets uploaded, compiled, and inserted into transactions or application state.",
        "properties": {
          "app-index": {
            "type": "integer",
            "x-algorand-format": "uint64"
          },
          "field-name": {
            "description": "FieldName is what kind of sources this is. If lsig then it goes into the transactions[this.TxnIndex].LogicSig. If approv or clearp it goes into the Approval Program or Clear State Program of application[this.AppIndex].",
            "type": "string"
          },
          "source": {
            "type": "string"
          },
          "txn-index": {
            "type": "integer"
          }
        },
        "required": [
          "app-index",
          "field-name",
          "source",
          "txn-index"
        ],
        "type": "object"
      },
      "DryrunState": {
        "description": "Stores the TEAL eval step data",
        "properties": {
          "error": {
            "description": "Evaluation error if any",
            "type": "string"
          },
          "line": {
            "description": "Line number",
            "type": "integer"
          },
          "pc": {
            "description": "Program counter",
            "type": "integer"
          },
          "scratch": {
            "items": {
              "$ref": "#/components/schemas/TealValue"
            },
            "type": "array"
          },
          "stack": {
            "items": {
              "$ref": "#/components/schemas/TealValue"
            },
            "type": "array"
          }
        },
        "required": [
          "line",
          "pc",
          "stack"
        ],
        "type": "object"
      },
      "DryrunTxnResult": {
        "description": "DryrunTxnResult contains any LogicSig or ApplicationCall program debug information and state updates from a dryrun.",
        "properties": {
          "app-call-messages": {
            "items": {
              "type": "string"
            },
            "type": "array"
          },
          "app-call-trace": {
            "items": {
              "$ref": "#/components/schemas/DryrunState"
            },
            "type": "array"
          },
          "budget-added": {
            "description": "Budget added during execution of app call transaction.",
            "type": "integer"
          },
          "budget-consumed": {
            "description": "Budget consumed during execution of app call transaction.",
            "type": "integer"
          },
          "cost": {
            "description": "Net cost of app execution. Field is DEPRECATED and is subject for removal. Instead, use `budget-added` and `budget-consumed.",
            "type": "integer"
          },
          "disassembly": {
            "description": "Disassembled program line by line.",
            "items": {
              "type": "string"
            },
            "type": "array"
          },
          "global-delta": {
            "$ref": "#/components/schemas/StateDelta"
          },
          "local-deltas": {
            "items": {
              "$ref": "#/components/schemas/AccountStateDelta"
            },
            "type": "array"
          },
          "logic-sig-disassembly": {
            "description": "Disassembled lsig program line by line.",
            "items": {
              "type": "string"
            },
            "type": "array"
          },
          "logic-sig-messages": {
            "items": {
              "type": "string"
            },
            "type": "array"
          },
          "logic-sig-trace": {
            "items": {
              "$ref": "#/components/schemas/DryrunState"
            },
            "type": "array"
          },
          "logs": {
            "items": {
              "format": "byte",
              "pattern": "^(?:[A-Za-z0-9+/]{4})*(?:[A-Za-z0-9+/]{2}==|[A-Za-z0-9+/]{3}=)?$",
              "type": "string"
            },
            "type": "array"
          }
        },
        "required": [
          "disassembly"
        ],
        "type": "object"
      },
      "ErrorResponse": {
        "description": "An error response with optional data field.",
        "properties": {
          "data": {
            "properties": {},
            "type": "object"
          },
          "message": {
            "type": "string"
          }
        },
        "required": [
          "message"
        ],
        "type": "object"
      },
      "EvalDelta": {
        "description": "Represents a TEAL value delta.",
        "properties": {
          "action": {
            "description": "\\[at\\] delta action.",
            "type": "integer"
          },
          "bytes": {
            "description": "\\[bs\\] bytes value.",
            "type": "string"
          },
          "uint": {
            "description": "\\[ui\\] uint value.",
            "type": "integer",
            "x-algorand-format": "uint64"
          }
        },
        "required": [
          "action"
        ],
        "type": "object"
      },
      "EvalDeltaKeyValue": {
        "description": "Key-value pairs for StateDelta.",
        "properties": {
          "key": {
            "type": "string"
          },
          "value": {
            "$ref": "#/components/schemas/EvalDelta"
          }
        },
        "required": [
          "key",
          "value"
        ],
        "type": "object"
      },
      "LightBlockHeaderProof": {
        "description": "Proof of membership and position of a light block header.",
        "properties": {
          "index": {
            "description": "The index of the light block header in the vector commitment tree",
            "type": "integer"
          },
          "proof": {
            "description": "The encoded proof.",
            "format": "byte",
            "pattern": "^(?:[A-Za-z0-9+/]{4})*(?:[A-Za-z0-9+/]{2}==|[A-Za-z0-9+/]{3}=)?$",
            "type": "string"
          },
          "treedepth": {
            "description": "Represents the depth of the tree that is being proven, i.e. the number of edges from a leaf to the root.",
            "type": "integer"
          }
        },
        "required": [
          "index",
          "proof",
          "treedepth"
        ],
        "type": "object"
      },
      "ParticipationKey": {
        "description": "Represents a participation key used by the node.",
        "properties": {
          "address": {
            "description": "Address the key was generated for.",
            "type": "string",
            "x-algorand-format": "Address"
          },
          "effective-first-valid": {
            "description": "When registered, this is the first round it may be used.",
            "type": "integer",
            "x-algorand-format": "uint64"
          },
          "effective-last-valid": {
            "description": "When registered, this is the last round it may be used.",
            "type": "integer",
            "x-algorand-format": "uint64"
          },
          "id": {
            "description": "The key's ParticipationID.",
            "type": "string"
          },
          "key": {
            "$ref": "#/components/schemas/AccountParticipation"
          },
          "last-block-proposal": {
            "description": "Round when this key was last used to propose a block.",
            "type": "integer"
          },
          "last-state-proof": {
            "description": "Round when this key was last used to generate a state proof.",
            "type": "integer"
          },
          "last-vote": {
            "description": "Round when this key was last used to vote.",
            "type": "integer"
          }
        },
        "required": [
          "address",
          "id",
          "key"
        ],
        "type": "object"
      },
      "PendingTransactionResponse": {
        "description": "Details about a pending transaction. If the transaction was recently confirmed, includes confirmation details like the round and reward details.",
        "properties": {
          "application-index": {
            "description": "The application index if the transaction was found and it created an application.",
            "type": "integer"
          },
          "asset-closing-amount": {
            "description": "The number of the asset's unit that were transferred to the close-to address.",
            "type": "integer"
          },
          "asset-index": {
            "description": "The asset index if the transaction was found and it created an asset.",
            "type": "integer"
          },
          "close-rewards": {
            "description": "Rewards in microalgos applied to the close remainder to account.",
            "type": "integer"
          },
          "closing-amount": {
            "description": "Closing amount for the transaction.",
            "type": "integer"
          },
          "confirmed-round": {
            "description": "The round where this transaction was confirmed, if present.",
            "type": "integer"
          },
          "global-state-delta": {
            "$ref": "#/components/schemas/StateDelta"
          },
          "inner-txns": {
            "description": "Inner transactions produced by application execution.",
            "items": {
              "$ref": "#/components/schemas/PendingTransactionResponse"
            },
            "type": "array"
          },
          "local-state-delta": {
            "description": "\\[ld\\] Local state key/value changes for the application being executed by this transaction.",
            "items": {
              "$ref": "#/components/schemas/AccountStateDelta"
            },
            "type": "array"
          },
          "logs": {
            "description": "\\[lg\\] Logs for the application being executed by this transaction.",
            "items": {
              "format": "byte",
              "pattern": "^(?:[A-Za-z0-9+/]{4})*(?:[A-Za-z0-9+/]{2}==|[A-Za-z0-9+/]{3}=)?$",
              "type": "string"
            },
            "type": "array"
          },
          "pool-error": {
            "description": "Indicates that the transaction was kicked out of this node's transaction pool (and specifies why that happened).  An empty string indicates the transaction wasn't kicked out of this node's txpool due to an error.\n",
            "type": "string"
          },
          "receiver-rewards": {
            "description": "Rewards in microalgos applied to the receiver account.",
            "type": "integer"
          },
          "sender-rewards": {
            "description": "Rewards in microalgos applied to the sender account.",
            "type": "integer"
          },
          "txn": {
            "description": "The raw signed transaction.",
            "properties": {},
            "type": "object",
            "x-algorand-format": "SignedTransaction"
          }
        },
        "required": [
          "pool-error",
          "txn"
        ],
        "type": "object"
      },
      "StateDelta": {
        "description": "Application state delta.",
        "items": {
          "$ref": "#/components/schemas/EvalDeltaKeyValue"
        },
        "type": "array"
      },
      "StateProof": {
        "description": "Represents a state proof and its corresponding message",
        "properties": {
          "Message": {
            "description": "The encoded message.",
            "format": "byte",
            "pattern": "^(?:[A-Za-z0-9+/]{4})*(?:[A-Za-z0-9+/]{2}==|[A-Za-z0-9+/]{3}=)?$",
            "type": "string"
          },
          "StateProof": {
            "description": "The encoded StateProof for the message.",
            "format": "byte",
            "pattern": "^(?:[A-Za-z0-9+/]{4})*(?:[A-Za-z0-9+/]{2}==|[A-Za-z0-9+/]{3}=)?$",
            "type": "string"
          }
        },
        "required": [
          "Message",
          "StateProof"
        ],
        "type": "object"
      },
      "TealKeyValue": {
        "description": "Represents a key-value pair in an application store.",
        "properties": {
          "key": {
            "type": "string"
          },
          "value": {
            "$ref": "#/components/schemas/TealValue"
          }
        },
        "required": [
          "key",
          "value"
        ],
        "type": "object"
      },
      "TealKeyValueStore": {
        "description": "Represents a key-value store for use in an application.",
        "items": {
          "$ref": "#/components/schemas/TealKeyValue"
        },
        "type": "array"
      },
      "TealValue": {
        "description": "Represents a TEAL value.",
        "properties": {
          "bytes": {
            "description": "\\[tb\\] bytes value.",
            "type": "string"
          },
          "type": {
            "description": "\\[tt\\] value type. Value `1` refers to **bytes**, value `2` refers to **uint**",
            "type": "integer"
          },
          "uint": {
            "description": "\\[ui\\] uint value.",
            "type": "integer",
            "x-algorand-format": "uint64"
          }
        },
        "required": [
          "bytes",
          "type",
          "uint"
        ],
        "type": "object"
      },
      "Version": {
        "description": "algod version information.",
        "properties": {
          "build": {
            "$ref": "#/components/schemas/BuildVersion"
          },
          "genesis_hash_b64": {
            "format": "byte",
            "pattern": "^(?:[A-Za-z0-9+/]{4})*(?:[A-Za-z0-9+/]{2}==|[A-Za-z0-9+/]{3}=)?$",
            "type": "string"
          },
          "genesis_id": {
            "type": "string"
          },
          "versions": {
            "items": {
              "type": "string"
            },
            "type": "array"
          }
        },
        "required": [
          "build",
          "genesis_hash_b64",
          "genesis_id",
          "versions"
        ],
        "title": "Version contains the current algod version.",
        "type": "object"
      }
    },
    "securitySchemes": {
      "api_key": {
        "description": "Generated header parameter. This token can be generated using the Goal command line tool. Example value ='b7e384d0317b8050ce45900a94a1931e28540e1f69b2d242b424659c341b4697'",
        "in": "header",
        "name": "X-Algo-API-Token",
        "type": "apiKey"
      }
    }
  },
  "info": {
    "contact": {
      "email": "contact@algorand.com",
      "name": "algorand",
      "url": "https://www.algorand.com/get-in-touch/contact"
    },
    "description": "API endpoint for algod operations.",
    "title": "Algod REST API.",
    "version": "0.0.1"
  },
  "openapi": "3.0.1",
  "paths": {
    "/genesis": {
      "get": {
        "description": "Returns the entire genesis file in json.",
        "operationId": "GetGenesis",
        "responses": {
          "200": {
            "content": {
              "application/json": {
                "schema": {
                  "type": "string"
                }
              }
            },
            "description": "The genesis file in json."
          },
          "default": {
            "content": {},
            "description": "Unknown Error"
          }
        },
        "summary": "Gets the genesis information.",
        "tags": [
          "common"
        ]
      }
    },
    "/health": {
      "get": {
        "operationId": "HealthCheck",
        "responses": {
          "200": {
            "content": {},
            "description": "OK."
          },
          "default": {
            "content": {},
            "description": "Unknown Error"
          }
        },
        "summary": "Returns OK if healthy.",
        "tags": [
          "common"
        ]
      }
    },
    "/metrics": {
      "get": {
        "operationId": "Metrics",
        "responses": {
          "200": {
            "content": {},
            "description": "text with \\#-comments and key:value lines"
          },
          "404": {
            "content": {},
            "description": "metrics were compiled out"
          }
        },
        "summary": "Return metrics about algod functioning.",
        "tags": [
          "common"
        ]
      }
    },
    "/swagger.json": {
      "get": {
        "description": "Returns the entire swagger spec in json.",
        "operationId": "SwaggerJSON",
        "responses": {
          "200": {
            "content": {
              "application/json": {
                "schema": {
                  "type": "string"
                }
              }
            },
            "description": "The current swagger spec"
          },
          "default": {
            "content": {},
            "description": "Unknown Error"
          }
        },
        "summary": "Gets the current swagger spec.",
        "tags": [
          "common"
        ]
      }
    },
    "/v2/accounts/{address}": {
      "get": {
        "description": "Given a specific account public key, this call returns the accounts status, balance and spendable amounts",
        "operationId": "AccountInformation",
        "parameters": [
          {
            "description": "Configures whether the response object is JSON or MessagePack encoded.",
            "in": "query",
            "name": "format",
            "schema": {
              "enum": [
                "json",
                "msgpack"
              ],
              "type": "string"
            }
          },
          {
            "description": "An account public key",
            "in": "path",
            "name": "address",
            "required": true,
            "schema": {
              "pattern": "[A-Z0-9]{58}",
              "type": "string"
            }
          },
          {
            "description": "When set to `all` will exclude asset holdings, application local state, created asset parameters, any created application parameters. Defaults to `none`.",
            "in": "query",
            "name": "exclude",
            "schema": {
              "enum": [
                "all",
                "none"
              ],
              "type": "string"
            }
          }
        ],
        "responses": {
          "200": {
            "content": {
              "application/json": {
                "schema": {
                  "$ref": "#/components/schemas/Account"
                }
              },
              "application/msgpack": {
                "schema": {
                  "$ref": "#/components/schemas/Account"
                }
              }
            },
            "description": "AccountResponse wraps the Account type in a response."
          },
          "400": {
            "content": {
              "application/json": {
                "schema": {
                  "$ref": "#/components/schemas/ErrorResponse"
                }
              },
              "application/msgpack": {
                "schema": {
                  "$ref": "#/components/schemas/ErrorResponse"
                }
              }
            },
            "description": "Bad request"
          },
          "401": {
            "content": {
              "application/json": {
                "schema": {
                  "$ref": "#/components/schemas/ErrorResponse"
                }
              },
              "application/msgpack": {
                "schema": {
                  "$ref": "#/components/schemas/ErrorResponse"
                }
              }
            },
            "description": "Invalid API Token"
          },
          "500": {
            "content": {
              "application/json": {
                "schema": {
                  "$ref": "#/components/schemas/ErrorResponse"
                }
              },
              "application/msgpack": {
                "schema": {
                  "$ref": "#/components/schemas/ErrorResponse"
                }
              }
            },
            "description": "Internal Error"
          },
          "default": {
            "content": {},
            "description": "Unknown Error"
          }
        },
        "summary": "Get account information."
      }
    },
    "/v2/accounts/{address}/applications/{application-id}": {
      "get": {
        "description": "Given a specific account public key and application ID, this call returns the account's application local state and global state (AppLocalState and AppParams, if either exists). Global state will only be returned if the provided address is the application's creator.",
        "operationId": "AccountApplicationInformation",
        "parameters": [
          {
            "description": "Configures whether the response object is JSON or MessagePack encoded.",
            "in": "query",
            "name": "format",
            "schema": {
              "enum": [
                "json",
                "msgpack"
              ],
              "type": "string"
            }
          },
          {
            "description": "An account public key",
            "in": "path",
            "name": "address",
            "required": true,
            "schema": {
              "pattern": "[A-Z0-9]{58}",
              "type": "string"
            }
          },
          {
            "description": "An application identifier",
            "in": "path",
            "name": "application-id",
            "required": true,
            "schema": {
              "type": "integer"
            }
          }
        ],
        "responses": {
          "200": {
            "content": {
              "application/json": {
                "schema": {
                  "properties": {
                    "app-local-state": {
                      "$ref": "#/components/schemas/ApplicationLocalState"
                    },
                    "created-app": {
                      "$ref": "#/components/schemas/ApplicationParams"
                    },
                    "round": {
                      "description": "The round for which this information is relevant.",
                      "type": "integer"
                    }
                  },
                  "required": [
                    "round"
                  ],
                  "type": "object"
                }
              },
              "application/msgpack": {
                "schema": {
                  "properties": {
                    "app-local-state": {
                      "$ref": "#/components/schemas/ApplicationLocalState"
                    },
                    "created-app": {
                      "$ref": "#/components/schemas/ApplicationParams"
                    },
                    "round": {
                      "description": "The round for which this information is relevant.",
                      "type": "integer"
                    }
                  },
                  "required": [
                    "round"
                  ],
                  "type": "object"
                }
              }
            },
            "description": "AccountApplicationResponse describes the account's application local state and global state (AppLocalState and AppParams, if either exists) for a specific application ID. Global state will only be returned if the provided address is the application's creator."
          },
          "400": {
            "content": {
              "application/json": {
                "schema": {
                  "$ref": "#/components/schemas/ErrorResponse"
                }
              },
              "application/msgpack": {
                "schema": {
                  "$ref": "#/components/schemas/ErrorResponse"
                }
              }
            },
            "description": "Malformed address or application ID"
          },
          "401": {
            "content": {
              "application/json": {
                "schema": {
                  "$ref": "#/components/schemas/ErrorResponse"
                }
              },
              "application/msgpack": {
                "schema": {
                  "$ref": "#/components/schemas/ErrorResponse"
                }
              }
            },
            "description": "Invalid API Token"
          },
          "500": {
            "content": {
              "application/json": {
                "schema": {
                  "$ref": "#/components/schemas/ErrorResponse"
                }
              },
              "application/msgpack": {
                "schema": {
                  "$ref": "#/components/schemas/ErrorResponse"
                }
              }
            },
            "description": "Internal Error"
          },
          "default": {
            "content": {},
            "description": "Unknown Error"
          }
        },
        "summary": "Get account information about a given app."
      }
    },
    "/v2/accounts/{address}/assets/{asset-id}": {
      "get": {
        "description": "Given a specific account public key and asset ID, this call returns the account's asset holding and asset parameters (if either exist). Asset parameters will only be returned if the provided address is the asset's creator.",
        "operationId": "AccountAssetInformation",
        "parameters": [
          {
            "description": "Configures whether the response object is JSON or MessagePack encoded.",
            "in": "query",
            "name": "format",
            "schema": {
              "enum": [
                "json",
                "msgpack"
              ],
              "type": "string"
            }
          },
          {
            "description": "An account public key",
            "in": "path",
            "name": "address",
            "required": true,
            "schema": {
              "pattern": "[A-Z0-9]{58}",
              "type": "string"
            }
          },
          {
            "description": "An asset identifier",
            "in": "path",
            "name": "asset-id",
            "required": true,
            "schema": {
              "type": "integer"
            }
          }
        ],
        "responses": {
          "200": {
            "content": {
              "application/json": {
                "schema": {
                  "properties": {
                    "asset-holding": {
                      "$ref": "#/components/schemas/AssetHolding"
                    },
                    "created-asset": {
                      "$ref": "#/components/schemas/AssetParams"
                    },
                    "round": {
                      "description": "The round for which this information is relevant.",
                      "type": "integer"
                    }
                  },
                  "required": [
                    "round"
                  ],
                  "type": "object"
                }
              },
              "application/msgpack": {
                "schema": {
                  "properties": {
                    "asset-holding": {
                      "$ref": "#/components/schemas/AssetHolding"
                    },
                    "created-asset": {
                      "$ref": "#/components/schemas/AssetParams"
                    },
                    "round": {
                      "description": "The round for which this information is relevant.",
                      "type": "integer"
                    }
                  },
                  "required": [
                    "round"
                  ],
                  "type": "object"
                }
              }
            },
            "description": "AccountAssetResponse describes the account's asset holding and asset parameters (if either exist) for a specific asset ID. Asset parameters will only be returned if the provided address is the asset's creator."
          },
          "400": {
            "content": {
              "application/json": {
                "schema": {
                  "$ref": "#/components/schemas/ErrorResponse"
                }
              },
              "application/msgpack": {
                "schema": {
                  "$ref": "#/components/schemas/ErrorResponse"
                }
              }
            },
            "description": "Malformed address or asset ID"
          },
          "401": {
            "content": {
              "application/json": {
                "schema": {
                  "$ref": "#/components/schemas/ErrorResponse"
                }
              },
              "application/msgpack": {
                "schema": {
                  "$ref": "#/components/schemas/ErrorResponse"
                }
              }
            },
            "description": "Invalid API Token"
          },
          "500": {
            "content": {
              "application/json": {
                "schema": {
                  "$ref": "#/components/schemas/ErrorResponse"
                }
              },
              "application/msgpack": {
                "schema": {
                  "$ref": "#/components/schemas/ErrorResponse"
                }
              }
            },
            "description": "Internal Error"
          },
          "default": {
            "content": {},
            "description": "Unknown Error"
          }
        },
        "summary": "Get account information about a given asset."
      }
    },
    "/v2/accounts/{address}/transactions/pending": {
      "get": {
        "description": "Get the list of pending transactions by address, sorted by priority, in decreasing order, truncated at the end at MAX. If MAX = 0, returns all pending transactions.\n",
        "operationId": "GetPendingTransactionsByAddress",
        "parameters": [
          {
            "description": "An account public key",
            "in": "path",
            "name": "address",
            "required": true,
            "schema": {
              "pattern": "[A-Z0-9]{58}",
              "type": "string"
            }
          },
          {
            "description": "Truncated number of transactions to display. If max=0, returns all pending txns.",
            "in": "query",
            "name": "max",
            "schema": {
              "type": "integer"
            }
          },
          {
            "description": "Configures whether the response object is JSON or MessagePack encoded.",
            "in": "query",
            "name": "format",
            "schema": {
              "enum": [
                "json",
                "msgpack"
              ],
              "type": "string"
            }
          }
        ],
        "responses": {
          "200": {
            "content": {
              "application/json": {
                "schema": {
                  "description": "PendingTransactions is an array of signed transactions exactly as they were submitted.",
                  "properties": {
                    "top-transactions": {
                      "description": "An array of signed transaction objects.",
                      "items": {
                        "properties": {},
                        "type": "object",
                        "x-algorand-format": "SignedTransaction"
                      },
                      "type": "array"
                    },
                    "total-transactions": {
                      "description": "Total number of transactions in the pool.",
                      "type": "integer"
                    }
                  },
                  "required": [
                    "top-transactions",
                    "total-transactions"
                  ],
                  "type": "object"
                }
              },
              "application/msgpack": {
                "schema": {
                  "description": "PendingTransactions is an array of signed transactions exactly as they were submitted.",
                  "properties": {
                    "top-transactions": {
                      "description": "An array of signed transaction objects.",
                      "items": {
                        "properties": {},
                        "type": "object",
                        "x-algorand-format": "SignedTransaction"
                      },
                      "type": "array"
                    },
                    "total-transactions": {
                      "description": "Total number of transactions in the pool.",
                      "type": "integer"
                    }
                  },
                  "required": [
                    "top-transactions",
                    "total-transactions"
                  ],
                  "type": "object"
                }
              }
            },
            "description": "A potentially truncated list of transactions currently in the node's transaction pool. You can compute whether or not the list is truncated if the number of elements in the **top-transactions** array is fewer than **total-transactions**."
          },
          "400": {
            "content": {
              "application/json": {
                "schema": {
                  "$ref": "#/components/schemas/ErrorResponse"
                }
              },
              "application/msgpack": {
                "schema": {
                  "$ref": "#/components/schemas/ErrorResponse"
                }
              }
            },
            "description": "Max must be a non-negative integer"
          },
          "401": {
            "content": {
              "application/json": {
                "schema": {
                  "$ref": "#/components/schemas/ErrorResponse"
                }
              },
              "application/msgpack": {
                "schema": {
                  "$ref": "#/components/schemas/ErrorResponse"
                }
              }
            },
            "description": "Invalid API Token"
          },
          "500": {
            "content": {
              "application/json": {
                "schema": {
                  "$ref": "#/components/schemas/ErrorResponse"
                }
              },
              "application/msgpack": {
                "schema": {
                  "$ref": "#/components/schemas/ErrorResponse"
                }
              }
            },
            "description": "Internal Error"
          },
          "503": {
            "content": {
              "application/json": {
                "schema": {
                  "$ref": "#/components/schemas/ErrorResponse"
                }
              },
              "application/msgpack": {
                "schema": {
                  "$ref": "#/components/schemas/ErrorResponse"
                }
              }
            },
            "description": "Service Temporarily Unavailable"
          },
          "default": {
            "content": {},
            "description": "Unknown Error"
          }
        },
        "summary": "Get a list of unconfirmed transactions currently in the transaction pool by address."
      }
    },
    "/v2/applications/{application-id}": {
      "get": {
        "description": "Given a application ID, it returns application information including creator, approval and clear programs, global and local schemas, and global state.",
        "operationId": "GetApplicationByID",
        "parameters": [
          {
            "description": "An application identifier",
            "in": "path",
            "name": "application-id",
            "required": true,
            "schema": {
              "type": "integer"
            }
          }
        ],
        "responses": {
          "200": {
            "content": {
              "application/json": {
                "schema": {
                  "$ref": "#/components/schemas/Application"
                }
              }
            },
            "description": "Application information"
          },
          "400": {
            "content": {
              "application/json": {
                "schema": {
                  "$ref": "#/components/schemas/ErrorResponse"
                }
              }
            },
            "description": "Bad Request"
          },
          "401": {
            "content": {
              "application/json": {
                "schema": {
                  "$ref": "#/components/schemas/ErrorResponse"
                }
              }
            },
            "description": "Invalid API Token"
          },
          "404": {
            "content": {
              "application/json": {
                "schema": {
                  "$ref": "#/components/schemas/ErrorResponse"
                }
              }
            },
            "description": "Application Not Found"
          },
          "500": {
            "content": {
              "application/json": {
                "schema": {
                  "$ref": "#/components/schemas/ErrorResponse"
                }
              }
            },
            "description": "Internal Error"
          },
          "default": {
            "content": {},
            "description": "Unknown Error"
          }
        },
        "summary": "Get application information."
      }
    },
    "/v2/assets/{asset-id}": {
      "get": {
        "description": "Given a asset ID, it returns asset information including creator, name, total supply and special addresses.",
        "operationId": "GetAssetByID",
        "parameters": [
          {
            "description": "An asset identifier",
            "in": "path",
            "name": "asset-id",
            "required": true,
            "schema": {
              "type": "integer"
            }
          }
        ],
        "responses": {
          "200": {
            "content": {
              "application/json": {
                "schema": {
                  "$ref": "#/components/schemas/Asset"
                }
              }
            },
            "description": "Asset information"
          },
          "400": {
            "content": {
              "application/json": {
                "schema": {
                  "$ref": "#/components/schemas/ErrorResponse"
                }
              }
            },
            "description": "Bad Request"
          },
          "401": {
            "content": {
              "application/json": {
                "schema": {
                  "$ref": "#/components/schemas/ErrorResponse"
                }
              }
            },
            "description": "Invalid API Token"
          },
          "404": {
            "content": {
              "application/json": {
                "schema": {
                  "$ref": "#/components/schemas/ErrorResponse"
                }
              }
            },
            "description": "Application Not Found"
          },
          "500": {
            "content": {
              "application/json": {
                "schema": {
                  "$ref": "#/components/schemas/ErrorResponse"
                }
              }
            },
            "description": "Internal Error"
          },
          "default": {
            "content": {},
            "description": "Unknown Error"
          }
        },
        "summary": "Get asset information."
      }
    },
    "/v2/blocks/{round}": {
      "get": {
        "operationId": "GetBlock",
        "parameters": [
          {
            "description": "Configures whether the response object is JSON or MessagePack encoded.",
            "in": "query",
            "name": "format",
            "schema": {
              "enum": [
                "json",
                "msgpack"
              ],
              "type": "string"
            }
          },
          {
            "description": "The round from which to fetch block information.",
            "in": "path",
            "name": "round",
            "required": true,
            "schema": {
              "minimum": 0,
              "type": "integer"
            }
          }
        ],
        "responses": {
          "200": {
            "content": {
              "application/json": {
                "schema": {
                  "properties": {
                    "block": {
                      "description": "Block header data.",
                      "properties": {},
                      "type": "object",
                      "x-algorand-format": "BlockHeader"
                    },
                    "cert": {
                      "description": "Optional certificate object. This is only included when the format is set to message pack.",
                      "properties": {},
                      "type": "object",
                      "x-algorand-format": "BlockCertificate"
                    }
                  },
                  "required": [
                    "block"
                  ],
                  "type": "object"
                }
              },
              "application/msgpack": {
                "schema": {
                  "properties": {
                    "block": {
                      "description": "Block header data.",
                      "properties": {},
                      "type": "object",
                      "x-algorand-format": "BlockHeader"
                    },
                    "cert": {
                      "description": "Optional certificate object. This is only included when the format is set to message pack.",
                      "properties": {},
                      "type": "object",
                      "x-algorand-format": "BlockCertificate"
                    }
                  },
                  "required": [
                    "block"
                  ],
                  "type": "object"
                }
              }
            },
            "description": "Encoded block object."
          },
          "400": {
            "content": {
              "application/json": {
                "schema": {
                  "$ref": "#/components/schemas/ErrorResponse"
                }
              },
              "application/msgpack": {
                "schema": {
                  "$ref": "#/components/schemas/ErrorResponse"
                }
              }
            },
            "description": "Bad Request - Non integer number"
          },
          "401": {
            "content": {
              "application/json": {
                "schema": {
                  "$ref": "#/components/schemas/ErrorResponse"
                }
              },
              "application/msgpack": {
                "schema": {
                  "$ref": "#/components/schemas/ErrorResponse"
                }
              }
            },
            "description": "Invalid API Token"
          },
          "404": {
            "content": {
              "application/json": {
                "schema": {
                  "$ref": "#/components/schemas/ErrorResponse"
                }
              },
              "application/msgpack": {
                "schema": {
                  "$ref": "#/components/schemas/ErrorResponse"
                }
              }
            },
            "description": "None existing block "
          },
          "500": {
            "content": {
              "application/json": {
                "schema": {
                  "$ref": "#/components/schemas/ErrorResponse"
                }
              },
              "application/msgpack": {
                "schema": {
                  "$ref": "#/components/schemas/ErrorResponse"
                }
              }
            },
            "description": "Internal Error"
          },
          "default": {
            "content": {},
            "description": "Unknown Error"
          }
        },
        "summary": "Get the block for the given round."
      }
    },
    "/v2/blocks/{round}/lightheader/proof": {
      "get": {
        "operationId": "GetProofForLightBlockHeader",
        "parameters": [
          {
<<<<<<< HEAD
=======
            "description": "The round in which the transaction appears.",
>>>>>>> 1382227a
            "in": "path",
            "name": "round",
            "required": true,
            "schema": {
              "minimum": 0,
              "type": "integer"
            }
          }
        ],
        "responses": {
          "200": {
<<<<<<< HEAD
            "$ref": "#/components/responses/LightBlockHeaderProofResponse"
=======
            "content": {
              "application/json": {
                "schema": {
                  "$ref": "#/components/schemas/LightBlockHeaderProof"
                }
              }
            },
            "description": "Proof of a light block header."
>>>>>>> 1382227a
          },
          "401": {
            "content": {
              "application/json": {
                "schema": {
                  "$ref": "#/components/schemas/ErrorResponse"
                }
              }
            },
            "description": "Invalid API Token"
          },
          "404": {
            "content": {
              "application/json": {
                "schema": {
                  "$ref": "#/components/schemas/ErrorResponse"
                }
              }
            },
            "description": "Could not create proof since some data is missing"
          },
          "500": {
            "content": {
              "application/json": {
                "schema": {
                  "$ref": "#/components/schemas/ErrorResponse"
                }
              }
            },
            "description": "Internal Error"
          },
          "503": {
            "content": {
              "application/json": {
                "schema": {
                  "$ref": "#/components/schemas/ErrorResponse"
                }
              }
            },
            "description": "Service Temporarily Unavailable"
          },
          "default": {
            "content": {},
            "description": "Unknown Error"
          }
        },
        "summary": "Gets a proof for a given light block header inside a state proof commitment"
      }
    },
    "/v2/blocks/{round}/transactions/{txid}/proof": {
      "get": {
        "operationId": "GetProof",
        "parameters": [
          {
            "description": "The round in which the transaction appears.",
            "in": "path",
            "name": "round",
            "required": true,
            "schema": {
              "type": "integer"
            }
          },
          {
            "description": "The transaction ID for which to generate a proof.",
            "in": "path",
            "name": "txid",
            "required": true,
            "schema": {
              "pattern": "[A-Z0-9]+",
              "type": "string"
            }
          },
          {
            "description": "The type of hash function used to create the proof, must be one of: \n* sha512_256 \n* sha256",
            "in": "query",
            "name": "hashtype",
            "schema": {
              "enum": [
                "sha512_256",
                "sha256"
              ],
              "type": "string"
            }
          },
          {
            "description": "Configures whether the response object is JSON or MessagePack encoded.",
            "in": "query",
            "name": "format",
            "schema": {
              "enum": [
                "json",
                "msgpack"
              ],
              "type": "string"
            }
          }
        ],
        "responses": {
          "200": {
            "content": {
              "application/json": {
                "schema": {
                  "properties": {
                    "hashtype": {
                      "description": "The type of hash function used to create the proof, must be one of: \n* sha512_256 \n* sha256",
                      "enum": [
                        "sha512_256",
                        "sha256"
                      ],
                      "type": "string"
                    },
                    "idx": {
                      "description": "Index of the transaction in the block's payset.",
                      "type": "integer"
                    },
                    "proof": {
                      "description": "Merkle proof of transaction membership.",
                      "format": "byte",
                      "pattern": "^(?:[A-Za-z0-9+/]{4})*(?:[A-Za-z0-9+/]{2}==|[A-Za-z0-9+/]{3}=)?$",
                      "type": "string"
                    },
                    "stibhash": {
                      "description": "Hash of SignedTxnInBlock for verifying proof.",
                      "format": "byte",
                      "pattern": "^(?:[A-Za-z0-9+/]{4})*(?:[A-Za-z0-9+/]{2}==|[A-Za-z0-9+/]{3}=)?$",
                      "type": "string"
                    },
                    "treedepth": {
                      "description": "Represents the depth of the tree that is being proven, i.e. the number of edges from a leaf to the root.",
                      "type": "integer"
                    }
                  },
                  "required": [
                    "hashtype",
                    "idx",
                    "proof",
                    "stibhash",
                    "treedepth"
                  ],
                  "type": "object"
                }
              }
            },
            "description": "Proof of transaction in a block."
          },
          "400": {
            "content": {
              "application/json": {
                "schema": {
                  "$ref": "#/components/schemas/ErrorResponse"
                }
              }
            },
            "description": "Malformed round number or transaction ID"
          },
          "401": {
            "content": {
              "application/json": {
                "schema": {
                  "$ref": "#/components/schemas/ErrorResponse"
                }
              }
            },
            "description": "Invalid API token"
          },
          "404": {
            "content": {
              "application/json": {
                "schema": {
                  "$ref": "#/components/schemas/ErrorResponse"
                }
              }
            },
            "description": "Non-existent block or transaction"
          },
          "500": {
            "content": {
              "application/json": {
                "schema": {
                  "$ref": "#/components/schemas/ErrorResponse"
                }
              }
            },
            "description": "Internal error, including protocol not supporting Merkle proofs."
          },
          "default": {
            "content": {},
            "description": "Unknown error"
          }
        },
        "summary": "Get a Merkle proof for a transaction in a block."
      }
    },
    "/v2/catchup/{catchpoint}": {
      "delete": {
        "description": "Given a catchpoint, it aborts catching up to this catchpoint",
        "operationId": "AbortCatchup",
        "parameters": [
          {
            "description": "A catch point",
            "in": "path",
            "name": "catchpoint",
            "required": true,
            "schema": {
              "format": "catchpoint",
              "pattern": "[0-9]{1,10}#[A-Z0-9]{1,53}",
              "type": "string",
              "x-algorand-format": "Catchpoint String"
            },
            "x-algorand-format": "Catchpoint String"
          }
        ],
        "responses": {
          "200": {
            "content": {
              "application/json": {
                "schema": {
                  "description": "An catchpoint abort response.",
                  "properties": {
                    "catchup-message": {
                      "description": "Catchup abort response string",
                      "type": "string"
                    }
                  },
                  "required": [
                    "catchup-message"
                  ],
                  "type": "object"
                }
              }
            }
          },
          "400": {
            "content": {
              "application/json": {
                "schema": {
                  "$ref": "#/components/schemas/ErrorResponse"
                }
              }
            },
            "description": "Bad Request"
          },
          "401": {
            "content": {
              "application/json": {
                "schema": {
                  "$ref": "#/components/schemas/ErrorResponse"
                }
              }
            },
            "description": "Invalid API Token"
          },
          "500": {
            "content": {
              "application/json": {
                "schema": {
                  "$ref": "#/components/schemas/ErrorResponse"
                }
              }
            },
            "description": "Internal Error"
          },
          "default": {
            "content": {},
            "description": "Unknown Error"
          }
        },
        "summary": "Aborts a catchpoint catchup.",
        "tags": [
          "private"
        ]
      },
      "post": {
        "description": "Given a catchpoint, it starts catching up to this catchpoint",
        "operationId": "StartCatchup",
        "parameters": [
          {
            "description": "A catch point",
            "in": "path",
            "name": "catchpoint",
            "required": true,
            "schema": {
              "format": "catchpoint",
              "pattern": "[0-9]{1,10}#[A-Z0-9]{1,53}",
              "type": "string",
              "x-algorand-format": "Catchpoint String"
            },
            "x-algorand-format": "Catchpoint String"
          }
        ],
        "responses": {
          "200": {
            "content": {
              "application/json": {
                "schema": {
                  "description": "An catchpoint start response.",
                  "properties": {
                    "catchup-message": {
                      "description": "Catchup start response string",
                      "type": "string"
                    }
                  },
                  "required": [
                    "catchup-message"
                  ],
                  "type": "object"
                }
              }
            }
          },
          "201": {
            "content": {
              "application/json": {
                "schema": {
                  "description": "An catchpoint start response.",
                  "properties": {
                    "catchup-message": {
                      "description": "Catchup start response string",
                      "type": "string"
                    }
                  },
                  "required": [
                    "catchup-message"
                  ],
                  "type": "object"
                }
              }
            }
          },
          "400": {
            "content": {
              "application/json": {
                "schema": {
                  "$ref": "#/components/schemas/ErrorResponse"
                }
              }
            },
            "description": "Bad Request"
          },
          "401": {
            "content": {
              "application/json": {
                "schema": {
                  "$ref": "#/components/schemas/ErrorResponse"
                }
              }
            },
            "description": "Invalid API Token"
          },
          "500": {
            "content": {
              "application/json": {
                "schema": {
                  "$ref": "#/components/schemas/ErrorResponse"
                }
              }
            },
            "description": "Internal Error"
          },
          "default": {
            "content": {},
            "description": "Unknown Error"
          }
        },
        "summary": "Starts a catchpoint catchup.",
        "tags": [
          "private"
        ]
      }
    },
    "/v2/ledger/supply": {
      "get": {
        "operationId": "GetSupply",
        "responses": {
          "200": {
            "content": {
              "application/json": {
                "schema": {
                  "description": "Supply represents the current supply of MicroAlgos in the system",
                  "properties": {
                    "current_round": {
                      "description": "Round",
                      "type": "integer"
                    },
                    "online-money": {
                      "description": "OnlineMoney",
                      "type": "integer"
                    },
                    "total-money": {
                      "description": "TotalMoney",
                      "type": "integer"
                    }
                  },
                  "required": [
                    "current_round",
                    "online-money",
                    "total-money"
                  ],
                  "type": "object"
                }
              }
            },
            "description": "Supply represents the current supply of MicroAlgos in the system."
          },
          "401": {
            "content": {
              "application/json": {
                "schema": {
                  "$ref": "#/components/schemas/ErrorResponse"
                }
              }
            },
            "description": "Invalid API Token"
          },
          "default": {
            "content": {},
            "description": "Unknown Error"
          }
        },
        "summary": "Get the current supply reported by the ledger."
      }
    },
    "/v2/participation": {
      "get": {
        "description": "Return a list of participation keys",
        "operationId": "GetParticipationKeys",
        "responses": {
          "200": {
            "content": {
              "application/json": {
                "schema": {
                  "items": {
                    "$ref": "#/components/schemas/ParticipationKey"
                  },
                  "type": "array"
                }
              }
            },
            "description": "A list of participation keys"
          },
          "400": {
            "content": {
              "application/json": {
                "schema": {
                  "$ref": "#/components/schemas/ErrorResponse"
                }
              }
            },
            "description": "Bad Request"
          },
          "401": {
            "content": {
              "application/json": {
                "schema": {
                  "$ref": "#/components/schemas/ErrorResponse"
                }
              }
            },
            "description": "Invalid API Token"
          },
          "404": {
            "content": {
              "application/json": {
                "schema": {
                  "$ref": "#/components/schemas/ErrorResponse"
                }
              }
            },
            "description": "Participation Key Not Found"
          },
          "500": {
            "content": {
              "application/json": {
                "schema": {
                  "$ref": "#/components/schemas/ErrorResponse"
                }
              }
            },
            "description": "Internal Error"
          },
          "default": {
            "content": {},
            "description": "Unknown Error"
          }
        },
        "summary": "Return a list of participation keys",
        "tags": [
          "private"
        ]
      },
      "post": {
        "operationId": "AddParticipationKey",
        "requestBody": {
          "content": {
            "application/msgpack": {
              "schema": {
                "format": "binary",
                "type": "string"
              }
            }
          },
          "description": "The participation key to add to the node",
          "required": true
        },
        "responses": {
          "200": {
            "content": {
              "application/json": {
                "schema": {
                  "properties": {
                    "partId": {
                      "description": "encoding of the participation ID.",
                      "type": "string"
                    }
                  },
                  "required": [
                    "partId"
                  ],
                  "type": "object"
                }
              }
            },
            "description": "Participation ID of the submission"
          },
          "400": {
            "content": {
              "application/json": {
                "schema": {
                  "$ref": "#/components/schemas/ErrorResponse"
                }
              }
            },
            "description": "Bad Request"
          },
          "401": {
            "content": {
              "application/json": {
                "schema": {
                  "$ref": "#/components/schemas/ErrorResponse"
                }
              }
            },
            "description": "Invalid API Token"
          },
          "404": {
            "content": {
              "application/json": {
                "schema": {
                  "$ref": "#/components/schemas/ErrorResponse"
                }
              }
            },
            "description": "Participation Key Not Found"
          },
          "500": {
            "content": {
              "application/json": {
                "schema": {
                  "$ref": "#/components/schemas/ErrorResponse"
                }
              }
            },
            "description": "Internal Error"
          },
          "503": {
            "content": {
              "application/json": {
                "schema": {
                  "$ref": "#/components/schemas/ErrorResponse"
                }
              }
            },
            "description": "Service Temporarily Unavailable"
          },
          "default": {
            "content": {},
            "description": "Unknown Error"
          }
        },
        "summary": "Add a participation key to the node",
        "tags": [
          "private"
        ],
        "x-codegen-request-body-name": "participationkey"
      }
    },
    "/v2/participation/{participation-id}": {
      "delete": {
        "description": "Delete a given participation key by ID",
        "operationId": "DeleteParticipationKeyByID",
        "parameters": [
          {
            "in": "path",
            "name": "participation-id",
            "required": true,
            "schema": {
              "type": "string"
            }
          }
        ],
        "responses": {
          "200": {
            "content": {},
            "description": "Participation key got deleted by ID"
          },
          "400": {
            "content": {
              "application/json": {
                "schema": {
                  "$ref": "#/components/schemas/ErrorResponse"
                }
              }
            },
            "description": "Bad Request"
          },
          "401": {
            "content": {
              "application/json": {
                "schema": {
                  "$ref": "#/components/schemas/ErrorResponse"
                }
              }
            },
            "description": "Invalid API Token"
          },
          "404": {
            "content": {
              "application/json": {
                "schema": {
                  "$ref": "#/components/schemas/ErrorResponse"
                }
              }
            },
            "description": "Participation Key Not Found"
          },
          "500": {
            "content": {
              "application/json": {
                "schema": {
                  "$ref": "#/components/schemas/ErrorResponse"
                }
              }
            },
            "description": "Internal Error"
          },
          "default": {
            "content": {},
            "description": "Unknown Error"
          }
        },
        "summary": "Delete a given participation key by ID",
        "tags": [
          "private"
        ]
      },
      "get": {
        "description": "Given a participation ID, return information about that participation key",
        "operationId": "GetParticipationKeyByID",
        "parameters": [
          {
            "in": "path",
            "name": "participation-id",
            "required": true,
            "schema": {
              "type": "string"
            }
          }
        ],
        "responses": {
          "200": {
            "content": {
              "application/json": {
                "schema": {
                  "$ref": "#/components/schemas/ParticipationKey"
                }
              }
            },
            "description": "A detailed description of a participation ID"
          },
          "400": {
            "content": {
              "application/json": {
                "schema": {
                  "$ref": "#/components/schemas/ErrorResponse"
                }
              }
            },
            "description": "Bad Request"
          },
          "401": {
            "content": {
              "application/json": {
                "schema": {
                  "$ref": "#/components/schemas/ErrorResponse"
                }
              }
            },
            "description": "Invalid API Token"
          },
          "404": {
            "content": {
              "application/json": {
                "schema": {
                  "$ref": "#/components/schemas/ErrorResponse"
                }
              }
            },
            "description": "Participation Key Not Found"
          },
          "500": {
            "content": {
              "application/json": {
                "schema": {
                  "$ref": "#/components/schemas/ErrorResponse"
                }
              }
            },
            "description": "Internal Error"
          },
          "default": {
            "content": {},
            "description": "Unknown Error"
          }
        },
        "summary": "Get participation key info given a participation ID",
        "tags": [
          "private"
        ]
      },
      "post": {
        "description": "Given a participation ID, append state proof keys to a particular set of participation keys",
        "operationId": "AppendKeys",
        "parameters": [
          {
            "in": "path",
            "name": "participation-id",
            "required": true,
            "schema": {
              "type": "string"
            }
          }
        ],
        "requestBody": {
          "content": {
            "application/msgpack": {
              "schema": {
                "format": "binary",
                "type": "string"
              }
            }
          },
          "description": "The state proof keys to add to an existing participation ID",
          "required": true
        },
        "responses": {
          "200": {
            "content": {
              "application/json": {
                "schema": {
                  "$ref": "#/components/schemas/ParticipationKey"
                }
              }
            },
            "description": "A detailed description of a participation ID"
          },
          "400": {
            "content": {
              "application/json": {
                "schema": {
                  "$ref": "#/components/schemas/ErrorResponse"
                }
              }
            },
            "description": "Bad Request"
          },
          "401": {
            "content": {
              "application/json": {
                "schema": {
                  "$ref": "#/components/schemas/ErrorResponse"
                }
              }
            },
            "description": "Invalid API Token"
          },
          "404": {
            "content": {
              "application/json": {
                "schema": {
                  "$ref": "#/components/schemas/ErrorResponse"
                }
              }
            },
            "description": "Participation Key Not Found"
          },
          "500": {
            "content": {
              "application/json": {
                "schema": {
                  "$ref": "#/components/schemas/ErrorResponse"
                }
              }
            },
            "description": "Internal Error"
          },
          "default": {
            "content": {},
            "description": "Unknown Error"
          }
        },
        "summary": "Append state proof keys to a participation key",
        "tags": [
          "private"
        ],
        "x-codegen-request-body-name": "keymap"
      }
    },
    "/v2/shutdown": {
      "post": {
        "description": "Special management endpoint to shutdown the node. Optionally provide a timeout parameter to indicate that the node should begin shutting down after a number of seconds.",
        "operationId": "ShutdownNode",
        "parameters": [
          {
            "in": "query",
            "name": "timeout",
            "schema": {
              "default": 0,
              "type": "integer"
            }
          }
        ],
        "responses": {
          "200": {
            "content": {
              "application/json": {
                "schema": {
                  "type": "object"
                }
              }
            }
          }
        },
        "tags": [
          "private"
        ]
      }
    },
    "/v2/stateproofs/{round}": {
      "get": {
        "operationId": "StateProof",
        "parameters": [
          {
<<<<<<< HEAD
=======
            "description": "The round in which the transaction appears.",
>>>>>>> 1382227a
            "in": "path",
            "name": "round",
            "required": true,
            "schema": {
              "minimum": 0,
              "type": "integer"
            }
          }
        ],
        "responses": {
          "200": {
<<<<<<< HEAD
            "$ref": "#/components/responses/StateProofResponse"
=======
            "content": {
              "application/json": {
                "schema": {
                  "$ref": "#/components/schemas/StateProof"
                }
              }
            },
            "description": "StateProofResponse wraps the StateProof type in a response."
>>>>>>> 1382227a
          },
          "401": {
            "content": {
              "application/json": {
                "schema": {
                  "$ref": "#/components/schemas/ErrorResponse"
                }
              }
            },
            "description": "Invalid API Token"
          },
          "404": {
            "content": {
              "application/json": {
                "schema": {
                  "$ref": "#/components/schemas/ErrorResponse"
                }
              }
            },
            "description": "Could not find a state proof that covers a given round"
          },
          "500": {
            "content": {
              "application/json": {
                "schema": {
                  "$ref": "#/components/schemas/ErrorResponse"
                }
              }
            },
            "description": "Internal Error"
          },
          "503": {
            "content": {
              "application/json": {
                "schema": {
                  "$ref": "#/components/schemas/ErrorResponse"
                }
              }
            },
            "description": "Service Temporarily Unavailable"
          },
          "default": {
            "content": {},
            "description": "Unknown Error"
          }
        },
        "summary": "get a state proof that covers a given round"
      }
    },
    "/v2/status": {
      "get": {
        "operationId": "GetStatus",
        "responses": {
          "200": {
            "content": {
              "application/json": {
                "schema": {
                  "description": "NodeStatus contains the information about a node status",
                  "properties": {
                    "catchpoint": {
                      "description": "The current catchpoint that is being caught up to",
                      "type": "string"
                    },
                    "catchpoint-acquired-blocks": {
                      "description": "The number of blocks that have already been obtained by the node as part of the catchup",
                      "type": "integer"
                    },
                    "catchpoint-processed-accounts": {
                      "description": "The number of accounts from the current catchpoint that have been processed so far as part of the catchup",
                      "type": "integer"
                    },
                    "catchpoint-total-accounts": {
                      "description": "The total number of accounts included in the current catchpoint",
                      "type": "integer"
                    },
                    "catchpoint-total-blocks": {
                      "description": "The total number of blocks that are required to complete the current catchpoint catchup",
                      "type": "integer"
                    },
                    "catchpoint-verified-accounts": {
                      "description": "The number of accounts from the current catchpoint that have been verified so far as part of the catchup",
                      "type": "integer"
                    },
                    "catchup-time": {
                      "description": "CatchupTime in nanoseconds",
                      "type": "integer"
                    },
                    "last-catchpoint": {
                      "description": "The last catchpoint seen by the node",
                      "type": "string"
                    },
                    "last-round": {
                      "description": "LastRound indicates the last round seen",
                      "type": "integer"
                    },
                    "last-version": {
                      "description": "LastVersion indicates the last consensus version supported",
                      "type": "string"
                    },
                    "next-version": {
                      "description": "NextVersion of consensus protocol to use",
                      "type": "string"
                    },
                    "next-version-round": {
                      "description": "NextVersionRound is the round at which the next consensus version will apply",
                      "type": "integer"
                    },
                    "next-version-supported": {
                      "description": "NextVersionSupported indicates whether the next consensus version is supported by this node",
                      "type": "boolean"
                    },
                    "stopped-at-unsupported-round": {
                      "description": "StoppedAtUnsupportedRound indicates that the node does not support the new rounds and has stopped making progress",
                      "type": "boolean"
                    },
                    "time-since-last-round": {
                      "description": "TimeSinceLastRound in nanoseconds",
                      "type": "integer"
                    }
                  },
                  "required": [
                    "catchup-time",
                    "last-round",
                    "last-version",
                    "next-version",
                    "next-version-round",
                    "next-version-supported",
                    "stopped-at-unsupported-round",
                    "time-since-last-round"
                  ],
                  "type": "object"
                }
              }
            }
          },
          "401": {
            "content": {
              "application/json": {
                "schema": {
                  "$ref": "#/components/schemas/ErrorResponse"
                }
              }
            },
            "description": "Invalid API Token"
          },
          "500": {
            "content": {
              "application/json": {
                "schema": {
                  "type": "string"
                }
              }
            },
            "description": "Internal Error"
          },
          "default": {
            "content": {},
            "description": "Unknown Error"
          }
        },
        "summary": "Gets the current node status."
      }
    },
    "/v2/status/wait-for-block-after/{round}": {
      "get": {
        "description": "Waits for a block to appear after round {round} and returns the node's status at the time.",
        "operationId": "WaitForBlock",
        "parameters": [
          {
            "description": "The round to wait until returning status",
            "in": "path",
            "name": "round",
            "required": true,
            "schema": {
              "minimum": 0,
              "type": "integer"
            }
          }
        ],
        "responses": {
          "200": {
            "content": {
              "application/json": {
                "schema": {
                  "description": "NodeStatus contains the information about a node status",
                  "properties": {
                    "catchpoint": {
                      "description": "The current catchpoint that is being caught up to",
                      "type": "string"
                    },
                    "catchpoint-acquired-blocks": {
                      "description": "The number of blocks that have already been obtained by the node as part of the catchup",
                      "type": "integer"
                    },
                    "catchpoint-processed-accounts": {
                      "description": "The number of accounts from the current catchpoint that have been processed so far as part of the catchup",
                      "type": "integer"
                    },
                    "catchpoint-total-accounts": {
                      "description": "The total number of accounts included in the current catchpoint",
                      "type": "integer"
                    },
                    "catchpoint-total-blocks": {
                      "description": "The total number of blocks that are required to complete the current catchpoint catchup",
                      "type": "integer"
                    },
                    "catchpoint-verified-accounts": {
                      "description": "The number of accounts from the current catchpoint that have been verified so far as part of the catchup",
                      "type": "integer"
                    },
                    "catchup-time": {
                      "description": "CatchupTime in nanoseconds",
                      "type": "integer"
                    },
                    "last-catchpoint": {
                      "description": "The last catchpoint seen by the node",
                      "type": "string"
                    },
                    "last-round": {
                      "description": "LastRound indicates the last round seen",
                      "type": "integer"
                    },
                    "last-version": {
                      "description": "LastVersion indicates the last consensus version supported",
                      "type": "string"
                    },
                    "next-version": {
                      "description": "NextVersion of consensus protocol to use",
                      "type": "string"
                    },
                    "next-version-round": {
                      "description": "NextVersionRound is the round at which the next consensus version will apply",
                      "type": "integer"
                    },
                    "next-version-supported": {
                      "description": "NextVersionSupported indicates whether the next consensus version is supported by this node",
                      "type": "boolean"
                    },
                    "stopped-at-unsupported-round": {
                      "description": "StoppedAtUnsupportedRound indicates that the node does not support the new rounds and has stopped making progress",
                      "type": "boolean"
                    },
                    "time-since-last-round": {
                      "description": "TimeSinceLastRound in nanoseconds",
                      "type": "integer"
                    }
                  },
                  "required": [
                    "catchup-time",
                    "last-round",
                    "last-version",
                    "next-version",
                    "next-version-round",
                    "next-version-supported",
                    "stopped-at-unsupported-round",
                    "time-since-last-round"
                  ],
                  "type": "object"
                }
              }
            }
          },
          "400": {
            "content": {
              "application/json": {
                "schema": {
                  "$ref": "#/components/schemas/ErrorResponse"
                }
              }
            },
            "description": "Bad Request -- number must be non-negative integer "
          },
          "401": {
            "content": {
              "application/json": {
                "schema": {
                  "$ref": "#/components/schemas/ErrorResponse"
                }
              }
            },
            "description": "Invalid API Token"
          },
          "500": {
            "content": {
              "application/json": {
                "schema": {
                  "$ref": "#/components/schemas/ErrorResponse"
                }
              }
            },
            "description": "Internal Error"
          },
          "503": {
            "content": {
              "application/json": {
                "schema": {
                  "$ref": "#/components/schemas/ErrorResponse"
                }
              }
            },
            "description": "Service Temporarily Unavailable"
          },
          "default": {
            "content": {},
            "description": "Unknown Error"
          }
        },
        "summary": "Gets the node status after waiting for the given round."
      }
    },
    "/v2/teal/compile": {
      "post": {
        "description": "Given TEAL source code in plain text, return base64 encoded program bytes and base32 SHA512_256 hash of program bytes (Address style). This endpoint is only enabled when a node's configuration file sets EnableDeveloperAPI to true.",
        "operationId": "TealCompile",
        "parameters": [
          {
            "description": "When set to `true`, returns the source map of the program as a JSON. Defaults to `false`.",
            "in": "query",
            "name": "sourcemap",
            "schema": {
              "type": "boolean"
            }
          }
        ],
        "requestBody": {
          "content": {
            "text/plain": {
              "schema": {
                "format": "binary",
                "type": "string"
              }
            }
          },
          "description": "TEAL source code to be compiled",
          "required": true
        },
        "responses": {
          "200": {
            "content": {
              "application/json": {
                "schema": {
                  "properties": {
                    "hash": {
                      "description": "base32 SHA512_256 of program bytes (Address style)",
                      "type": "string"
                    },
                    "result": {
                      "description": "base64 encoded program bytes",
                      "type": "string"
                    },
                    "sourcemap": {
                      "description": "JSON of the source map",
                      "properties": {},
                      "type": "object"
                    }
                  },
                  "required": [
                    "hash",
                    "result"
                  ],
                  "type": "object"
                }
              }
            },
            "description": "Teal compile Result"
          },
          "400": {
            "content": {
              "application/json": {
                "schema": {
                  "$ref": "#/components/schemas/ErrorResponse"
                }
              }
            },
            "description": "Bad Request - Teal Compile Error"
          },
          "401": {
            "content": {
              "application/json": {
                "schema": {
                  "$ref": "#/components/schemas/ErrorResponse"
                }
              }
            },
            "description": "Invalid API Token"
          },
          "404": {
            "content": {},
            "description": "Developer API not enabled"
          },
          "500": {
            "content": {
              "application/json": {
                "schema": {
                  "$ref": "#/components/schemas/ErrorResponse"
                }
              }
            },
            "description": "Internal Error"
          },
          "default": {
            "content": {},
            "description": "Unknown Error"
          }
        },
        "summary": "Compile TEAL source code to binary, produce its hash",
        "x-codegen-request-body-name": "source"
      }
    },
    "/v2/teal/disassemble": {
      "post": {
        "description": "Given the program bytes, return the TEAL source code in plain text. This endpoint is only enabled when a node's configuration file sets EnableDeveloperAPI to true.",
        "operationId": "TealDisassemble",
        "requestBody": {
          "content": {
            "application/x-binary": {
              "schema": {
                "format": "byte",
                "type": "string"
              }
            }
          },
          "description": "TEAL program binary to be disassembled",
          "required": true
        },
        "responses": {
          "200": {
            "content": {
              "application/json": {
                "schema": {
                  "properties": {
                    "result": {
                      "description": "disassembled Teal code",
                      "type": "string"
                    }
                  },
                  "required": [
                    "result"
                  ],
                  "type": "object"
                }
              }
            },
            "description": "Teal disassembly Result"
          },
          "400": {
            "content": {
              "application/json": {
                "schema": {
                  "$ref": "#/components/schemas/ErrorResponse"
                }
              }
            },
            "description": "Bad Request - Teal Compile Error"
          },
          "401": {
            "content": {
              "application/json": {
                "schema": {
                  "$ref": "#/components/schemas/ErrorResponse"
                }
              }
            },
            "description": "Invalid API Token"
          },
          "404": {
            "content": {},
            "description": "Developer API not enabled"
          },
          "500": {
            "content": {
              "application/json": {
                "schema": {
                  "$ref": "#/components/schemas/ErrorResponse"
                }
              }
            },
            "description": "Internal Error"
          },
          "default": {
            "content": {},
            "description": "Unknown Error"
          }
        },
        "summary": "Disassemble program bytes into the TEAL source code.",
        "x-codegen-request-body-name": "source"
      }
    },
    "/v2/teal/dryrun": {
      "post": {
        "description": "Executes TEAL program(s) in context and returns debugging information about the execution. This endpoint is only enabled when a node's configuration file sets EnableDeveloperAPI to true.",
        "operationId": "TealDryrun",
        "requestBody": {
          "content": {
            "application/json": {
              "schema": {
                "$ref": "#/components/schemas/DryrunRequest"
              }
            },
            "application/msgpack": {
              "schema": {
                "$ref": "#/components/schemas/DryrunRequest"
              }
            }
          },
          "description": "Transaction (or group) and any accompanying state-simulation data.",
          "required": false
        },
        "responses": {
          "200": {
            "content": {
              "application/json": {
                "schema": {
                  "properties": {
                    "error": {
                      "type": "string"
                    },
                    "protocol-version": {
                      "description": "Protocol version is the protocol version Dryrun was operated under.",
                      "type": "string"
                    },
                    "txns": {
                      "items": {
                        "$ref": "#/components/schemas/DryrunTxnResult"
                      },
                      "type": "array"
                    }
                  },
                  "required": [
                    "error",
                    "protocol-version",
                    "txns"
                  ],
                  "type": "object"
                }
              }
            },
            "description": "DryrunResponse contains per-txn debug information from a dryrun."
          },
          "400": {
            "content": {
              "application/json": {
                "schema": {
                  "$ref": "#/components/schemas/ErrorResponse"
                }
              }
            },
            "description": "Bad Request"
          },
          "401": {
            "content": {
              "application/json": {
                "schema": {
                  "$ref": "#/components/schemas/ErrorResponse"
                }
              }
            },
            "description": "Invalid API Token"
          },
          "404": {
            "content": {},
            "description": "Developer API not enabled"
          },
          "500": {
            "content": {
              "application/json": {
                "schema": {
                  "$ref": "#/components/schemas/ErrorResponse"
                }
              }
            },
            "description": "Internal Error"
          },
          "default": {
            "content": {},
            "description": "Unknown Error"
          }
        },
        "summary": "Provide debugging information for a transaction (or group).",
        "x-codegen-request-body-name": "request"
      }
    },
    "/v2/transactions": {
      "post": {
        "operationId": "RawTransaction",
        "requestBody": {
          "content": {
            "application/x-binary": {
              "schema": {
                "format": "binary",
                "type": "string"
              }
            }
          },
          "description": "The byte encoded signed transaction to broadcast to network",
          "required": true
        },
        "responses": {
          "200": {
            "content": {
              "application/json": {
                "schema": {
                  "properties": {
                    "txId": {
                      "description": "encoding of the transaction hash.",
                      "type": "string"
                    }
                  },
                  "required": [
                    "txId"
                  ],
                  "type": "object"
                }
              }
            },
            "description": "Transaction ID of the submission."
          },
          "400": {
            "content": {
              "application/json": {
                "schema": {
                  "$ref": "#/components/schemas/ErrorResponse"
                }
              }
            },
            "description": "Bad Request - Malformed Algorand transaction "
          },
          "401": {
            "content": {
              "application/json": {
                "schema": {
                  "$ref": "#/components/schemas/ErrorResponse"
                }
              }
            },
            "description": "Invalid API Token"
          },
          "500": {
            "content": {
              "application/json": {
                "schema": {
                  "$ref": "#/components/schemas/ErrorResponse"
                }
              }
            },
            "description": "Internal Error"
          },
          "503": {
            "content": {
              "application/json": {
                "schema": {
                  "$ref": "#/components/schemas/ErrorResponse"
                }
              }
            },
            "description": "Service Temporarily Unavailable"
          },
          "default": {
            "content": {},
            "description": "Unknown Error"
          }
        },
        "summary": "Broadcasts a raw transaction to the network.",
        "x-codegen-request-body-name": "rawtxn"
      }
    },
    "/v2/transactions/params": {
      "get": {
        "operationId": "TransactionParams",
        "responses": {
          "200": {
            "content": {
              "application/json": {
                "schema": {
                  "description": "TransactionParams contains the parameters that help a client construct\na new transaction.",
                  "properties": {
                    "consensus-version": {
                      "description": "ConsensusVersion indicates the consensus protocol version\nas of LastRound.",
                      "type": "string"
                    },
                    "fee": {
                      "description": "Fee is the suggested transaction fee\nFee is in units of micro-Algos per byte.\nFee may fall to zero but transactions must still have a fee of\nat least MinTxnFee for the current network protocol.",
                      "type": "integer"
                    },
                    "genesis-hash": {
                      "description": "GenesisHash is the hash of the genesis block.",
                      "format": "byte",
                      "pattern": "^(?:[A-Za-z0-9+/]{4})*(?:[A-Za-z0-9+/]{2}==|[A-Za-z0-9+/]{3}=)?$",
                      "type": "string"
                    },
                    "genesis-id": {
                      "description": "GenesisID is an ID listed in the genesis block.",
                      "type": "string"
                    },
                    "last-round": {
                      "description": "LastRound indicates the last round seen",
                      "type": "integer"
                    },
                    "min-fee": {
                      "description": "The minimum transaction fee (not per byte) required for the\ntxn to validate for the current network protocol.",
                      "type": "integer"
                    }
                  },
                  "required": [
                    "consensus-version",
                    "fee",
                    "genesis-hash",
                    "genesis-id",
                    "last-round",
                    "min-fee"
                  ],
                  "type": "object",
                  "x-go-package": "github.com/algorand/go-algorand/daemon/algod/api/spec/v1"
                }
              }
            },
            "description": "TransactionParams contains the parameters that help a client construct a new transaction."
          },
          "401": {
            "content": {
              "application/json": {
                "schema": {
                  "$ref": "#/components/schemas/ErrorResponse"
                }
              }
            },
            "description": "Invalid API Token"
          },
          "500": {
            "content": {
              "application/json": {
                "schema": {
                  "$ref": "#/components/schemas/ErrorResponse"
                }
              }
            },
            "description": "Internal Error"
          },
          "503": {
            "content": {
              "application/json": {
                "schema": {
                  "$ref": "#/components/schemas/ErrorResponse"
                }
              }
            },
            "description": "Service Temporarily Unavailable"
          },
          "default": {
            "content": {},
            "description": "Unknown Error"
          }
        },
        "summary": "Get parameters for constructing a new transaction"
      }
    },
    "/v2/transactions/pending": {
      "get": {
        "description": "Get the list of pending transactions, sorted by priority, in decreasing order, truncated at the end at MAX. If MAX = 0, returns all pending transactions.\n",
        "operationId": "GetPendingTransactions",
        "parameters": [
          {
            "description": "Truncated number of transactions to display. If max=0, returns all pending txns.",
            "in": "query",
            "name": "max",
            "schema": {
              "type": "integer"
            }
          },
          {
            "description": "Configures whether the response object is JSON or MessagePack encoded.",
            "in": "query",
            "name": "format",
            "schema": {
              "enum": [
                "json",
                "msgpack"
              ],
              "type": "string"
            }
          }
        ],
        "responses": {
          "200": {
            "content": {
              "application/json": {
                "schema": {
                  "description": "PendingTransactions is an array of signed transactions exactly as they were submitted.",
                  "properties": {
                    "top-transactions": {
                      "description": "An array of signed transaction objects.",
                      "items": {
                        "properties": {},
                        "type": "object",
                        "x-algorand-format": "SignedTransaction"
                      },
                      "type": "array"
                    },
                    "total-transactions": {
                      "description": "Total number of transactions in the pool.",
                      "type": "integer"
                    }
                  },
                  "required": [
                    "top-transactions",
                    "total-transactions"
                  ],
                  "type": "object"
                }
              },
              "application/msgpack": {
                "schema": {
                  "description": "PendingTransactions is an array of signed transactions exactly as they were submitted.",
                  "properties": {
                    "top-transactions": {
                      "description": "An array of signed transaction objects.",
                      "items": {
                        "properties": {},
                        "type": "object",
                        "x-algorand-format": "SignedTransaction"
                      },
                      "type": "array"
                    },
                    "total-transactions": {
                      "description": "Total number of transactions in the pool.",
                      "type": "integer"
                    }
                  },
                  "required": [
                    "top-transactions",
                    "total-transactions"
                  ],
                  "type": "object"
                }
              }
            },
            "description": "A potentially truncated list of transactions currently in the node's transaction pool. You can compute whether or not the list is truncated if the number of elements in the **top-transactions** array is fewer than **total-transactions**."
          },
          "401": {
            "content": {
              "application/json": {
                "schema": {
                  "$ref": "#/components/schemas/ErrorResponse"
                }
              },
              "application/msgpack": {
                "schema": {
                  "$ref": "#/components/schemas/ErrorResponse"
                }
              }
            },
            "description": "Invalid API Token"
          },
          "500": {
            "content": {
              "application/json": {
                "schema": {
                  "$ref": "#/components/schemas/ErrorResponse"
                }
              },
              "application/msgpack": {
                "schema": {
                  "$ref": "#/components/schemas/ErrorResponse"
                }
              }
            },
            "description": "Internal Error"
          },
          "503": {
            "content": {
              "application/json": {
                "schema": {
                  "$ref": "#/components/schemas/ErrorResponse"
                }
              },
              "application/msgpack": {
                "schema": {
                  "$ref": "#/components/schemas/ErrorResponse"
                }
              }
            },
            "description": "Service Temporarily Unavailable"
          },
          "default": {
            "content": {},
            "description": "Unknown Error"
          }
        },
        "summary": "Get a list of unconfirmed transactions currently in the transaction pool."
      }
    },
    "/v2/transactions/pending/{txid}": {
      "get": {
        "description": "Given a transaction ID of a recently submitted transaction, it returns information about it.  There are several cases when this might succeed:\n- transaction committed (committed round > 0)\n- transaction still in the pool (committed round = 0, pool error = \"\")\n- transaction removed from pool due to error (committed round = 0, pool error != \"\")\nOr the transaction may have happened sufficiently long ago that the node no longer remembers it, and this will return an error.\n",
        "operationId": "PendingTransactionInformation",
        "parameters": [
          {
            "description": "A transaction ID",
            "in": "path",
            "name": "txid",
            "required": true,
            "schema": {
              "pattern": "[A-Z0-9]+",
              "type": "string"
            }
          },
          {
            "description": "Configures whether the response object is JSON or MessagePack encoded.",
            "in": "query",
            "name": "format",
            "schema": {
              "enum": [
                "json",
                "msgpack"
              ],
              "type": "string"
            }
          }
        ],
        "responses": {
          "200": {
            "content": {
              "application/json": {
                "schema": {
                  "$ref": "#/components/schemas/PendingTransactionResponse"
                }
              },
              "application/msgpack": {
                "schema": {
                  "$ref": "#/components/schemas/PendingTransactionResponse"
                }
              }
            },
            "description": "Given a transaction ID of a recently submitted transaction, it returns information about it.  There are several cases when this might succeed:\n- transaction committed (committed round > 0)\n- transaction still in the pool (committed round = 0, pool error = \"\")\n- transaction removed from pool due to error (committed round = 0, pool error != \"\")\n\nOr the transaction may have happened sufficiently long ago that the node no longer remembers it, and this will return an error."
          },
          "400": {
            "content": {
              "application/json": {
                "schema": {
                  "$ref": "#/components/schemas/ErrorResponse"
                }
              },
              "application/msgpack": {
                "schema": {
                  "$ref": "#/components/schemas/ErrorResponse"
                }
              }
            },
            "description": "Bad Request"
          },
          "401": {
            "content": {
              "application/json": {
                "schema": {
                  "$ref": "#/components/schemas/ErrorResponse"
                }
              },
              "application/msgpack": {
                "schema": {
                  "$ref": "#/components/schemas/ErrorResponse"
                }
              }
            },
            "description": "Invalid API Token"
          },
          "404": {
            "content": {
              "application/json": {
                "schema": {
                  "$ref": "#/components/schemas/ErrorResponse"
                }
              },
              "application/msgpack": {
                "schema": {
                  "$ref": "#/components/schemas/ErrorResponse"
                }
              }
            },
            "description": "Transaction Not Found"
          },
          "default": {
            "content": {},
            "description": "Unknown Error"
          }
        },
        "summary": "Get a specific pending transaction."
      }
    },
    "/versions": {
      "get": {
        "description": "Retrieves the supported API versions, binary build versions, and genesis information.",
        "operationId": "GetVersion",
        "responses": {
          "200": {
            "content": {
              "application/json": {
                "schema": {
                  "$ref": "#/components/schemas/Version"
                }
              }
            },
            "description": "VersionsResponse is the response to 'GET /versions'"
          }
        },
        "tags": [
          "common"
        ]
      }
    }
  },
  "security": [
    {
      "api_key": []
    }
  ],
  "servers": [
    {
      "url": "http://localhost/"
    },
    {
      "url": "https://localhost/"
    }
  ],
  "tags": [
    {
      "name": "private"
    }
  ]
}<|MERGE_RESOLUTION|>--- conflicted
+++ resolved
@@ -2668,10 +2668,7 @@
         "operationId": "GetProofForLightBlockHeader",
         "parameters": [
           {
-<<<<<<< HEAD
-=======
             "description": "The round in which the transaction appears.",
->>>>>>> 1382227a
             "in": "path",
             "name": "round",
             "required": true,
@@ -2683,9 +2680,6 @@
         ],
         "responses": {
           "200": {
-<<<<<<< HEAD
-            "$ref": "#/components/responses/LightBlockHeaderProofResponse"
-=======
             "content": {
               "application/json": {
                 "schema": {
@@ -2694,7 +2688,6 @@
               }
             },
             "description": "Proof of a light block header."
->>>>>>> 1382227a
           },
           "401": {
             "content": {
@@ -3547,10 +3540,7 @@
         "operationId": "StateProof",
         "parameters": [
           {
-<<<<<<< HEAD
-=======
             "description": "The round in which the transaction appears.",
->>>>>>> 1382227a
             "in": "path",
             "name": "round",
             "required": true,
@@ -3562,9 +3552,6 @@
         ],
         "responses": {
           "200": {
-<<<<<<< HEAD
-            "$ref": "#/components/responses/StateProofResponse"
-=======
             "content": {
               "application/json": {
                 "schema": {
@@ -3573,7 +3560,6 @@
               }
             },
             "description": "StateProofResponse wraps the StateProof type in a response."
->>>>>>> 1382227a
           },
           "401": {
             "content": {
