{
  "components": {
    "parameters": {
      "account-id": {
        "description": "account string",
        "in": "path",
        "name": "account-id",
        "required": true,
        "schema": {
          "type": "string",
          "x-go-name": "AccountID"
        },
        "x-go-name": "AccountID"
      },
      "address": {
        "description": "Only include transactions with this address in one of the transaction fields.",
        "in": "query",
        "name": "address",
        "schema": {
          "type": "string"
        }
      },
      "address-role": {
        "description": "Combine with the address parameter to define what type of address to search for.",
        "in": "query",
        "name": "address-role",
        "schema": {
          "enum": [
            "sender",
            "receiver",
            "freeze-target"
          ],
          "type": "string"
        }
      },
      "after-time": {
        "description": "Include results after the given time. Must be an RFC 3339 formatted string.",
        "in": "query",
        "name": "after-time",
        "schema": {
          "format": "date-time",
          "type": "string",
          "x-algorand-format": "RFC3339 String"
        },
        "x-algorand-format": "RFC3339 String"
      },
      "asset-id": {
        "description": "Asset ID",
        "in": "query",
        "name": "asset-id",
        "schema": {
          "type": "integer",
          "x-go-name": "AssetID"
        },
        "x-go-name": "AssetID"
      },
      "before-time": {
        "description": "Include results before the given time. Must be an RFC 3339 formatted string.",
        "in": "query",
        "name": "before-time",
        "schema": {
          "format": "date-time",
          "type": "string",
          "x-algorand-format": "RFC3339 String"
        },
        "x-algorand-format": "RFC3339 String"
      },
      "currency-greater-than": {
        "description": "Results should have an amount greater than this value. MicroAlgos are the default currency unless an asset-id is provided, in which case the asset will be used.",
        "in": "query",
        "name": "currency-greater-than",
        "schema": {
          "type": "integer"
        }
      },
      "currency-less-than": {
        "description": "Results should have an amount less than this value. MicroAlgos are the default currency unless an asset-id is provided, in which case the asset will be used.",
        "in": "query",
        "name": "currency-less-than",
        "schema": {
          "type": "integer"
        }
      },
      "exclude-close-to": {
        "description": "Combine with address and address-role parameters to define what type of address to search for. The close to fields are normally treated as a receiver, if you would like to exclude them set this parameter to true.",
        "in": "query",
        "name": "exclude-close-to",
        "schema": {
          "type": "boolean"
        }
      },
      "format": {
        "description": "Configures whether the response object is JSON or MessagePack encoded.",
        "in": "query",
        "name": "format",
        "schema": {
          "enum": [
            "json",
            "msgpack"
          ],
          "type": "string"
        }
      },
      "limit": {
        "description": "Maximum number of results to return.",
        "in": "query",
        "name": "limit",
        "schema": {
          "type": "integer"
        }
      },
      "max": {
        "description": "Truncated number of transactions to display. If max=0, returns all pending txns.",
        "in": "query",
        "name": "max",
        "schema": {
          "type": "integer"
        }
      },
      "max-round": {
        "description": "Include results at or before the specified max-round.",
        "in": "query",
        "name": "max-round",
        "schema": {
          "type": "integer"
        }
      },
      "min-round": {
        "description": "Include results at or after the specified min-round.",
        "in": "query",
        "name": "min-round",
        "schema": {
          "type": "integer"
        }
      },
      "next": {
        "description": "The next page of results. Use the next token provided by the previous results.",
        "in": "query",
        "name": "next",
        "schema": {
          "type": "string"
        }
      },
      "note-prefix": {
        "description": "Specifies a prefix which must be contained in the note field.",
        "in": "query",
        "name": "note-prefix",
        "schema": {
          "type": "string",
          "x-algorand-format": "base64"
        },
        "x-algorand-format": "base64"
      },
      "round": {
        "description": "Include results for the specified round.",
        "in": "query",
        "name": "round",
        "schema": {
          "type": "integer"
        }
      },
      "round-number": {
        "description": "Round number",
        "in": "path",
        "name": "round-number",
        "required": true,
        "schema": {
          "type": "integer"
        }
      },
      "sig-type": {
        "description": "SigType filters just results using the specified type of signature:\n* sig - Standard\n* msig - MultiSig\n* lsig - LogicSig",
        "in": "query",
        "name": "sig-type",
        "schema": {
          "enum": [
            "sig",
            "msig",
            "lsig"
          ],
          "type": "string"
        }
      },
      "tx-id": {
        "description": "Lookup the specific transaction by ID.",
        "in": "query",
        "name": "tx-id",
        "schema": {
          "type": "string",
          "x-algorand-format": "Address",
          "x-go-name": "TxID"
        },
        "x-algorand-format": "Address",
        "x-go-name": "TxID"
      },
      "tx-type": {
        "in": "query",
        "name": "tx-type",
        "schema": {
          "enum": [
            "pay",
            "keyreg",
            "acfg",
            "axfer",
            "afrz"
          ],
          "type": "string"
        }
      }
    },
    "responses": {
      "AccountResponse": {
        "content": {
          "application/json": {
            "schema": {
              "$ref": "#/components/schemas/Account"
            }
          }
        },
        "description": "(empty)"
      },
      "BlockResponse": {
        "content": {
          "application/json": {
            "schema": {
              "properties": {
                "block": {
                  "description": "Block header data.",
                  "properties": {},
                  "type": "object",
                  "x-algorand-format": "BlockHeader"
                },
                "cert": {
                  "description": "Optional certificate object. This is only included when the format is set to message pack.",
                  "properties": {},
                  "type": "object",
                  "x-algorand-format": "BlockCertificate"
                }
              },
              "required": [
                "block"
              ],
              "type": "object"
            }
          }
        },
        "description": "Encoded block object."
      },
      "NodeStatusResponse": {
        "content": {
          "application/json": {
            "schema": {
              "description": "NodeStatus contains the information about a node status",
              "properties": {
                "catchup-time": {
                  "description": "CatchupTime in nanoseconds",
                  "type": "integer"
                },
                "last-round": {
                  "description": "LastRound indicates the last round seen",
                  "type": "integer"
                },
                "last-version": {
                  "description": "LastVersion indicates the last consensus version supported",
                  "type": "string"
                },
                "next-version": {
                  "description": "NextVersion of consensus protocol to use",
                  "type": "string"
                },
                "next-version-round": {
                  "description": "NextVersionRound is the round at which the next consensus version will apply",
                  "type": "integer"
                },
                "next-version-supported": {
                  "description": "NextVersionSupported indicates whether the next consensus version is supported by this node",
                  "type": "boolean"
                },
                "stopped-at-unsupported-round": {
                  "description": "StoppedAtUnsupportedRound indicates that the node does not support the new rounds and has stopped making progress",
                  "type": "boolean"
                },
                "time-since-last-round": {
                  "description": "TimeSinceLastRound in nanoseconds",
                  "type": "integer"
                }
              },
              "required": [
                "catchup-time",
                "last-round",
                "last-version",
                "next-version",
                "next-version-round",
                "next-version-supported",
                "stopped-at-unsupported-round",
                "time-since-last-round"
              ],
              "type": "object"
            }
          }
        },
        "description": "(empty)"
      },
      "PendingTransactionResponse": {
        "content": {
          "application/json": {
            "schema": {
              "description": "Details about a pending transaction. If the transaction was recently confirmed, includes confirmation details like the round and reward details.",
              "properties": {
                "asset-index": {
                  "description": "The asset index if the transaction was found and it created an asset.",
                  "type": "integer"
                },
                "close-rewards": {
                  "description": "Rewards in microalgos applied to the close remainder to account.",
                  "type": "integer"
                },
                "closing-amount": {
                  "description": "Closing amount for the transaction.",
                  "type": "integer"
                },
                "confirmed-round": {
                  "description": "The round where this transaction was confirmed, if present.",
                  "type": "integer"
                },
                "pool-error": {
                  "description": "Indicates that the transaction was kicked out of this node's transaction pool (and specifies why that happened).  An empty string indicates the transaction wasn't kicked out of this node's txpool due to an error.\n",
                  "type": "string"
                },
                "receiver-rewards": {
                  "description": "Rewards in microalgos applied to the receiver account.",
                  "type": "integer"
                },
                "sender-rewards": {
                  "description": "Rewards in microalgos applied to the sender account.",
                  "type": "integer"
                },
                "txn": {
                  "description": "The raw signed transaction.",
                  "properties": {},
                  "type": "object",
                  "x-algorand-format": "SignedTransaction"
                }
              },
              "required": [
                "pool-error",
                "txn"
              ],
              "type": "object"
            }
          }
        },
        "description": "Given a transaction id of a recently submitted transaction, it returns information about it.  There are several cases when this might succeed:\n- transaction committed (committed round > 0)\n- transaction still in the pool (committed round = 0, pool error = \"\")\n- transaction removed from pool due to error (committed round = 0, pool error != \"\")\n\nOr the transaction may have happened sufficiently long ago that the node no longer remembers it, and this will return an error."
      },
      "PendingTransactionsResponse": {
        "content": {
          "application/json": {
            "schema": {
              "description": "PendingTransactions is an array of signed transactions exactly as they were submitted.",
              "properties": {
                "top-transactions": {
                  "description": "An array of signed transaction objects.",
                  "items": {
                    "properties": {},
                    "type": "object",
                    "x-algorand-format": "SignedTransaction"
                  },
                  "type": "array"
                },
                "total-transactions": {
                  "description": "Total number of transactions in the pool.",
                  "type": "integer"
                }
              },
              "required": [
                "top-transactions",
                "total-transactions"
              ],
              "type": "object"
            }
          }
        },
        "description": "A potentially truncated list of transactions currently in the node's transaction pool. You can compute whether or not the list is truncated if the number of elements in the **top-transactions** array is fewer than **total-transactions**."
      },
      "PostTransactionsResponse": {
        "content": {
          "application/json": {
            "schema": {
              "properties": {
                "txId": {
                  "description": "encoding of the transaction hash.",
                  "type": "string"
                }
              },
              "required": [
                "txId"
              ],
              "type": "object"
            }
          }
        },
        "description": "Transaction ID of the submission."
      },
      "SupplyResponse": {
        "content": {
          "application/json": {
            "schema": {
              "description": "Supply represents the current supply of MicroAlgos in the system",
              "properties": {
                "current_round": {
                  "description": "Round",
                  "type": "integer"
                },
                "online-money": {
                  "description": "OnlineMoney",
                  "type": "integer"
                },
                "total-money": {
                  "description": "TotalMoney",
                  "type": "integer"
                }
              },
              "required": [
                "current_round",
                "online-money",
                "total-money"
              ],
              "type": "object"
            }
          }
        },
        "description": "Supply represents the current supply of MicroAlgos in the system."
      },
      "TransactionParametersResponse": {
        "content": {
          "application/json": {
            "schema": {
              "description": "TransactionParams contains the parameters that help a client construct\na new transaction.",
              "properties": {
                "consensus-version": {
                  "description": "ConsensusVersion indicates the consensus protocol version\nas of LastRound.",
                  "type": "string"
                },
                "fee": {
                  "description": "Fee is the suggested transaction fee\nFee is in units of micro-Algos per byte.\nFee may fall to zero but transactions must still have a fee of\nat least MinTxnFee for the current network protocol.",
                  "type": "integer"
                },
                "genesis-hash": {
                  "description": "GenesisHash is the hash of the genesis block.",
                  "format": "byte",
                  "pattern": "^(?:[A-Za-z0-9+/]{4})*(?:[A-Za-z0-9+/]{2}==|[A-Za-z0-9+/]{3}=)?$",
                  "type": "string"
                },
                "genesis-id": {
                  "description": "GenesisID is an ID listed in the genesis block.",
                  "type": "string"
                },
                "last-round": {
                  "description": "LastRound indicates the last round seen",
                  "type": "integer"
                },
                "min-fee": {
                  "description": "The minimum transaction fee (not per byte) required for the\ntxn to validate for the current network protocol.",
                  "type": "integer"
                }
              },
              "required": [
                "consensus-version",
                "fee",
                "genesis-hash",
                "genesis-id",
                "last-round",
                "min-fee"
              ],
              "type": "object",
              "x-go-package": "github.com/algorand/go-algorand/daemon/algod/api/spec/v1"
            }
          }
        },
        "description": "TransactionParams contains the parameters that help a client construct a new transaction."
      }
    },
    "schemas": {
      "Account": {
        "description": "Account information at a given round.\n\nDefinition:\ndata/basics/userBalance.go : AccountData\n",
        "properties": {
          "address": {
            "description": "the account public key",
            "type": "string"
          },
          "amount": {
            "description": "\\[algo\\] total number of MicroAlgos in the account",
            "type": "integer"
          },
          "amount-without-pending-rewards": {
            "description": "specifies the amount of MicroAlgos in the account, without the pending rewards.",
            "type": "integer"
          },
          "apps-local-state": {
            "description": "\\[appl\\] applications local data stored in this account.\n\nNote the raw object uses `map[int] -> AppLocalState` for this type.",
            "items": {
              "$ref": "#/components/schemas/ApplicationLocalStates"
            },
            "type": "array"
          },
          "apps-total-schema": {
            "$ref": "#/components/schemas/ApplicationStateSchema"
          },
          "assets": {
            "description": "\\[asset\\] assets held by this account.\n\nNote the raw object uses `map[int] -> AssetHolding` for this type.",
            "items": {
              "$ref": "#/components/schemas/AssetHolding"
            },
            "type": "array"
          },
          "created-apps": {
            "description": "\\[appp\\] parameters of applications created by this account including app global data.\n\nNote: the raw account uses `map[int] -> AppParams` for this type.",
            "items": {
              "$ref": "#/components/schemas/Application"
            },
            "type": "array"
          },
          "created-assets": {
            "description": "\\[apar\\] parameters of assets created by this account.\n\nNote: the raw account uses `map[int] -> Asset` for this type.",
            "items": {
              "$ref": "#/components/schemas/Asset"
            },
            "type": "array"
          },
          "participation": {
            "$ref": "#/components/schemas/AccountParticipation"
          },
          "pending-rewards": {
            "description": "amount of MicroAlgos of pending rewards in this account.",
            "type": "integer"
          },
          "reward-base": {
            "description": "\\[ebase\\] used as part of the rewards computation. Only applicable to accounts which are participating.",
            "type": "integer"
          },
          "rewards": {
            "description": "\\[ern\\] total rewards of MicroAlgos the account has received, including pending rewards.",
            "type": "integer"
          },
          "round": {
            "description": "The round for which this information is relevant.",
            "type": "integer"
          },
<<<<<<< HEAD
          "spending-key": {
            "description": "The address against which signatures/multisigs/logicsigs should be checked",
            "type": "string"
          },
          "status": {
            "description": "\\[onl\\] delegation status of the account's MicroAlgos\n* Offline - indicates that the associated account is delegated.\n*  Online  - indicates that the associated account used as part of the delegation pool.\n*   NotParticipating - indicates that the associated account is neither a delegator nor a delegate.",
            "type": "string"
          },
          "type": {
=======
          "sig-type": {
>>>>>>> e97c147c
            "description": "Indicates what type of signature is used by this account, must be one of:\n* sig\n* msig\n* lsig",
            "enum": [
              "sig",
              "msig",
              "lsig"
            ],
            "type": "string"
          },
          "status": {
            "description": "\\[onl\\] delegation status of the account's MicroAlgos\n* Offline - indicates that the associated account is delegated.\n*  Online  - indicates that the associated account used as part of the delegation pool.\n*   NotParticipating - indicates that the associated account is neither a delegator nor a delegate.",
            "type": "string"
          }
        },
        "required": [
          "address",
          "amount",
          "amount-without-pending-rewards",
          "pending-rewards",
          "rewards",
          "round",
          "status"
        ],
        "type": "object"
      },
      "AccountParticipation": {
        "description": "AccountParticipation describes the parameters used by this account in consensus protocol.",
        "properties": {
          "selection-participation-key": {
            "description": "\\[sel\\] Selection public key (if any) currently registered for this round.",
            "format": "byte",
            "pattern": "^(?:[A-Za-z0-9+/]{4})*(?:[A-Za-z0-9+/]{2}==|[A-Za-z0-9+/]{3}=)?$",
            "type": "string"
          },
          "vote-first-valid": {
            "description": "\\[voteFst\\] First round for which this participation is valid.",
            "type": "integer"
          },
          "vote-key-dilution": {
            "description": "\\[voteKD\\] Number of subkeys in each batch of participation keys.",
            "type": "integer"
          },
          "vote-last-valid": {
            "description": "\\[voteLst\\] Last round for which this participation is valid.",
            "type": "integer"
          },
          "vote-participation-key": {
            "description": "\\[vote\\] root participation public key (if any) currently registered for this round.",
            "format": "byte",
            "pattern": "^(?:[A-Za-z0-9+/]{4})*(?:[A-Za-z0-9+/]{2}==|[A-Za-z0-9+/]{3}=)?$",
            "type": "string"
          }
        },
        "required": [
          "selection-participation-key",
          "vote-first-valid",
          "vote-key-dilution",
          "vote-last-valid",
          "vote-participation-key"
        ],
        "type": "object"
      },
      "Application": {
        "description": "Application index and its parameters",
        "properties": {
          "app-index": {
            "description": "\\[appidx\\] application index.",
            "type": "integer"
          },
          "app-params": {
            "$ref": "#/components/schemas/ApplicationParams"
          }
        },
        "required": [
          "app-index",
          "app-params"
        ],
        "type": "object"
      },
      "ApplicationLocalState": {
        "description": "Stores local state associated with an application.",
        "properties": {
          "key-value": {
            "$ref": "#/components/schemas/TealKeyValueStore"
          },
          "schema": {
            "$ref": "#/components/schemas/ApplicationStateSchema"
          }
        },
        "required": [
          "key-value",
          "schema"
        ],
        "type": "object"
      },
      "ApplicationLocalStates": {
        "description": "Pair of application index and application local state",
        "properties": {
          "app-index": {
            "type": "integer"
          },
          "state": {
            "$ref": "#/components/schemas/ApplicationLocalState"
          }
        },
        "required": [
          "app-index",
          "state"
        ],
        "type": "object"
      },
      "ApplicationParams": {
        "description": "Stores the global information associated with an application.",
        "properties": {
          "approval-program": {
            "description": "\\[approv\\] approval program.",
            "format": "byte",
            "pattern": "^(?:[A-Za-z0-9+/]{4})*(?:[A-Za-z0-9+/]{2}==|[A-Za-z0-9+/]{3}=)?$",
            "type": "string"
          },
          "clear-state-program": {
            "description": "\\[clearp\\] approval program.",
            "format": "byte",
            "pattern": "^(?:[A-Za-z0-9+/]{4})*(?:[A-Za-z0-9+/]{2}==|[A-Za-z0-9+/]{3}=)?$",
            "type": "string"
          },
          "global-state": {
            "$ref": "#/components/schemas/TealKeyValueStore"
          },
          "global-state-schema": {
            "$ref": "#/components/schemas/ApplicationStateSchema"
          },
          "local-state-schema": {
            "$ref": "#/components/schemas/ApplicationStateSchema"
          }
        },
        "required": [
          "approval-program",
          "clear-state-program"
        ],
        "type": "object"
      },
      "ApplicationStateSchema": {
        "description": "Specifies maximums on the number of each type that may be stored.",
        "properties": {
          "num-byte-slice": {
            "description": "\\[nbs\\] num of byte slices.",
            "type": "integer"
          },
          "num-uint": {
            "description": "\\[nui\\] num of uints.",
            "type": "integer"
          }
        },
        "required": [
          "num-byte-slice",
          "num-uint"
        ],
        "type": "object"
      },
      "Asset": {
        "description": "Specifies both the unique identifier and the parameters for an asset",
        "properties": {
          "index": {
            "description": "unique asset identifier",
            "type": "integer"
          },
          "params": {
            "$ref": "#/components/schemas/AssetParams"
          }
        },
        "required": [
          "index",
          "params"
        ],
        "type": "object"
      },
      "AssetHolding": {
        "description": "Describes an asset held by an account.\n\nDefinition:\ndata/basics/userBalance.go : AssetHolding",
        "properties": {
          "amount": {
            "description": "\\[a\\] number of units held.",
            "type": "integer",
            "x-algorand-format": "uint64"
          },
          "asset-id": {
            "description": "Asset ID of the holding.",
            "type": "integer",
            "x-go-name": "AssetID"
          },
          "creator": {
            "description": "Address that created this asset. This is the address where the parameters for this asset can be found, and also the address where unwanted asset units can be sent in the worst case.",
            "type": "string"
          },
          "is-frozen": {
            "description": "\\[f\\] whether or not the holding is frozen.",
            "type": "boolean"
          }
        },
        "required": [
          "amount",
          "asset-id",
          "creator",
          "is-frozen"
        ],
        "type": "object"
      },
      "AssetParams": {
        "description": "AssetParams specifies the parameters for an asset.\n\n\\[apar\\] when part of an AssetConfig transaction.\n\nDefinition:\ndata/transactions/asset.go : AssetParams",
        "properties": {
          "clawback": {
            "description": "\\[c\\] Address of account used to clawback holdings of this asset.  If empty, clawback is not permitted.",
            "type": "string"
          },
          "creator": {
            "description": "The address that created this asset. This is the address where the parameters for this asset can be found, and also the address where unwanted asset units can be sent in the worst case.",
            "type": "string"
          },
          "decimals": {
            "description": "\\[dc\\] The number of digits to use after the decimal point when displaying this asset. If 0, the asset is not divisible. If 1, the base unit of the asset is in tenths. If 2, the base unit of the asset is in hundredths, and so on. This value must be between 0 and 19 (inclusive).",
            "maximum": 19,
            "minimum": 0,
            "type": "integer"
          },
          "default-frozen": {
            "description": "\\[df\\] Whether holdings of this asset are frozen by default.",
            "type": "boolean"
          },
          "freeze": {
            "description": "\\[f\\] Address of account used to freeze holdings of this asset.  If empty, freezing is not permitted.",
            "type": "string"
          },
          "manager": {
            "description": "\\[m\\] Address of account used to manage the keys of this asset and to destroy it.",
            "type": "string"
          },
          "metadata-hash": {
            "description": "\\[am\\] A commitment to some unspecified asset metadata. The format of this metadata is up to the application.",
            "format": "byte",
            "pattern": "^(?:[A-Za-z0-9+/]{4})*(?:[A-Za-z0-9+/]{2}==|[A-Za-z0-9+/]{3}=)?$",
            "type": "string"
          },
          "name": {
            "description": "\\[an\\] Name of this asset, as supplied by the creator.",
            "type": "string"
          },
          "reserve": {
            "description": "\\[r\\] Address of account holding reserve (non-minted) units of this asset.",
            "type": "string"
          },
          "total": {
            "description": "\\[t\\] The total number of units of this asset.",
            "type": "integer",
            "x-algorand-format": "uint64"
          },
          "unit-name": {
            "description": "\\[un\\] Name of a unit of this asset, as supplied by the creator.",
            "type": "string"
          },
          "url": {
            "description": "\\[au\\] URL where more information about the asset can be retrieved.",
            "type": "string"
          }
        },
        "required": [
          "creator",
          "decimals",
          "total"
        ],
        "type": "object"
      },
      "ErrorResponse": {
        "description": "An error response with optional data field.",
        "properties": {
          "data": {
            "type": "string"
          },
          "message": {
            "type": "string"
          }
        },
        "required": [
          "message"
        ],
        "type": "object"
      },
      "TealKeyValue": {
        "description": "Represents a key-value pair in an application store.",
        "properties": {
          "key": {
            "type": "string"
          },
          "value": {
            "$ref": "#/components/schemas/TealValue"
          }
        },
        "required": [
          "key",
          "value"
        ],
        "type": "object"
      },
      "TealKeyValueStore": {
        "description": "Represents a key-value store for use in an application.",
        "items": {
          "$ref": "#/components/schemas/TealKeyValue"
        },
        "type": "array"
      },
      "TealValue": {
        "description": "Represents a TEAL value.",
        "properties": {
          "bytes": {
            "description": "\\[tb\\] bytes value.",
            "type": "string"
          },
          "type": {
            "description": "\\[tt\\] value type.",
            "type": "integer"
          },
          "uint": {
            "description": "\\[ui\\] uint value.",
            "type": "integer",
            "x-algorand-format": "uint64"
          }
        },
        "required": [
          "bytes",
          "type",
          "uint"
        ],
        "type": "object"
      },
      "Version": {
        "description": "Note that we annotate this as a model so that legacy clients\ncan directly import a swagger generated Version model.",
        "properties": {
          "build": {
            "$ref": "#/components/schemas/VersionBuild"
          },
          "genesis-hash": {
            "format": "byte",
            "pattern": "^(?:[A-Za-z0-9+/]{4})*(?:[A-Za-z0-9+/]{2}==|[A-Za-z0-9+/]{3}=)?$",
            "type": "string"
          },
          "genesis-id": {
            "type": "string"
          },
          "versions": {
            "items": {
              "type": "string"
            },
            "type": "array"
          }
        },
        "required": [
          "build",
          "genesis-hash",
          "genesis-id",
          "versions"
        ],
        "type": "object",
        "x-go-package": "github.com/algorand/go-algorand/daemon/algod/api/spec/common"
      },
      "VersionBuild": {
        "description": "the current algod build version information.",
        "properties": {
          "branch": {
            "type": "string"
          },
          "build-number": {
            "type": "integer"
          },
          "channel": {
            "type": "string"
          },
          "commit-hash": {
            "format": "byte",
            "pattern": "^(?:[A-Za-z0-9+/]{4})*(?:[A-Za-z0-9+/]{2}==|[A-Za-z0-9+/]{3}=)?$",
            "type": "string"
          },
          "major": {
            "type": "integer"
          },
          "minor": {
            "type": "integer"
          }
        },
        "required": [
          "branch",
          "build-number",
          "channel",
          "commit-hash",
          "major",
          "minor"
        ],
        "type": "object"
      }
    },
    "securitySchemes": {
      "api_key": {
        "description": "Generated header parameter. This token can be generated using the Goal command line tool. Example value ='b7e384d0317b8050ce45900a94a1931e28540e1f69b2d242b424659c341b4697'",
        "in": "header",
        "name": "X-Algo-API-Token",
        "type": "apiKey"
      }
    }
  },
  "info": {
    "contact": {
      "email": "contact@algorand.com",
      "name": "algorand",
      "url": "https://www.algorand.com/get-in-touch/contact"
    },
    "description": "API endpoint for algod operations.",
    "title": "Algod REST API.",
    "version": "0.0.1"
  },
  "openapi": "3.0.1",
  "paths": {
    "/health": {
      "get": {
        "operationId": "HealthCheck",
        "responses": {
          "200": {
            "content": {},
            "description": "OK."
          },
          "default": {
            "content": {},
            "description": "Unknown Error"
          }
        },
        "summary": "Returns OK if healthy.",
        "tags": [
          "common"
        ]
      }
    },
    "/metrics": {
      "get": {
        "operationId": "Metrics",
        "responses": {
          "200": {
            "content": {},
            "description": "text with \\#-comments and key:value lines"
          },
          "404": {
            "content": {},
            "description": "metrics were compiled out"
          }
        },
        "summary": "Return metrics about algod functioning.",
        "tags": [
          "common"
        ]
      }
    },
    "/swagger.json": {
      "get": {
        "description": "Returns the entire swagger spec in json.",
        "operationId": "SwaggerJSON",
        "responses": {
          "200": {
            "content": {
              "application/json": {
                "schema": {
                  "type": "string"
                }
              }
            },
            "description": "The current swagger spec"
          },
          "default": {
            "content": {},
            "description": "Unknown Error"
          }
        },
        "summary": "Gets the current swagger spec.",
        "tags": [
          "common"
        ]
      }
    },
    "/v2/accounts/{address}": {
      "get": {
        "description": "Given a specific account public key, this call returns the accounts status, balance and spendable amounts",
        "operationId": "AccountInformation",
        "parameters": [
          {
            "description": "Configures whether the response object is JSON or MessagePack encoded.",
            "in": "query",
            "name": "format",
            "schema": {
              "enum": [
                "json",
                "msgpack"
              ],
              "type": "string"
            }
          },
          {
            "description": "An account public key",
            "in": "path",
            "name": "address",
            "required": true,
            "schema": {
              "pattern": "[A-Z0-9]{58}",
              "type": "string"
            }
          }
        ],
        "responses": {
          "200": {
            "content": {
              "application/json": {
                "schema": {
                  "$ref": "#/components/schemas/Account"
                }
              },
              "application/msgpack": {
                "schema": {
                  "$ref": "#/components/schemas/Account"
                }
              }
            },
            "description": "(empty)"
          },
          "400": {
            "content": {
              "application/json": {
                "schema": {
                  "$ref": "#/components/schemas/ErrorResponse"
                }
              },
              "application/msgpack": {
                "schema": {
                  "$ref": "#/components/schemas/ErrorResponse"
                }
              }
            },
            "description": "Malformed address"
          },
          "401": {
            "content": {
              "application/json": {
                "schema": {
                  "$ref": "#/components/schemas/ErrorResponse"
                }
              },
              "application/msgpack": {
                "schema": {
                  "$ref": "#/components/schemas/ErrorResponse"
                }
              }
            },
            "description": "Invalid API Token"
          },
          "500": {
            "content": {
              "application/json": {
                "schema": {
                  "$ref": "#/components/schemas/ErrorResponse"
                }
              },
              "application/msgpack": {
                "schema": {
                  "$ref": "#/components/schemas/ErrorResponse"
                }
              }
            },
            "description": "Internal Error"
          },
          "default": {
            "content": {},
            "description": "Unknown Error"
          }
        },
        "summary": "Get account information."
      }
    },
    "/v2/accounts/{address}/transactions/pending": {
      "get": {
        "description": "Get the list of pending transactions by address, sorted by priority, in decreasing order, truncated at the end at MAX. If MAX = 0, returns all pending transactions.\n",
        "operationId": "GetPendingTransactionsByAddress",
        "parameters": [
          {
            "description": "An account public key",
            "in": "path",
            "name": "address",
            "required": true,
            "schema": {
              "pattern": "[A-Z0-9]{58}",
              "type": "string"
            }
          },
          {
            "description": "Truncated number of transactions to display. If max=0, returns all pending txns.",
            "in": "query",
            "name": "max",
            "schema": {
              "type": "integer"
            }
          },
          {
            "description": "Configures whether the response object is JSON or MessagePack encoded.",
            "in": "query",
            "name": "format",
            "schema": {
              "enum": [
                "json",
                "msgpack"
              ],
              "type": "string"
            }
          }
        ],
        "responses": {
          "200": {
            "content": {
              "application/json": {
                "schema": {
                  "description": "PendingTransactions is an array of signed transactions exactly as they were submitted.",
                  "properties": {
                    "top-transactions": {
                      "description": "An array of signed transaction objects.",
                      "items": {
                        "properties": {},
                        "type": "object",
                        "x-algorand-format": "SignedTransaction"
                      },
                      "type": "array"
                    },
                    "total-transactions": {
                      "description": "Total number of transactions in the pool.",
                      "type": "integer"
                    }
                  },
                  "required": [
                    "top-transactions",
                    "total-transactions"
                  ],
                  "type": "object"
                }
              }
            },
            "description": "A potentially truncated list of transactions currently in the node's transaction pool. You can compute whether or not the list is truncated if the number of elements in the **top-transactions** array is fewer than **total-transactions**."
          },
          "400": {
            "content": {
              "application/json": {
                "schema": {
                  "$ref": "#/components/schemas/ErrorResponse"
                }
              }
            },
            "description": "Max must be a non-negative integer"
          },
          "401": {
            "content": {
              "application/json": {
                "schema": {
                  "$ref": "#/components/schemas/ErrorResponse"
                }
              }
            },
            "description": "Invalid API Token"
          },
          "500": {
            "content": {
              "application/json": {
                "schema": {
                  "$ref": "#/components/schemas/ErrorResponse"
                }
              }
            },
            "description": "Internal Error"
          },
          "default": {
            "content": {},
            "description": "Unknown Error"
          }
        },
        "summary": "Get a list of unconfirmed transactions currently in the transaction pool by address."
      }
    },
    "/v2/blocks/{round}": {
      "get": {
        "operationId": "GetBlock",
        "parameters": [
          {
            "description": "Configures whether the response object is JSON or MessagePack encoded.",
            "in": "query",
            "name": "format",
            "schema": {
              "enum": [
                "json",
                "msgpack"
              ],
              "type": "string"
            }
          },
          {
            "description": "The round from which to fetch block information.",
            "in": "path",
            "name": "round",
            "required": true,
            "schema": {
              "minimum": 0,
              "type": "integer"
            }
          }
        ],
        "responses": {
          "200": {
            "content": {
              "application/json": {
                "schema": {
                  "properties": {
                    "block": {
                      "description": "Block header data.",
                      "properties": {},
                      "type": "object",
                      "x-algorand-format": "BlockHeader"
                    },
                    "cert": {
                      "description": "Optional certificate object. This is only included when the format is set to message pack.",
                      "properties": {},
                      "type": "object",
                      "x-algorand-format": "BlockCertificate"
                    }
                  },
                  "required": [
                    "block"
                  ],
                  "type": "object"
                }
              },
              "application/msgpack": {
                "schema": {
                  "properties": {
                    "block": {
                      "description": "Block header data.",
                      "properties": {},
                      "type": "object",
                      "x-algorand-format": "BlockHeader"
                    },
                    "cert": {
                      "description": "Optional certificate object. This is only included when the format is set to message pack.",
                      "properties": {},
                      "type": "object",
                      "x-algorand-format": "BlockCertificate"
                    }
                  },
                  "required": [
                    "block"
                  ],
                  "type": "object"
                }
              }
            },
            "description": "Encoded block object."
          },
          "400": {
            "content": {
              "application/json": {
                "schema": {
                  "$ref": "#/components/schemas/ErrorResponse"
                }
              },
              "application/msgpack": {
                "schema": {
                  "$ref": "#/components/schemas/ErrorResponse"
                }
              }
            },
            "description": "Bad Request - Non integer number"
          },
          "401": {
            "content": {
              "application/json": {
                "schema": {
                  "$ref": "#/components/schemas/ErrorResponse"
                }
              },
              "application/msgpack": {
                "schema": {
                  "$ref": "#/components/schemas/ErrorResponse"
                }
              }
            },
            "description": "Invalid API Token"
          },
          "404": {
            "content": {
              "application/json": {
                "schema": {
                  "$ref": "#/components/schemas/ErrorResponse"
                }
              },
              "application/msgpack": {
                "schema": {
                  "$ref": "#/components/schemas/ErrorResponse"
                }
              }
            },
            "description": "None existing block "
          },
          "500": {
            "content": {
              "application/json": {
                "schema": {
                  "$ref": "#/components/schemas/ErrorResponse"
                }
              },
              "application/msgpack": {
                "schema": {
                  "$ref": "#/components/schemas/ErrorResponse"
                }
              }
            },
            "description": "Internal Error"
          },
          "default": {
            "content": {},
            "description": "Unknown Error"
          }
        },
        "summary": "Get the block for the given round."
      }
    },
    "/v2/ledger/supply": {
      "get": {
        "operationId": "GetSupply",
        "responses": {
          "200": {
            "content": {
              "application/json": {
                "schema": {
                  "description": "Supply represents the current supply of MicroAlgos in the system",
                  "properties": {
                    "current_round": {
                      "description": "Round",
                      "type": "integer"
                    },
                    "online-money": {
                      "description": "OnlineMoney",
                      "type": "integer"
                    },
                    "total-money": {
                      "description": "TotalMoney",
                      "type": "integer"
                    }
                  },
                  "required": [
                    "current_round",
                    "online-money",
                    "total-money"
                  ],
                  "type": "object"
                }
              }
            },
            "description": "Supply represents the current supply of MicroAlgos in the system."
          },
          "401": {
            "content": {
              "application/json": {
                "schema": {
                  "$ref": "#/components/schemas/ErrorResponse"
                }
              }
            },
            "description": "Invalid API Token"
          },
          "default": {
            "content": {},
            "description": "Unknown Error"
          }
        },
        "summary": "Get the current supply reported by the ledger."
      }
    },
    "/v2/register-participation-keys/{address}": {
      "post": {
        "description": "Generate (or renew) and register participation keys on the node for a given account address.",
        "operationId": "RegisterParticipationKeys",
        "parameters": [
          {
            "description": "The `account-id` to update, or `all` to update all accounts.",
            "in": "path",
            "name": "address",
            "required": true,
            "schema": {
              "type": "string"
            }
          },
          {
            "description": "The fee to use when submitting key registration transactions. Defaults to the suggested fee.",
            "in": "query",
            "name": "fee",
            "schema": {
              "default": 1000,
              "type": "integer"
            }
          },
          {
            "description": "value to use for two-level participation key.",
            "in": "query",
            "name": "key-dilution",
            "schema": {
              "type": "integer"
            }
          },
          {
            "description": "The last round for which the generated participation keys will be valid.",
            "in": "query",
            "name": "round-last-valid",
            "schema": {
              "type": "integer"
            }
          },
          {
            "description": "Don't wait for transaction to commit before returning response.",
            "in": "query",
            "name": "no-wait",
            "schema": {
              "type": "boolean"
            }
          }
        ],
        "responses": {
          "200": {
            "content": {
              "application/json": {
                "schema": {
                  "properties": {
                    "txId": {
                      "description": "encoding of the transaction hash.",
                      "type": "string"
                    }
                  },
                  "required": [
                    "txId"
                  ],
                  "type": "object"
                }
              }
            },
            "description": "Transaction ID of the submission."
          }
        },
        "tags": [
          "private"
        ]
      }
    },
    "/v2/shutdown": {
      "post": {
        "description": "Special management endpoint to shutdown the node. Optionally provide a timeout parameter to indicate that the node should begin shutting down after a number of seconds.",
        "operationId": "ShutdownNode",
        "parameters": [
          {
            "in": "query",
            "name": "timeout",
            "schema": {
              "default": 0,
              "type": "integer"
            }
          }
        ],
        "responses": {
          "200": {
            "content": {
              "application/json": {
                "schema": {
                  "type": "object"
                }
              }
            },
            "description": "(empty)"
          }
        },
        "tags": [
          "private"
        ]
      }
    },
    "/v2/status": {
      "get": {
        "operationId": "GetStatus",
        "responses": {
          "200": {
            "content": {
              "application/json": {
                "schema": {
                  "description": "NodeStatus contains the information about a node status",
                  "properties": {
                    "catchup-time": {
                      "description": "CatchupTime in nanoseconds",
                      "type": "integer"
                    },
                    "last-round": {
                      "description": "LastRound indicates the last round seen",
                      "type": "integer"
                    },
                    "last-version": {
                      "description": "LastVersion indicates the last consensus version supported",
                      "type": "string"
                    },
                    "next-version": {
                      "description": "NextVersion of consensus protocol to use",
                      "type": "string"
                    },
                    "next-version-round": {
                      "description": "NextVersionRound is the round at which the next consensus version will apply",
                      "type": "integer"
                    },
                    "next-version-supported": {
                      "description": "NextVersionSupported indicates whether the next consensus version is supported by this node",
                      "type": "boolean"
                    },
                    "stopped-at-unsupported-round": {
                      "description": "StoppedAtUnsupportedRound indicates that the node does not support the new rounds and has stopped making progress",
                      "type": "boolean"
                    },
                    "time-since-last-round": {
                      "description": "TimeSinceLastRound in nanoseconds",
                      "type": "integer"
                    }
                  },
                  "required": [
                    "catchup-time",
                    "last-round",
                    "last-version",
                    "next-version",
                    "next-version-round",
                    "next-version-supported",
                    "stopped-at-unsupported-round",
                    "time-since-last-round"
                  ],
                  "type": "object"
                }
              }
            },
            "description": "(empty)"
          },
          "401": {
            "content": {
              "application/json": {
                "schema": {
                  "$ref": "#/components/schemas/ErrorResponse"
                }
              }
            },
            "description": "Invalid API Token"
          },
          "500": {
            "content": {
              "application/json": {
                "schema": {
                  "type": "string"
                }
              }
            },
            "description": "Internal Error"
          },
          "default": {
            "content": {},
            "description": "Unknown Error"
          }
        },
        "summary": "Gets the current node status."
      }
    },
    "/v2/status/wait-for-block-after/{round}": {
      "get": {
        "description": "Waits for a block to appear after round {round} and returns the node's status at the time.",
        "operationId": "WaitForBlock",
        "parameters": [
          {
            "description": "The round to wait until returning status",
            "in": "path",
            "name": "round",
            "required": true,
            "schema": {
              "minimum": 0,
              "type": "integer"
            }
          }
        ],
        "responses": {
          "200": {
            "content": {
              "application/json": {
                "schema": {
                  "description": "NodeStatus contains the information about a node status",
                  "properties": {
                    "catchup-time": {
                      "description": "CatchupTime in nanoseconds",
                      "type": "integer"
                    },
                    "last-round": {
                      "description": "LastRound indicates the last round seen",
                      "type": "integer"
                    },
                    "last-version": {
                      "description": "LastVersion indicates the last consensus version supported",
                      "type": "string"
                    },
                    "next-version": {
                      "description": "NextVersion of consensus protocol to use",
                      "type": "string"
                    },
                    "next-version-round": {
                      "description": "NextVersionRound is the round at which the next consensus version will apply",
                      "type": "integer"
                    },
                    "next-version-supported": {
                      "description": "NextVersionSupported indicates whether the next consensus version is supported by this node",
                      "type": "boolean"
                    },
                    "stopped-at-unsupported-round": {
                      "description": "StoppedAtUnsupportedRound indicates that the node does not support the new rounds and has stopped making progress",
                      "type": "boolean"
                    },
                    "time-since-last-round": {
                      "description": "TimeSinceLastRound in nanoseconds",
                      "type": "integer"
                    }
                  },
                  "required": [
                    "catchup-time",
                    "last-round",
                    "last-version",
                    "next-version",
                    "next-version-round",
                    "next-version-supported",
                    "stopped-at-unsupported-round",
                    "time-since-last-round"
                  ],
                  "type": "object"
                }
              }
            },
            "description": "(empty)"
          },
          "400": {
            "content": {
              "application/json": {
                "schema": {
                  "$ref": "#/components/schemas/ErrorResponse"
                }
              }
            },
            "description": "Bad Request -- number must be non-negative integer "
          },
          "401": {
            "content": {
              "application/json": {
                "schema": {
                  "$ref": "#/components/schemas/ErrorResponse"
                }
              }
            },
            "description": "Invalid API Token"
          },
          "500": {
            "content": {
              "application/json": {
                "schema": {
                  "$ref": "#/components/schemas/ErrorResponse"
                }
              }
            },
            "description": "Internal Error"
          },
          "default": {
            "content": {},
            "description": "Unknown Error"
          }
        },
        "summary": "Gets the node status after waiting for the given round."
      }
    },
    "/v2/transactions": {
      "post": {
        "operationId": "RawTransaction",
        "requestBody": {
          "content": {
            "application/x-binary": {
              "schema": {
                "format": "binary",
                "type": "string"
              }
            }
          },
          "description": "The byte encoded signed transaction to broadcast to network",
          "required": true
        },
        "responses": {
          "200": {
            "content": {
              "application/json": {
                "schema": {
                  "properties": {
                    "txId": {
                      "description": "encoding of the transaction hash.",
                      "type": "string"
                    }
                  },
                  "required": [
                    "txId"
                  ],
                  "type": "object"
                }
              }
            },
            "description": "Transaction ID of the submission."
          },
          "400": {
            "content": {
              "application/json": {
                "schema": {
                  "$ref": "#/components/schemas/ErrorResponse"
                }
              }
            },
            "description": "Bad Request - Malformed Algorand transaction "
          },
          "401": {
            "content": {
              "application/json": {
                "schema": {
                  "$ref": "#/components/schemas/ErrorResponse"
                }
              }
            },
            "description": "Invalid API Token"
          },
          "500": {
            "content": {
              "application/json": {
                "schema": {
                  "$ref": "#/components/schemas/ErrorResponse"
                }
              }
            },
            "description": "Internal Error"
          },
          "default": {
            "content": {},
            "description": "Unknown Error"
          }
        },
        "summary": "Broadcasts a raw transaction to the network.",
        "x-codegen-request-body-name": "rawtxn"
      }
    },
    "/v2/transactions/dryrun": {
      "post": {
        "operationId": "TransactionDryRun",
        "requestBody": {
          "content": {
            "application/json": {
              "schema": {
                "format": "binary",
                "type": "string"
              }
            },
            "application/x-msgpack": {
              "schema": {
                "format": "binary",
                "type": "string"
              }
            }
          },
          "description": "Transaction (or group) and any accompanying state-simulation data",
          "required": true
        },
        "responses": {
          "200": {
            "content": {
              "application/json": {
                "schema": {
                  "type": "object"
                }
              }
            },
            "description": "debugging json"
          },
          "400": {
            "content": {
              "application/json": {
                "schema": {
                  "$ref": "#/components/schemas/ErrorResponse"
                }
              }
            },
            "description": "Bad Request"
          },
          "401": {
            "content": {
              "application/json": {
                "schema": {
                  "$ref": "#/components/schemas/ErrorResponse"
                }
              }
            },
            "description": "Invalid API Token"
          },
          "500": {
            "content": {
              "application/json": {
                "schema": {
                  "$ref": "#/components/schemas/ErrorResponse"
                }
              }
            },
            "description": "Internal Error"
          },
          "default": {
            "content": {},
            "description": "Unknown Error"
          }
        },
        "summary": "Provide debugging information for a transaction (or group).",
        "x-codegen-request-body-name": "rawtxn"
      }
    },
    "/v2/transactions/params": {
      "get": {
        "operationId": "TransactionParams",
        "responses": {
          "200": {
            "content": {
              "application/json": {
                "schema": {
                  "description": "TransactionParams contains the parameters that help a client construct\na new transaction.",
                  "properties": {
                    "consensus-version": {
                      "description": "ConsensusVersion indicates the consensus protocol version\nas of LastRound.",
                      "type": "string"
                    },
                    "fee": {
                      "description": "Fee is the suggested transaction fee\nFee is in units of micro-Algos per byte.\nFee may fall to zero but transactions must still have a fee of\nat least MinTxnFee for the current network protocol.",
                      "type": "integer"
                    },
                    "genesis-hash": {
                      "description": "GenesisHash is the hash of the genesis block.",
                      "format": "byte",
                      "pattern": "^(?:[A-Za-z0-9+/]{4})*(?:[A-Za-z0-9+/]{2}==|[A-Za-z0-9+/]{3}=)?$",
                      "type": "string"
                    },
                    "genesis-id": {
                      "description": "GenesisID is an ID listed in the genesis block.",
                      "type": "string"
                    },
                    "last-round": {
                      "description": "LastRound indicates the last round seen",
                      "type": "integer"
                    },
                    "min-fee": {
                      "description": "The minimum transaction fee (not per byte) required for the\ntxn to validate for the current network protocol.",
                      "type": "integer"
                    }
                  },
                  "required": [
                    "consensus-version",
                    "fee",
                    "genesis-hash",
                    "genesis-id",
                    "last-round",
                    "min-fee"
                  ],
                  "type": "object",
                  "x-go-package": "github.com/algorand/go-algorand/daemon/algod/api/spec/v1"
                }
              }
            },
            "description": "TransactionParams contains the parameters that help a client construct a new transaction."
          },
          "401": {
            "content": {
              "application/json": {
                "schema": {
                  "$ref": "#/components/schemas/ErrorResponse"
                }
              }
            },
            "description": "Invalid API Token"
          },
          "default": {
            "content": {},
            "description": "Unknown Error"
          }
        },
        "summary": "Get parameters for constructing a new transaction"
      }
    },
    "/v2/transactions/pending": {
      "get": {
        "description": "Get the list of pending transactions, sorted by priority, in decreasing order, truncated at the end at MAX. If MAX = 0, returns all pending transactions.\n",
        "operationId": "GetPendingTransactions",
        "parameters": [
          {
            "description": "Truncated number of transactions to display. If max=0, returns all pending txns.",
            "in": "query",
            "name": "max",
            "schema": {
              "type": "integer"
            }
          },
          {
            "description": "Configures whether the response object is JSON or MessagePack encoded.",
            "in": "query",
            "name": "format",
            "schema": {
              "enum": [
                "json",
                "msgpack"
              ],
              "type": "string"
            }
          }
        ],
        "responses": {
          "200": {
            "content": {
              "application/json": {
                "schema": {
                  "description": "PendingTransactions is an array of signed transactions exactly as they were submitted.",
                  "properties": {
                    "top-transactions": {
                      "description": "An array of signed transaction objects.",
                      "items": {
                        "properties": {},
                        "type": "object",
                        "x-algorand-format": "SignedTransaction"
                      },
                      "type": "array"
                    },
                    "total-transactions": {
                      "description": "Total number of transactions in the pool.",
                      "type": "integer"
                    }
                  },
                  "required": [
                    "top-transactions",
                    "total-transactions"
                  ],
                  "type": "object"
                }
              },
              "application/msgpack": {
                "schema": {
                  "description": "PendingTransactions is an array of signed transactions exactly as they were submitted.",
                  "properties": {
                    "top-transactions": {
                      "description": "An array of signed transaction objects.",
                      "items": {
                        "properties": {},
                        "type": "object",
                        "x-algorand-format": "SignedTransaction"
                      },
                      "type": "array"
                    },
                    "total-transactions": {
                      "description": "Total number of transactions in the pool.",
                      "type": "integer"
                    }
                  },
                  "required": [
                    "top-transactions",
                    "total-transactions"
                  ],
                  "type": "object"
                }
              }
            },
            "description": "A potentially truncated list of transactions currently in the node's transaction pool. You can compute whether or not the list is truncated if the number of elements in the **top-transactions** array is fewer than **total-transactions**."
          },
          "401": {
            "content": {
              "application/json": {
                "schema": {
                  "$ref": "#/components/schemas/ErrorResponse"
                }
              },
              "application/msgpack": {
                "schema": {
                  "$ref": "#/components/schemas/ErrorResponse"
                }
              }
            },
            "description": "Invalid API Token"
          },
          "500": {
            "content": {
              "application/json": {
                "schema": {
                  "$ref": "#/components/schemas/ErrorResponse"
                }
              },
              "application/msgpack": {
                "schema": {
                  "$ref": "#/components/schemas/ErrorResponse"
                }
              }
            },
            "description": "Internal Error"
          },
          "default": {
            "content": {},
            "description": "Unknown Error"
          }
        },
        "summary": "Get a list of unconfirmed transactions currently in the transaction pool."
      }
    },
    "/v2/transactions/pending/{txid}": {
      "get": {
        "description": "Given a transaction id of a recently submitted transaction, it returns information about it.  There are several cases when this might succeed:\n- transaction committed (committed round > 0) - transaction still in the pool (committed round = 0, pool error = \"\") - transaction removed from pool due to error (committed round = 0, pool error != \"\")\nOr the transaction may have happened sufficiently long ago that the node no longer remembers it, and this will return an error.\n",
        "operationId": "PendingTransactionInformation",
        "parameters": [
          {
            "description": "A transaction id",
            "in": "path",
            "name": "txid",
            "required": true,
            "schema": {
              "pattern": "[A-Z0-9]+",
              "type": "string"
            }
          },
          {
            "description": "Configures whether the response object is JSON or MessagePack encoded.",
            "in": "query",
            "name": "format",
            "schema": {
              "enum": [
                "json",
                "msgpack"
              ],
              "type": "string"
            }
          }
        ],
        "responses": {
          "200": {
            "content": {
              "application/json": {
                "schema": {
                  "description": "Details about a pending transaction. If the transaction was recently confirmed, includes confirmation details like the round and reward details.",
                  "properties": {
                    "asset-index": {
                      "description": "The asset index if the transaction was found and it created an asset.",
                      "type": "integer"
                    },
                    "close-rewards": {
                      "description": "Rewards in microalgos applied to the close remainder to account.",
                      "type": "integer"
                    },
                    "closing-amount": {
                      "description": "Closing amount for the transaction.",
                      "type": "integer"
                    },
                    "confirmed-round": {
                      "description": "The round where this transaction was confirmed, if present.",
                      "type": "integer"
                    },
                    "pool-error": {
                      "description": "Indicates that the transaction was kicked out of this node's transaction pool (and specifies why that happened).  An empty string indicates the transaction wasn't kicked out of this node's txpool due to an error.\n",
                      "type": "string"
                    },
                    "receiver-rewards": {
                      "description": "Rewards in microalgos applied to the receiver account.",
                      "type": "integer"
                    },
                    "sender-rewards": {
                      "description": "Rewards in microalgos applied to the sender account.",
                      "type": "integer"
                    },
                    "txn": {
                      "description": "The raw signed transaction.",
                      "properties": {},
                      "type": "object",
                      "x-algorand-format": "SignedTransaction"
                    }
                  },
                  "required": [
                    "pool-error",
                    "txn"
                  ],
                  "type": "object"
                }
              }
            },
            "description": "Given a transaction id of a recently submitted transaction, it returns information about it.  There are several cases when this might succeed:\n- transaction committed (committed round > 0)\n- transaction still in the pool (committed round = 0, pool error = \"\")\n- transaction removed from pool due to error (committed round = 0, pool error != \"\")\n\nOr the transaction may have happened sufficiently long ago that the node no longer remembers it, and this will return an error."
          },
          "400": {
            "content": {
              "application/json": {
                "schema": {
                  "$ref": "#/components/schemas/ErrorResponse"
                }
              }
            },
            "description": "Bad Request"
          },
          "401": {
            "content": {
              "application/json": {
                "schema": {
                  "$ref": "#/components/schemas/ErrorResponse"
                }
              }
            },
            "description": "Invalid API Token"
          },
          "404": {
            "content": {
              "application/json": {
                "schema": {
                  "$ref": "#/components/schemas/ErrorResponse"
                }
              }
            },
            "description": "Transaction Not Found"
          },
          "default": {
            "content": {},
            "description": "Unknown Error"
          }
        },
        "summary": "Get a specific pending transaction."
      }
    }
  },
  "security": [
    {
      "api_key": []
    }
  ],
  "servers": [
    {
      "url": "http://localhost/"
    },
    {
      "url": "https://localhost/"
    }
  ],
  "tags": [
    {
      "name": "private"
    }
  ]
}<|MERGE_RESOLUTION|>--- conflicted
+++ resolved
@@ -546,25 +546,17 @@
             "description": "The round for which this information is relevant.",
             "type": "integer"
           },
-<<<<<<< HEAD
-          "spending-key": {
-            "description": "The address against which signatures/multisigs/logicsigs should be checked",
-            "type": "string"
-          },
-          "status": {
-            "description": "\\[onl\\] delegation status of the account's MicroAlgos\n* Offline - indicates that the associated account is delegated.\n*  Online  - indicates that the associated account used as part of the delegation pool.\n*   NotParticipating - indicates that the associated account is neither a delegator nor a delegate.",
-            "type": "string"
-          },
-          "type": {
-=======
           "sig-type": {
->>>>>>> e97c147c
             "description": "Indicates what type of signature is used by this account, must be one of:\n* sig\n* msig\n* lsig",
             "enum": [
               "sig",
               "msig",
               "lsig"
             ],
+            "type": "string"
+          },
+          "spending-key": {
+            "description": "The address against which signatures/multisigs/logicsigs should be checked",
             "type": "string"
           },
           "status": {
