--- conflicted
+++ resolved
@@ -2433,9 +2433,89 @@
         "summary": "Get application information."
       }
     },
-<<<<<<< HEAD
     "/v2/applications/{application-id}/box": {
-=======
+      "get": {
+        "description": "Given an application ID and box name, it returns the box name and value (each base64 encoded).",
+        "operationId": "GetApplicationBoxByName",
+        "parameters": [
+          {
+            "description": "An application identifier",
+            "in": "path",
+            "name": "application-id",
+            "required": true,
+            "schema": {
+              "type": "integer"
+            }
+          },
+          {
+            "description": "A box name",
+            "in": "query",
+            "name": "name",
+            "required": true,
+            "schema": {
+              "type": "string"
+            }
+          }
+        ],
+        "responses": {
+          "200": {
+            "content": {
+              "application/json": {
+                "schema": {
+                  "$ref": "#/components/schemas/Box"
+                }
+              }
+            },
+            "description": "Box information"
+          },
+          "400": {
+            "content": {
+              "application/json": {
+                "schema": {
+                  "$ref": "#/components/schemas/ErrorResponse"
+                }
+              }
+            },
+            "description": "Bad Request"
+          },
+          "401": {
+            "content": {
+              "application/json": {
+                "schema": {
+                  "$ref": "#/components/schemas/ErrorResponse"
+                }
+              }
+            },
+            "description": "Invalid API Token"
+          },
+          "404": {
+            "content": {
+              "application/json": {
+                "schema": {
+                  "$ref": "#/components/schemas/ErrorResponse"
+                }
+              }
+            },
+            "description": "Box Not Found"
+          },
+          "500": {
+            "content": {
+              "application/json": {
+                "schema": {
+                  "$ref": "#/components/schemas/ErrorResponse"
+                }
+              }
+            },
+            "description": "Internal Error"
+          },
+          "default": {
+            "content": {},
+            "description": "Unknown Error"
+          }
+        },
+        "summary": "Get box information for a given application."
+      }
+    },
     "/v2/applications/{application-id}/boxes": {
       "get": {
         "description": "Given an application ID, it returns the box names of that application.",
@@ -2530,90 +2610,6 @@
           }
         },
         "summary": "Get boxes for a given application."
-      }
-    },
-    "/v2/applications/{application-id}/boxes/{box-name}": {
->>>>>>> c81f9bc9
-      "get": {
-        "description": "Given an application ID and box name, it returns the box name and value (each base64 encoded).",
-        "operationId": "GetApplicationBoxByName",
-        "parameters": [
-          {
-            "description": "An application identifier",
-            "in": "path",
-            "name": "application-id",
-            "required": true,
-            "schema": {
-              "type": "integer"
-            }
-          },
-          {
-            "description": "A box name",
-            "in": "query",
-            "name": "name",
-            "required": true,
-            "schema": {
-              "type": "string"
-            }
-          }
-        ],
-        "responses": {
-          "200": {
-            "content": {
-              "application/json": {
-                "schema": {
-                  "$ref": "#/components/schemas/Box"
-                }
-              }
-            },
-            "description": "Box information"
-          },
-          "400": {
-            "content": {
-              "application/json": {
-                "schema": {
-                  "$ref": "#/components/schemas/ErrorResponse"
-                }
-              }
-            },
-            "description": "Bad Request"
-          },
-          "401": {
-            "content": {
-              "application/json": {
-                "schema": {
-                  "$ref": "#/components/schemas/ErrorResponse"
-                }
-              }
-            },
-            "description": "Invalid API Token"
-          },
-          "404": {
-            "content": {
-              "application/json": {
-                "schema": {
-                  "$ref": "#/components/schemas/ErrorResponse"
-                }
-              }
-            },
-            "description": "Box Not Found"
-          },
-          "500": {
-            "content": {
-              "application/json": {
-                "schema": {
-                  "$ref": "#/components/schemas/ErrorResponse"
-                }
-              }
-            },
-            "description": "Internal Error"
-          },
-          "default": {
-            "content": {},
-            "description": "Unknown Error"
-          }
-        },
-        "summary": "Get box information for a given application."
       }
     },
     "/v2/assets/{asset-id}": {
