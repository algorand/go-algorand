{
  "components": {
    "parameters": {
      "account-id": {
        "description": "account string",
        "in": "path",
        "name": "account-id",
        "required": true,
        "schema": {
          "type": "string",
          "x-go-name": "AccountID"
        },
        "x-go-name": "AccountID"
      },
      "address": {
        "description": "Only include transactions with this address in one of the transaction fields.",
        "in": "query",
        "name": "address",
        "schema": {
          "type": "string"
        }
      },
      "address-role": {
        "description": "Combine with the address parameter to define what type of address to search for.",
        "in": "query",
        "name": "address-role",
        "schema": {
          "enum": [
            "sender",
            "receiver",
            "freeze-target"
          ],
          "type": "string"
        }
      },
      "after-time": {
        "description": "Include results after the given time. Must be an RFC 3339 formatted string.",
        "in": "query",
        "name": "after-time",
        "schema": {
          "format": "date-time",
          "type": "string",
          "x-algorand-format": "RFC3339 String"
        },
        "x-algorand-format": "RFC3339 String"
      },
      "asset-id": {
        "description": "Asset ID",
        "in": "query",
        "name": "asset-id",
        "schema": {
          "type": "integer",
          "x-go-name": "AssetID"
        },
        "x-go-name": "AssetID"
      },
      "before-time": {
        "description": "Include results before the given time. Must be an RFC 3339 formatted string.",
        "in": "query",
        "name": "before-time",
        "schema": {
          "format": "date-time",
          "type": "string",
          "x-algorand-format": "RFC3339 String"
        },
        "x-algorand-format": "RFC3339 String"
      },
      "catchpoint": {
        "description": "A catch point",
        "in": "path",
        "name": "catchpoint",
        "required": true,
        "schema": {
          "format": "catchpoint",
          "pattern": "[0-9]{1,10}#[A-Z0-9]{1,53}",
          "type": "string",
          "x-algorand-format": "Catchpoint String"
        },
        "x-algorand-format": "Catchpoint String"
      },
      "currency-greater-than": {
        "description": "Results should have an amount greater than this value. MicroAlgos are the default currency unless an asset-id is provided, in which case the asset will be used.",
        "in": "query",
        "name": "currency-greater-than",
        "schema": {
          "type": "integer"
        }
      },
      "currency-less-than": {
        "description": "Results should have an amount less than this value. MicroAlgos are the default currency unless an asset-id is provided, in which case the asset will be used.",
        "in": "query",
        "name": "currency-less-than",
        "schema": {
          "type": "integer"
        }
      },
      "exclude-close-to": {
        "description": "Combine with address and address-role parameters to define what type of address to search for. The close to fields are normally treated as a receiver, if you would like to exclude them set this parameter to true.",
        "in": "query",
        "name": "exclude-close-to",
        "schema": {
          "type": "boolean"
        }
      },
      "format": {
        "description": "Configures whether the response object is JSON or MessagePack encoded.",
        "in": "query",
        "name": "format",
        "schema": {
          "enum": [
            "json",
            "msgpack"
          ],
          "type": "string"
        }
      },
      "limit": {
        "description": "Maximum number of results to return.",
        "in": "query",
        "name": "limit",
        "schema": {
          "type": "integer"
        }
      },
      "max": {
        "description": "Truncated number of transactions to display. If max=0, returns all pending txns.",
        "in": "query",
        "name": "max",
        "schema": {
          "type": "integer"
        }
      },
      "max-round": {
        "description": "Include results at or before the specified max-round.",
        "in": "query",
        "name": "max-round",
        "schema": {
          "type": "integer"
        }
      },
      "min-round": {
        "description": "Include results at or after the specified min-round.",
        "in": "query",
        "name": "min-round",
        "schema": {
          "type": "integer"
        }
      },
      "next": {
        "description": "The next page of results. Use the next token provided by the previous results.",
        "in": "query",
        "name": "next",
        "schema": {
          "type": "string"
        }
      },
      "note-prefix": {
        "description": "Specifies a prefix which must be contained in the note field.",
        "in": "query",
        "name": "note-prefix",
        "schema": {
          "type": "string",
          "x-algorand-format": "base64"
        },
        "x-algorand-format": "base64"
      },
      "round": {
        "description": "Include results for the specified round.",
        "in": "query",
        "name": "round",
        "schema": {
          "type": "integer"
        }
      },
      "round-number": {
        "description": "Round number",
        "in": "path",
        "name": "round-number",
        "required": true,
        "schema": {
          "type": "integer"
        }
      },
      "sig-type": {
        "description": "SigType filters just results using the specified type of signature:\n* sig - Standard\n* msig - MultiSig\n* lsig - LogicSig",
        "in": "query",
        "name": "sig-type",
        "schema": {
          "enum": [
            "sig",
            "msig",
            "lsig"
          ],
          "type": "string"
        }
      },
      "tx-id": {
        "description": "Lookup the specific transaction by ID.",
        "in": "query",
        "name": "tx-id",
        "schema": {
          "type": "string",
          "x-algorand-format": "Address",
          "x-go-name": "TxID"
        },
        "x-algorand-format": "Address",
        "x-go-name": "TxID"
      },
      "tx-type": {
        "in": "query",
        "name": "tx-type",
        "schema": {
          "enum": [
            "pay",
            "keyreg",
            "acfg",
            "axfer",
            "afrz",
            "appl"
          ],
          "type": "string"
        }
      }
    },
    "responses": {
      "AccountResponse": {
        "content": {
          "application/json": {
            "schema": {
              "$ref": "#/components/schemas/Account"
            }
          }
        }
      },
      "ApplicationResponse": {
        "content": {
          "application/json": {
            "schema": {
              "$ref": "#/components/schemas/Application"
            }
          }
        },
        "description": "Application information"
      },
      "AssetResponse": {
        "content": {
          "application/json": {
            "schema": {
              "$ref": "#/components/schemas/Asset"
            }
          }
        },
        "description": "Asset information"
      },
      "BlockResponse": {
        "content": {
          "application/json": {
            "schema": {
              "properties": {
                "block": {
                  "description": "Block header data.",
                  "properties": {},
                  "type": "object",
                  "x-algorand-format": "BlockHeader"
                },
                "cert": {
                  "description": "Optional certificate object. This is only included when the format is set to message pack.",
                  "properties": {},
                  "type": "object",
                  "x-algorand-format": "BlockCertificate"
                }
              },
              "required": [
                "block"
              ],
              "type": "object"
            }
          }
        },
        "description": "Encoded block object."
      },
      "CatchpointAbortResponse": {
        "content": {
          "application/json": {
            "schema": {
              "description": "An catchpoint abort response.",
              "properties": {
                "catchup-message": {
                  "description": "Catchup abort response string",
                  "type": "string"
                }
              },
              "required": [
                "catchup-message"
              ],
              "type": "object"
            }
          }
        }
      },
      "CatchpointStartResponse": {
        "content": {
          "application/json": {
            "schema": {
              "description": "An catchpoint start response.",
              "properties": {
                "catchup-message": {
                  "description": "Catchup start response string",
                  "type": "string"
                }
              },
              "required": [
                "catchup-message"
              ],
              "type": "object"
            }
          }
        }
      },
      "CompileResponse": {
        "content": {
          "application/json": {
            "schema": {
              "properties": {
                "hash": {
                  "description": "base32 SHA512_256 of program bytes (Address style)",
                  "type": "string"
                },
                "result": {
                  "description": "base64 encoded program bytes",
                  "type": "string"
                }
              },
              "required": [
                "hash",
                "result"
              ],
              "type": "object"
            }
          }
        },
        "description": "Teal compile Result"
      },
      "DeleteParticipationIdResponse": {
        "content": {},
        "description": "Participation key got deleted by ID"
      },
      "DryrunResponse": {
        "content": {
          "application/json": {
            "schema": {
              "properties": {
                "error": {
                  "type": "string"
                },
                "protocol-version": {
                  "description": "Protocol version is the protocol version Dryrun was operated under.",
                  "type": "string"
                },
                "txns": {
                  "items": {
                    "$ref": "#/components/schemas/DryrunTxnResult"
                  },
                  "type": "array"
                }
              },
              "required": [
                "error",
                "protocol-version",
                "txns"
              ],
              "type": "object"
            }
          }
        },
        "description": "DryrunResponse contains per-txn debug information from a dryrun."
      },
      "NodeStatusResponse": {
        "content": {
          "application/json": {
            "schema": {
              "description": "NodeStatus contains the information about a node status",
              "properties": {
                "catchpoint": {
                  "description": "The current catchpoint that is being caught up to",
                  "type": "string"
                },
                "catchpoint-acquired-blocks": {
                  "description": "The number of blocks that have already been obtained by the node as part of the catchup",
                  "type": "integer"
                },
                "catchpoint-processed-accounts": {
                  "description": "The number of accounts from the current catchpoint that have been processed so far as part of the catchup",
                  "type": "integer"
                },
                "catchpoint-total-accounts": {
                  "description": "The total number of accounts included in the current catchpoint",
                  "type": "integer"
                },
                "catchpoint-total-blocks": {
                  "description": "The total number of blocks that are required to complete the current catchpoint catchup",
                  "type": "integer"
                },
                "catchpoint-verified-accounts": {
                  "description": "The number of accounts from the current catchpoint that have been verified so far as part of the catchup",
                  "type": "integer"
                },
                "catchup-time": {
                  "description": "CatchupTime in nanoseconds",
                  "type": "integer"
                },
                "last-catchpoint": {
                  "description": "The last catchpoint seen by the node",
                  "type": "string"
                },
                "last-round": {
                  "description": "LastRound indicates the last round seen",
                  "type": "integer"
                },
                "last-version": {
                  "description": "LastVersion indicates the last consensus version supported",
                  "type": "string"
                },
                "next-version": {
                  "description": "NextVersion of consensus protocol to use",
                  "type": "string"
                },
                "next-version-round": {
                  "description": "NextVersionRound is the round at which the next consensus version will apply",
                  "type": "integer"
                },
                "next-version-supported": {
                  "description": "NextVersionSupported indicates whether the next consensus version is supported by this node",
                  "type": "boolean"
                },
                "stopped-at-unsupported-round": {
                  "description": "StoppedAtUnsupportedRound indicates that the node does not support the new rounds and has stopped making progress",
                  "type": "boolean"
                },
                "time-since-last-round": {
                  "description": "TimeSinceLastRound in nanoseconds",
                  "type": "integer"
                }
              },
              "required": [
                "catchup-time",
                "last-round",
                "last-version",
                "next-version",
                "next-version-round",
                "next-version-supported",
                "stopped-at-unsupported-round",
                "time-since-last-round"
              ],
              "type": "object"
            }
          }
        }
      },
      "ParticipationKeyResponse": {
        "content": {
          "application/json": {
            "schema": {
<<<<<<< HEAD
              "properties": {
                "participationKey": {
                  "description": "Detailed description of a participation key",
                  "type": "string"
                }
              },
              "required": [
                "participationKey"
              ],
              "type": "object"
=======
              "$ref": "#/components/schemas/ParticipationKey"
>>>>>>> 8a335bb2
            }
          }
        },
        "description": "A detailed description of a participation id"
      },
      "ParticipationKeysResponse": {
        "content": {
          "application/json": {
            "schema": {
              "items": {
                "$ref": "#/components/schemas/ParticipationKey"
              },
              "type": "array"
            }
          }
        },
        "description": "A list of participation keys"
      },
      "PendingTransactionsResponse": {
        "content": {
          "application/json": {
            "schema": {
              "description": "PendingTransactions is an array of signed transactions exactly as they were submitted.",
              "properties": {
                "top-transactions": {
                  "description": "An array of signed transaction objects.",
                  "items": {
                    "properties": {},
                    "type": "object",
                    "x-algorand-format": "SignedTransaction"
                  },
                  "type": "array"
                },
                "total-transactions": {
                  "description": "Total number of transactions in the pool.",
                  "type": "integer"
                }
              },
              "required": [
                "top-transactions",
                "total-transactions"
              ],
              "type": "object"
            }
          }
        },
        "description": "A potentially truncated list of transactions currently in the node's transaction pool. You can compute whether or not the list is truncated if the number of elements in the **top-transactions** array is fewer than **total-transactions**."
      },
      "PostParticipationResponse": {
        "content": {
          "application/json": {
            "schema": {
              "properties": {
                "partId": {
                  "description": "encoding of the participation id.",
                  "type": "string"
                }
              },
              "required": [
                "partId"
              ],
              "type": "object"
            }
          }
        },
        "description": "Participation ID of the submission"
      },
      "PostTransactionsResponse": {
        "content": {
          "application/json": {
            "schema": {
              "properties": {
                "txId": {
                  "description": "encoding of the transaction hash.",
                  "type": "string"
                }
              },
              "required": [
                "txId"
              ],
              "type": "object"
            }
          }
        },
        "description": "Transaction ID of the submission."
      },
      "ProofResponse": {
        "content": {
          "application/json": {
            "schema": {
              "properties": {
                "idx": {
                  "description": "Index of the transaction in the block's payset.",
                  "type": "integer"
                },
                "proof": {
                  "description": "Merkle proof of transaction membership.",
                  "format": "byte",
                  "pattern": "^(?:[A-Za-z0-9+/]{4})*(?:[A-Za-z0-9+/]{2}==|[A-Za-z0-9+/]{3}=)?$",
                  "type": "string"
                },
                "stibhash": {
                  "description": "Hash of SignedTxnInBlock for verifying proof.",
                  "format": "byte",
                  "pattern": "^(?:[A-Za-z0-9+/]{4})*(?:[A-Za-z0-9+/]{2}==|[A-Za-z0-9+/]{3}=)?$",
                  "type": "string"
                }
              },
              "required": [
                "idx",
                "proof",
                "stibhash"
              ],
              "type": "object"
            }
          }
        },
        "description": "Proof of transaction in a block."
      },
      "SupplyResponse": {
        "content": {
          "application/json": {
            "schema": {
              "description": "Supply represents the current supply of MicroAlgos in the system",
              "properties": {
                "current_round": {
                  "description": "Round",
                  "type": "integer"
                },
                "online-money": {
                  "description": "OnlineMoney",
                  "type": "integer"
                },
                "total-money": {
                  "description": "TotalMoney",
                  "type": "integer"
                }
              },
              "required": [
                "current_round",
                "online-money",
                "total-money"
              ],
              "type": "object"
            }
          }
        },
        "description": "Supply represents the current supply of MicroAlgos in the system."
      },
      "TransactionParametersResponse": {
        "content": {
          "application/json": {
            "schema": {
              "description": "TransactionParams contains the parameters that help a client construct\na new transaction.",
              "properties": {
                "consensus-version": {
                  "description": "ConsensusVersion indicates the consensus protocol version\nas of LastRound.",
                  "type": "string"
                },
                "fee": {
                  "description": "Fee is the suggested transaction fee\nFee is in units of micro-Algos per byte.\nFee may fall to zero but transactions must still have a fee of\nat least MinTxnFee for the current network protocol.",
                  "type": "integer"
                },
                "genesis-hash": {
                  "description": "GenesisHash is the hash of the genesis block.",
                  "format": "byte",
                  "pattern": "^(?:[A-Za-z0-9+/]{4})*(?:[A-Za-z0-9+/]{2}==|[A-Za-z0-9+/]{3}=)?$",
                  "type": "string"
                },
                "genesis-id": {
                  "description": "GenesisID is an ID listed in the genesis block.",
                  "type": "string"
                },
                "last-round": {
                  "description": "LastRound indicates the last round seen",
                  "type": "integer"
                },
                "min-fee": {
                  "description": "The minimum transaction fee (not per byte) required for the\ntxn to validate for the current network protocol.",
                  "type": "integer"
                }
              },
              "required": [
                "consensus-version",
                "fee",
                "genesis-hash",
                "genesis-id",
                "last-round",
                "min-fee"
              ],
              "type": "object",
              "x-go-package": "github.com/algorand/go-algorand/daemon/algod/api/spec/v1"
            }
          }
        },
        "description": "TransactionParams contains the parameters that help a client construct a new transaction."
      },
      "VersionsResponse": {
        "content": {
          "application/json": {
            "schema": {
              "$ref": "#/components/schemas/Version"
            }
          }
        },
        "description": "VersionsResponse is the response to 'GET /versions'"
      }
    },
    "schemas": {
      "Account": {
        "description": "Account information at a given round.\n\nDefinition:\ndata/basics/userBalance.go : AccountData\n",
        "properties": {
          "address": {
            "description": "the account public key",
            "type": "string"
          },
          "amount": {
            "description": "\\[algo\\] total number of MicroAlgos in the account",
            "type": "integer"
          },
          "amount-without-pending-rewards": {
            "description": "specifies the amount of MicroAlgos in the account, without the pending rewards.",
            "type": "integer"
          },
          "apps-local-state": {
            "description": "\\[appl\\] applications local data stored in this account.\n\nNote the raw object uses `map[int] -> AppLocalState` for this type.",
            "items": {
              "$ref": "#/components/schemas/ApplicationLocalState"
            },
            "type": "array"
          },
          "apps-total-extra-pages": {
            "description": "\\[teap\\] the sum of all extra application program pages for this account.",
            "type": "integer"
          },
          "apps-total-schema": {
            "$ref": "#/components/schemas/ApplicationStateSchema"
          },
          "assets": {
            "description": "\\[asset\\] assets held by this account.\n\nNote the raw object uses `map[int] -> AssetHolding` for this type.",
            "items": {
              "$ref": "#/components/schemas/AssetHolding"
            },
            "type": "array"
          },
          "auth-addr": {
            "description": "\\[spend\\] the address against which signing should be checked. If empty, the address of the current account is used. This field can be updated in any transaction by setting the RekeyTo field.",
            "type": "string",
            "x-algorand-format": "Address"
          },
          "created-apps": {
            "description": "\\[appp\\] parameters of applications created by this account including app global data.\n\nNote: the raw account uses `map[int] -> AppParams` for this type.",
            "items": {
              "$ref": "#/components/schemas/Application"
            },
            "type": "array"
          },
          "created-assets": {
            "description": "\\[apar\\] parameters of assets created by this account.\n\nNote: the raw account uses `map[int] -> Asset` for this type.",
            "items": {
              "$ref": "#/components/schemas/Asset"
            },
            "type": "array"
          },
          "min-balance": {
            "description": "MicroAlgo balance required by the account.\n\nThe requirement grows based on asset and application usage.",
            "type": "integer"
          },
          "participation": {
            "$ref": "#/components/schemas/AccountParticipation"
          },
          "pending-rewards": {
            "description": "amount of MicroAlgos of pending rewards in this account.",
            "type": "integer"
          },
          "reward-base": {
            "description": "\\[ebase\\] used as part of the rewards computation. Only applicable to accounts which are participating.",
            "type": "integer"
          },
          "rewards": {
            "description": "\\[ern\\] total rewards of MicroAlgos the account has received, including pending rewards.",
            "type": "integer"
          },
          "round": {
            "description": "The round for which this information is relevant.",
            "type": "integer"
          },
          "sig-type": {
            "description": "Indicates what type of signature is used by this account, must be one of:\n* sig\n* msig\n* lsig",
            "enum": [
              "sig",
              "msig",
              "lsig"
            ],
            "type": "string"
          },
          "status": {
            "description": "\\[onl\\] delegation status of the account's MicroAlgos\n* Offline - indicates that the associated account is delegated.\n*  Online  - indicates that the associated account used as part of the delegation pool.\n*   NotParticipating - indicates that the associated account is neither a delegator nor a delegate.",
            "type": "string"
          }
        },
        "required": [
          "address",
          "amount",
          "amount-without-pending-rewards",
          "min-balance",
          "pending-rewards",
          "rewards",
          "round",
          "status"
        ],
        "type": "object"
      },
      "AccountParticipation": {
        "description": "AccountParticipation describes the parameters used by this account in consensus protocol.",
        "properties": {
          "selection-participation-key": {
            "description": "\\[sel\\] Selection public key (if any) currently registered for this round.",
            "format": "byte",
            "pattern": "^(?:[A-Za-z0-9+/]{4})*(?:[A-Za-z0-9+/]{2}==|[A-Za-z0-9+/]{3}=)?$",
            "type": "string"
          },
          "vote-first-valid": {
            "description": "\\[voteFst\\] First round for which this participation is valid.",
            "type": "integer"
          },
          "vote-key-dilution": {
            "description": "\\[voteKD\\] Number of subkeys in each batch of participation keys.",
            "type": "integer"
          },
          "vote-last-valid": {
            "description": "\\[voteLst\\] Last round for which this participation is valid.",
            "type": "integer"
          },
          "vote-participation-key": {
            "description": "\\[vote\\] root participation public key (if any) currently registered for this round.",
            "format": "byte",
            "pattern": "^(?:[A-Za-z0-9+/]{4})*(?:[A-Za-z0-9+/]{2}==|[A-Za-z0-9+/]{3}=)?$",
            "type": "string"
          }
        },
        "required": [
          "selection-participation-key",
          "vote-first-valid",
          "vote-key-dilution",
          "vote-last-valid",
          "vote-participation-key"
        ],
        "type": "object"
      },
      "AccountStateDelta": {
        "description": "Application state delta.",
        "properties": {
          "address": {
            "type": "string"
          },
          "delta": {
            "$ref": "#/components/schemas/StateDelta"
          }
        },
        "required": [
          "address",
          "delta"
        ],
        "type": "object"
      },
      "Application": {
        "description": "Application index and its parameters",
        "properties": {
          "id": {
            "description": "\\[appidx\\] application index.",
            "type": "integer"
          },
          "params": {
            "$ref": "#/components/schemas/ApplicationParams"
          }
        },
        "required": [
          "id",
          "params"
        ],
        "type": "object"
      },
      "ApplicationLocalState": {
        "description": "Stores local state associated with an application.",
        "properties": {
          "id": {
            "description": "The application which this local state is for.",
            "type": "integer"
          },
          "key-value": {
            "$ref": "#/components/schemas/TealKeyValueStore"
          },
          "schema": {
            "$ref": "#/components/schemas/ApplicationStateSchema"
          }
        },
        "required": [
          "id",
          "schema"
        ],
        "type": "object"
      },
      "ApplicationParams": {
        "description": "Stores the global information associated with an application.",
        "properties": {
          "approval-program": {
            "description": "\\[approv\\] approval program.",
            "format": "byte",
            "pattern": "^(?:[A-Za-z0-9+/]{4})*(?:[A-Za-z0-9+/]{2}==|[A-Za-z0-9+/]{3}=)?$",
            "type": "string",
            "x-algorand-format": "TEALProgram"
          },
          "clear-state-program": {
            "description": "\\[clearp\\] approval program.",
            "format": "byte",
            "pattern": "^(?:[A-Za-z0-9+/]{4})*(?:[A-Za-z0-9+/]{2}==|[A-Za-z0-9+/]{3}=)?$",
            "type": "string",
            "x-algorand-format": "TEALProgram"
          },
          "creator": {
            "description": "The address that created this application. This is the address where the parameters and global state for this application can be found.",
            "type": "string",
            "x-algorand-format": "Address"
          },
          "extra-program-pages": {
            "description": "\\[epp\\] the amount of extra program pages available to this app.",
            "type": "integer"
          },
          "global-state": {
            "$ref": "#/components/schemas/TealKeyValueStore"
          },
          "global-state-schema": {
            "$ref": "#/components/schemas/ApplicationStateSchema"
          },
          "local-state-schema": {
            "$ref": "#/components/schemas/ApplicationStateSchema"
          }
        },
        "required": [
          "approval-program",
          "clear-state-program",
          "creator"
        ],
        "type": "object"
      },
      "ApplicationStateSchema": {
        "description": "Specifies maximums on the number of each type that may be stored.",
        "properties": {
          "num-byte-slice": {
            "description": "\\[nbs\\] num of byte slices.",
            "type": "integer"
          },
          "num-uint": {
            "description": "\\[nui\\] num of uints.",
            "type": "integer"
          }
        },
        "required": [
          "num-byte-slice",
          "num-uint"
        ],
        "type": "object"
      },
      "Asset": {
        "description": "Specifies both the unique identifier and the parameters for an asset",
        "properties": {
          "index": {
            "description": "unique asset identifier",
            "type": "integer"
          },
          "params": {
            "$ref": "#/components/schemas/AssetParams"
          }
        },
        "required": [
          "index",
          "params"
        ],
        "type": "object"
      },
      "AssetHolding": {
        "description": "Describes an asset held by an account.\n\nDefinition:\ndata/basics/userBalance.go : AssetHolding",
        "properties": {
          "amount": {
            "description": "\\[a\\] number of units held.",
            "type": "integer",
            "x-algorand-format": "uint64"
          },
          "asset-id": {
            "description": "Asset ID of the holding.",
            "type": "integer",
            "x-go-name": "AssetID"
          },
          "creator": {
            "description": "Address that created this asset. This is the address where the parameters for this asset can be found, and also the address where unwanted asset units can be sent in the worst case.",
            "type": "string"
          },
          "is-frozen": {
            "description": "\\[f\\] whether or not the holding is frozen.",
            "type": "boolean"
          }
        },
        "required": [
          "amount",
          "asset-id",
          "creator",
          "is-frozen"
        ],
        "type": "object"
      },
      "AssetParams": {
        "description": "AssetParams specifies the parameters for an asset.\n\n\\[apar\\] when part of an AssetConfig transaction.\n\nDefinition:\ndata/transactions/asset.go : AssetParams",
        "properties": {
          "clawback": {
            "description": "\\[c\\] Address of account used to clawback holdings of this asset.  If empty, clawback is not permitted.",
            "type": "string"
          },
          "creator": {
            "description": "The address that created this asset. This is the address where the parameters for this asset can be found, and also the address where unwanted asset units can be sent in the worst case.",
            "type": "string"
          },
          "decimals": {
            "description": "\\[dc\\] The number of digits to use after the decimal point when displaying this asset. If 0, the asset is not divisible. If 1, the base unit of the asset is in tenths. If 2, the base unit of the asset is in hundredths, and so on. This value must be between 0 and 19 (inclusive).",
            "maximum": 19,
            "minimum": 0,
            "type": "integer"
          },
          "default-frozen": {
            "description": "\\[df\\] Whether holdings of this asset are frozen by default.",
            "type": "boolean"
          },
          "freeze": {
            "description": "\\[f\\] Address of account used to freeze holdings of this asset.  If empty, freezing is not permitted.",
            "type": "string"
          },
          "manager": {
            "description": "\\[m\\] Address of account used to manage the keys of this asset and to destroy it.",
            "type": "string"
          },
          "metadata-hash": {
            "description": "\\[am\\] A commitment to some unspecified asset metadata. The format of this metadata is up to the application.",
            "format": "byte",
            "pattern": "^(?:[A-Za-z0-9+/]{4})*(?:[A-Za-z0-9+/]{2}==|[A-Za-z0-9+/]{3}=)?$",
            "type": "string"
          },
          "name": {
            "description": "\\[an\\] Name of this asset, as supplied by the creator. Included only when the asset name is composed of printable utf-8 characters.",
            "type": "string"
          },
          "name-b64": {
            "description": "Base64 encoded name of this asset, as supplied by the creator.",
            "format": "byte",
            "pattern": "^(?:[A-Za-z0-9+/]{4})*(?:[A-Za-z0-9+/]{2}==|[A-Za-z0-9+/]{3}=)?$",
            "type": "string"
          },
          "reserve": {
            "description": "\\[r\\] Address of account holding reserve (non-minted) units of this asset.",
            "type": "string"
          },
          "total": {
            "description": "\\[t\\] The total number of units of this asset.",
            "type": "integer",
            "x-algorand-format": "uint64"
          },
          "unit-name": {
            "description": "\\[un\\] Name of a unit of this asset, as supplied by the creator. Included only when the name of a unit of this asset is composed of printable utf-8 characters.",
            "type": "string"
          },
          "unit-name-b64": {
            "description": "Base64 encoded name of a unit of this asset, as supplied by the creator.",
            "format": "byte",
            "pattern": "^(?:[A-Za-z0-9+/]{4})*(?:[A-Za-z0-9+/]{2}==|[A-Za-z0-9+/]{3}=)?$",
            "type": "string"
          },
          "url": {
            "description": "\\[au\\] URL where more information about the asset can be retrieved. Included only when the URL is composed of printable utf-8 characters.",
            "type": "string"
          },
          "url-b64": {
            "description": "Base64 encoded URL where more information about the asset can be retrieved.",
            "format": "byte",
            "pattern": "^(?:[A-Za-z0-9+/]{4})*(?:[A-Za-z0-9+/]{2}==|[A-Za-z0-9+/]{3}=)?$",
            "type": "string"
          }
        },
        "required": [
          "creator",
          "decimals",
          "total"
        ],
        "type": "object"
      },
      "BuildVersion": {
        "properties": {
          "branch": {
            "type": "string"
          },
          "build_number": {
            "format": "int64",
            "type": "integer"
          },
          "channel": {
            "type": "string"
          },
          "commit_hash": {
            "type": "string"
          },
          "major": {
            "format": "int64",
            "type": "integer"
          },
          "minor": {
            "format": "int64",
            "type": "integer"
          }
        },
        "required": [
          "branch",
          "build_number",
          "channel",
          "commit_hash",
          "major",
          "minor"
        ],
        "title": "BuildVersion contains the current algod build version information.",
        "type": "object"
      },
      "DryrunRequest": {
        "description": "Request data type for dryrun endpoint. Given the Transactions and simulated ledger state upload, run TEAL scripts and return debugging information.",
        "properties": {
          "accounts": {
            "items": {
              "$ref": "#/components/schemas/Account"
            },
            "type": "array"
          },
          "apps": {
            "items": {
              "$ref": "#/components/schemas/Application"
            },
            "type": "array"
          },
          "latest-timestamp": {
            "description": "LatestTimestamp is available to some TEAL scripts. Defaults to the latest confirmed timestamp this algod is attached to.",
            "format": "int64",
            "type": "integer"
          },
          "protocol-version": {
            "description": "ProtocolVersion specifies a specific version string to operate under, otherwise whatever the current protocol of the network this algod is running in.",
            "type": "string"
          },
          "round": {
            "description": "Round is available to some TEAL scripts. Defaults to the current round on the network this algod is attached to.",
            "type": "integer",
            "x-algorand-format": "uint64"
          },
          "sources": {
            "items": {
              "$ref": "#/components/schemas/DryrunSource"
            },
            "type": "array"
          },
          "txns": {
            "items": {
              "description": "SignedTxn object. Must be canonically encoded.",
              "format": "json",
              "type": "string",
              "x-algorand-format": "SignedTransaction"
            },
            "type": "array"
          }
        },
        "required": [
          "accounts",
          "apps",
          "latest-timestamp",
          "protocol-version",
          "round",
          "sources",
          "txns"
        ],
        "type": "object"
      },
      "DryrunSource": {
        "description": "DryrunSource is TEAL source text that gets uploaded, compiled, and inserted into transactions or application state.",
        "properties": {
          "app-index": {
            "type": "integer",
            "x-algorand-format": "uint64"
          },
          "field-name": {
            "description": "FieldName is what kind of sources this is. If lsig then it goes into the transactions[this.TxnIndex].LogicSig. If approv or clearp it goes into the Approval Program or Clear State Program of application[this.AppIndex].",
            "type": "string"
          },
          "source": {
            "type": "string"
          },
          "txn-index": {
            "type": "integer"
          }
        },
        "required": [
          "app-index",
          "field-name",
          "source",
          "txn-index"
        ],
        "type": "object"
      },
      "DryrunState": {
        "description": "Stores the TEAL eval step data",
        "properties": {
          "error": {
            "description": "Evaluation error if any",
            "type": "string"
          },
          "line": {
            "description": "Line number",
            "type": "integer"
          },
          "pc": {
            "description": "Program counter",
            "type": "integer"
          },
          "scratch": {
            "items": {
              "$ref": "#/components/schemas/TealValue"
            },
            "type": "array"
          },
          "stack": {
            "items": {
              "$ref": "#/components/schemas/TealValue"
            },
            "type": "array"
          }
        },
        "required": [
          "line",
          "pc",
          "stack"
        ],
        "type": "object"
      },
      "DryrunTxnResult": {
        "description": "DryrunTxnResult contains any LogicSig or ApplicationCall program debug information and state updates from a dryrun.",
        "properties": {
          "app-call-messages": {
            "items": {
              "type": "string"
            },
            "type": "array"
          },
          "app-call-trace": {
            "items": {
              "$ref": "#/components/schemas/DryrunState"
            },
            "type": "array"
          },
          "cost": {
            "description": "Execution cost of app call transaction",
            "type": "integer"
          },
          "disassembly": {
            "description": "Disassembled program line by line.",
            "items": {
              "type": "string"
            },
            "type": "array"
          },
          "global-delta": {
            "$ref": "#/components/schemas/StateDelta"
          },
          "local-deltas": {
            "items": {
              "$ref": "#/components/schemas/AccountStateDelta"
            },
            "type": "array"
          },
          "logic-sig-messages": {
            "items": {
              "type": "string"
            },
            "type": "array"
          },
          "logic-sig-trace": {
            "items": {
              "$ref": "#/components/schemas/DryrunState"
            },
            "type": "array"
          },
          "logs": {
            "items": {
              "format": "byte",
              "pattern": "^(?:[A-Za-z0-9+/]{4})*(?:[A-Za-z0-9+/]{2}==|[A-Za-z0-9+/]{3}=)?$",
              "type": "string"
            },
            "type": "array"
          }
        },
        "required": [
          "disassembly"
        ],
        "type": "object"
      },
      "ErrorResponse": {
        "description": "An error response with optional data field.",
        "properties": {
          "data": {
            "type": "string"
          },
          "message": {
            "type": "string"
          }
        },
        "required": [
          "message"
        ],
        "type": "object"
      },
      "EvalDelta": {
        "description": "Represents a TEAL value delta.",
        "properties": {
          "action": {
            "description": "\\[at\\] delta action.",
            "type": "integer"
          },
          "bytes": {
            "description": "\\[bs\\] bytes value.",
            "type": "string"
          },
          "uint": {
            "description": "\\[ui\\] uint value.",
            "type": "integer",
            "x-algorand-format": "uint64"
          }
        },
        "required": [
          "action"
        ],
        "type": "object"
      },
      "EvalDeltaKeyValue": {
        "description": "Key-value pairs for StateDelta.",
        "properties": {
          "key": {
            "type": "string"
          },
          "value": {
            "$ref": "#/components/schemas/EvalDelta"
          }
        },
        "required": [
          "key",
          "value"
        ],
        "type": "object"
      },
      "ParticipationKey": {
        "description": "Represents a participation key used by the node.",
        "properties": {
          "address": {
            "description": "Address the key was generated for.",
            "type": "string",
            "x-algorand-format": "Address"
          },
          "effective-first-valid": {
            "description": "When registered, this is the first round it may be used.",
            "type": "integer",
            "x-algorand-format": "uint64"
          },
          "effective-last-valid": {
            "description": "When registered, this is the last round it may be used.",
            "type": "integer",
            "x-algorand-format": "uint64"
          },
          "id": {
            "description": "The key's ParticipationID.",
            "type": "string"
          },
          "key": {
            "$ref": "#/components/schemas/AccountParticipation"
          },
          "last-block-proposal": {
            "description": "Round when this key was last used to propose a block.",
            "type": "integer"
          },
          "last-state-proof": {
            "description": "Round when this key was last used to generate a state proof.",
            "type": "integer"
          },
          "last-vote": {
            "description": "Round when this key was last used to vote.",
            "type": "integer"
          }
        },
        "required": [
          "address",
          "id",
          "key"
        ],
        "type": "object"
      },
      "PendingTransactionResponse": {
        "description": "Details about a pending transaction. If the transaction was recently confirmed, includes confirmation details like the round and reward details.",
        "properties": {
          "application-index": {
            "description": "The application index if the transaction was found and it created an application.",
            "type": "integer"
          },
          "asset-closing-amount": {
            "description": "The number of the asset's unit that were transferred to the close-to address.",
            "type": "integer"
          },
          "asset-index": {
            "description": "The asset index if the transaction was found and it created an asset.",
            "type": "integer"
          },
          "close-rewards": {
            "description": "Rewards in microalgos applied to the close remainder to account.",
            "type": "integer"
          },
          "closing-amount": {
            "description": "Closing amount for the transaction.",
            "type": "integer"
          },
          "confirmed-round": {
            "description": "The round where this transaction was confirmed, if present.",
            "type": "integer"
          },
          "global-state-delta": {
            "$ref": "#/components/schemas/StateDelta"
          },
          "inner-txns": {
            "description": "Inner transactions produced by application execution.",
            "items": {
              "$ref": "#/components/schemas/PendingTransactionResponse"
            },
            "type": "array"
          },
          "local-state-delta": {
            "description": "\\[ld\\] Local state key/value changes for the application being executed by this transaction.",
            "items": {
              "$ref": "#/components/schemas/AccountStateDelta"
            },
            "type": "array"
          },
          "logs": {
            "description": "\\[lg\\] Logs for the application being executed by this transaction.",
            "items": {
              "format": "byte",
              "pattern": "^(?:[A-Za-z0-9+/]{4})*(?:[A-Za-z0-9+/]{2}==|[A-Za-z0-9+/]{3}=)?$",
              "type": "string"
            },
            "type": "array"
          },
          "pool-error": {
            "description": "Indicates that the transaction was kicked out of this node's transaction pool (and specifies why that happened).  An empty string indicates the transaction wasn't kicked out of this node's txpool due to an error.\n",
            "type": "string"
          },
          "receiver-rewards": {
            "description": "Rewards in microalgos applied to the receiver account.",
            "type": "integer"
          },
          "sender-rewards": {
            "description": "Rewards in microalgos applied to the sender account.",
            "type": "integer"
          },
          "txn": {
            "description": "The raw signed transaction.",
            "properties": {},
            "type": "object",
            "x-algorand-format": "SignedTransaction"
          }
        },
        "required": [
          "pool-error",
          "txn"
        ],
        "type": "object"
      },
      "StateDelta": {
        "description": "Application state delta.",
        "items": {
          "$ref": "#/components/schemas/EvalDeltaKeyValue"
        },
        "type": "array"
      },
      "TealKeyValue": {
        "description": "Represents a key-value pair in an application store.",
        "properties": {
          "key": {
            "type": "string"
          },
          "value": {
            "$ref": "#/components/schemas/TealValue"
          }
        },
        "required": [
          "key",
          "value"
        ],
        "type": "object"
      },
      "TealKeyValueStore": {
        "description": "Represents a key-value store for use in an application.",
        "items": {
          "$ref": "#/components/schemas/TealKeyValue"
        },
        "type": "array"
      },
      "TealValue": {
        "description": "Represents a TEAL value.",
        "properties": {
          "bytes": {
            "description": "\\[tb\\] bytes value.",
            "type": "string"
          },
          "type": {
            "description": "\\[tt\\] value type. Value `1` refers to **bytes**, value `2` refers to **uint**",
            "type": "integer"
          },
          "uint": {
            "description": "\\[ui\\] uint value.",
            "type": "integer",
            "x-algorand-format": "uint64"
          }
        },
        "required": [
          "bytes",
          "type",
          "uint"
        ],
        "type": "object"
      },
      "Version": {
        "description": "algod version information.",
        "properties": {
          "build": {
            "$ref": "#/components/schemas/BuildVersion"
          },
          "genesis_hash_b64": {
            "format": "byte",
            "pattern": "^(?:[A-Za-z0-9+/]{4})*(?:[A-Za-z0-9+/]{2}==|[A-Za-z0-9+/]{3}=)?$",
            "type": "string"
          },
          "genesis_id": {
            "type": "string"
          },
          "versions": {
            "items": {
              "type": "string"
            },
            "type": "array"
          }
        },
        "required": [
          "build",
          "genesis_hash_b64",
          "genesis_id",
          "versions"
        ],
        "title": "Version contains the current algod version.",
        "type": "object"
      }
    },
    "securitySchemes": {
      "api_key": {
        "description": "Generated header parameter. This token can be generated using the Goal command line tool. Example value ='b7e384d0317b8050ce45900a94a1931e28540e1f69b2d242b424659c341b4697'",
        "in": "header",
        "name": "X-Algo-API-Token",
        "type": "apiKey"
      }
    }
  },
  "info": {
    "contact": {
      "email": "contact@algorand.com",
      "name": "algorand",
      "url": "https://www.algorand.com/get-in-touch/contact"
    },
    "description": "API endpoint for algod operations.",
    "title": "Algod REST API.",
    "version": "0.0.1"
  },
  "openapi": "3.0.1",
  "paths": {
    "/genesis": {
      "get": {
        "description": "Returns the entire genesis file in json.",
        "operationId": "GetGenesis",
        "responses": {
          "200": {
            "content": {
              "application/json": {
                "schema": {
                  "type": "string"
                }
              }
            },
            "description": "The genesis file in json."
          },
          "default": {
            "content": {},
            "description": "Unknown Error"
          }
        },
        "summary": "Gets the genesis information.",
        "tags": [
          "common"
        ]
      }
    },
    "/health": {
      "get": {
        "operationId": "HealthCheck",
        "responses": {
          "200": {
            "content": {},
            "description": "OK."
          },
          "default": {
            "content": {},
            "description": "Unknown Error"
          }
        },
        "summary": "Returns OK if healthy.",
        "tags": [
          "common"
        ]
      }
    },
    "/metrics": {
      "get": {
        "operationId": "Metrics",
        "responses": {
          "200": {
            "content": {},
            "description": "text with \\#-comments and key:value lines"
          },
          "404": {
            "content": {},
            "description": "metrics were compiled out"
          }
        },
        "summary": "Return metrics about algod functioning.",
        "tags": [
          "common"
        ]
      }
    },
    "/swagger.json": {
      "get": {
        "description": "Returns the entire swagger spec in json.",
        "operationId": "SwaggerJSON",
        "responses": {
          "200": {
            "content": {
              "application/json": {
                "schema": {
                  "type": "string"
                }
              }
            },
            "description": "The current swagger spec"
          },
          "default": {
            "content": {},
            "description": "Unknown Error"
          }
        },
        "summary": "Gets the current swagger spec.",
        "tags": [
          "common"
        ]
      }
    },
    "/v2/accounts/{address}": {
      "get": {
        "description": "Given a specific account public key, this call returns the accounts status, balance and spendable amounts",
        "operationId": "AccountInformation",
        "parameters": [
          {
            "description": "Configures whether the response object is JSON or MessagePack encoded.",
            "in": "query",
            "name": "format",
            "schema": {
              "enum": [
                "json",
                "msgpack"
              ],
              "type": "string"
            }
          },
          {
            "description": "An account public key",
            "in": "path",
            "name": "address",
            "required": true,
            "schema": {
              "pattern": "[A-Z0-9]{58}",
              "type": "string"
            }
          }
        ],
        "responses": {
          "200": {
            "content": {
              "application/json": {
                "schema": {
                  "$ref": "#/components/schemas/Account"
                }
              },
              "application/msgpack": {
                "schema": {
                  "$ref": "#/components/schemas/Account"
                }
              }
            }
          },
          "400": {
            "content": {
              "application/json": {
                "schema": {
                  "$ref": "#/components/schemas/ErrorResponse"
                }
              },
              "application/msgpack": {
                "schema": {
                  "$ref": "#/components/schemas/ErrorResponse"
                }
              }
            },
            "description": "Malformed address"
          },
          "401": {
            "content": {
              "application/json": {
                "schema": {
                  "$ref": "#/components/schemas/ErrorResponse"
                }
              },
              "application/msgpack": {
                "schema": {
                  "$ref": "#/components/schemas/ErrorResponse"
                }
              }
            },
            "description": "Invalid API Token"
          },
          "500": {
            "content": {
              "application/json": {
                "schema": {
                  "$ref": "#/components/schemas/ErrorResponse"
                }
              },
              "application/msgpack": {
                "schema": {
                  "$ref": "#/components/schemas/ErrorResponse"
                }
              }
            },
            "description": "Internal Error"
          },
          "default": {
            "content": {},
            "description": "Unknown Error"
          }
        },
        "summary": "Get account information."
      }
    },
    "/v2/accounts/{address}/transactions/pending": {
      "get": {
        "description": "Get the list of pending transactions by address, sorted by priority, in decreasing order, truncated at the end at MAX. If MAX = 0, returns all pending transactions.\n",
        "operationId": "GetPendingTransactionsByAddress",
        "parameters": [
          {
            "description": "An account public key",
            "in": "path",
            "name": "address",
            "required": true,
            "schema": {
              "pattern": "[A-Z0-9]{58}",
              "type": "string"
            }
          },
          {
            "description": "Truncated number of transactions to display. If max=0, returns all pending txns.",
            "in": "query",
            "name": "max",
            "schema": {
              "type": "integer"
            }
          },
          {
            "description": "Configures whether the response object is JSON or MessagePack encoded.",
            "in": "query",
            "name": "format",
            "schema": {
              "enum": [
                "json",
                "msgpack"
              ],
              "type": "string"
            }
          }
        ],
        "responses": {
          "200": {
            "content": {
              "application/json": {
                "schema": {
                  "description": "PendingTransactions is an array of signed transactions exactly as they were submitted.",
                  "properties": {
                    "top-transactions": {
                      "description": "An array of signed transaction objects.",
                      "items": {
                        "properties": {},
                        "type": "object",
                        "x-algorand-format": "SignedTransaction"
                      },
                      "type": "array"
                    },
                    "total-transactions": {
                      "description": "Total number of transactions in the pool.",
                      "type": "integer"
                    }
                  },
                  "required": [
                    "top-transactions",
                    "total-transactions"
                  ],
                  "type": "object"
                }
              },
              "application/msgpack": {
                "schema": {
                  "description": "PendingTransactions is an array of signed transactions exactly as they were submitted.",
                  "properties": {
                    "top-transactions": {
                      "description": "An array of signed transaction objects.",
                      "items": {
                        "properties": {},
                        "type": "object",
                        "x-algorand-format": "SignedTransaction"
                      },
                      "type": "array"
                    },
                    "total-transactions": {
                      "description": "Total number of transactions in the pool.",
                      "type": "integer"
                    }
                  },
                  "required": [
                    "top-transactions",
                    "total-transactions"
                  ],
                  "type": "object"
                }
              }
            },
            "description": "A potentially truncated list of transactions currently in the node's transaction pool. You can compute whether or not the list is truncated if the number of elements in the **top-transactions** array is fewer than **total-transactions**."
          },
          "400": {
            "content": {
              "application/json": {
                "schema": {
                  "$ref": "#/components/schemas/ErrorResponse"
                }
              },
              "application/msgpack": {
                "schema": {
                  "$ref": "#/components/schemas/ErrorResponse"
                }
              }
            },
            "description": "Max must be a non-negative integer"
          },
          "401": {
            "content": {
              "application/json": {
                "schema": {
                  "$ref": "#/components/schemas/ErrorResponse"
                }
              },
              "application/msgpack": {
                "schema": {
                  "$ref": "#/components/schemas/ErrorResponse"
                }
              }
            },
            "description": "Invalid API Token"
          },
          "500": {
            "content": {
              "application/json": {
                "schema": {
                  "$ref": "#/components/schemas/ErrorResponse"
                }
              },
              "application/msgpack": {
                "schema": {
                  "$ref": "#/components/schemas/ErrorResponse"
                }
              }
            },
            "description": "Internal Error"
          },
          "503": {
            "content": {
              "application/json": {
                "schema": {
                  "$ref": "#/components/schemas/ErrorResponse"
                }
              },
              "application/msgpack": {
                "schema": {
                  "$ref": "#/components/schemas/ErrorResponse"
                }
              }
            },
            "description": "Service Temporarily Unavailable"
          },
          "default": {
            "content": {},
            "description": "Unknown Error"
          }
        },
        "summary": "Get a list of unconfirmed transactions currently in the transaction pool by address."
      }
    },
    "/v2/applications/{application-id}": {
      "get": {
        "description": "Given a application id, it returns application information including creator, approval and clear programs, global and local schemas, and global state.",
        "operationId": "GetApplicationByID",
        "parameters": [
          {
            "description": "An application identifier",
            "in": "path",
            "name": "application-id",
            "required": true,
            "schema": {
              "type": "integer"
            }
          }
        ],
        "responses": {
          "200": {
            "content": {
              "application/json": {
                "schema": {
                  "$ref": "#/components/schemas/Application"
                }
              }
            },
            "description": "Application information"
          },
          "400": {
            "content": {
              "application/json": {
                "schema": {
                  "$ref": "#/components/schemas/ErrorResponse"
                }
              }
            },
            "description": "Bad Request"
          },
          "401": {
            "content": {
              "application/json": {
                "schema": {
                  "$ref": "#/components/schemas/ErrorResponse"
                }
              }
            },
            "description": "Invalid API Token"
          },
          "404": {
            "content": {
              "application/json": {
                "schema": {
                  "$ref": "#/components/schemas/ErrorResponse"
                }
              }
            },
            "description": "Application Not Found"
          },
          "500": {
            "content": {
              "application/json": {
                "schema": {
                  "$ref": "#/components/schemas/ErrorResponse"
                }
              }
            },
            "description": "Internal Error"
          },
          "default": {
            "content": {},
            "description": "Unknown Error"
          }
        },
        "summary": "Get application information."
      }
    },
    "/v2/assets/{asset-id}": {
      "get": {
        "description": "Given a asset id, it returns asset information including creator, name, total supply and special addresses.",
        "operationId": "GetAssetByID",
        "parameters": [
          {
            "description": "An asset identifier",
            "in": "path",
            "name": "asset-id",
            "required": true,
            "schema": {
              "type": "integer"
            }
          }
        ],
        "responses": {
          "200": {
            "content": {
              "application/json": {
                "schema": {
                  "$ref": "#/components/schemas/Asset"
                }
              }
            },
            "description": "Asset information"
          },
          "400": {
            "content": {
              "application/json": {
                "schema": {
                  "$ref": "#/components/schemas/ErrorResponse"
                }
              }
            },
            "description": "Bad Request"
          },
          "401": {
            "content": {
              "application/json": {
                "schema": {
                  "$ref": "#/components/schemas/ErrorResponse"
                }
              }
            },
            "description": "Invalid API Token"
          },
          "404": {
            "content": {
              "application/json": {
                "schema": {
                  "$ref": "#/components/schemas/ErrorResponse"
                }
              }
            },
            "description": "Application Not Found"
          },
          "500": {
            "content": {
              "application/json": {
                "schema": {
                  "$ref": "#/components/schemas/ErrorResponse"
                }
              }
            },
            "description": "Internal Error"
          },
          "default": {
            "content": {},
            "description": "Unknown Error"
          }
        },
        "summary": "Get asset information."
      }
    },
    "/v2/blocks/{round}": {
      "get": {
        "operationId": "GetBlock",
        "parameters": [
          {
            "description": "Configures whether the response object is JSON or MessagePack encoded.",
            "in": "query",
            "name": "format",
            "schema": {
              "enum": [
                "json",
                "msgpack"
              ],
              "type": "string"
            }
          },
          {
            "description": "The round from which to fetch block information.",
            "in": "path",
            "name": "round",
            "required": true,
            "schema": {
              "minimum": 0,
              "type": "integer"
            }
          }
        ],
        "responses": {
          "200": {
            "content": {
              "application/json": {
                "schema": {
                  "properties": {
                    "block": {
                      "description": "Block header data.",
                      "properties": {},
                      "type": "object",
                      "x-algorand-format": "BlockHeader"
                    },
                    "cert": {
                      "description": "Optional certificate object. This is only included when the format is set to message pack.",
                      "properties": {},
                      "type": "object",
                      "x-algorand-format": "BlockCertificate"
                    }
                  },
                  "required": [
                    "block"
                  ],
                  "type": "object"
                }
              },
              "application/msgpack": {
                "schema": {
                  "properties": {
                    "block": {
                      "description": "Block header data.",
                      "properties": {},
                      "type": "object",
                      "x-algorand-format": "BlockHeader"
                    },
                    "cert": {
                      "description": "Optional certificate object. This is only included when the format is set to message pack.",
                      "properties": {},
                      "type": "object",
                      "x-algorand-format": "BlockCertificate"
                    }
                  },
                  "required": [
                    "block"
                  ],
                  "type": "object"
                }
              }
            },
            "description": "Encoded block object."
          },
          "400": {
            "content": {
              "application/json": {
                "schema": {
                  "$ref": "#/components/schemas/ErrorResponse"
                }
              },
              "application/msgpack": {
                "schema": {
                  "$ref": "#/components/schemas/ErrorResponse"
                }
              }
            },
            "description": "Bad Request - Non integer number"
          },
          "401": {
            "content": {
              "application/json": {
                "schema": {
                  "$ref": "#/components/schemas/ErrorResponse"
                }
              },
              "application/msgpack": {
                "schema": {
                  "$ref": "#/components/schemas/ErrorResponse"
                }
              }
            },
            "description": "Invalid API Token"
          },
          "404": {
            "content": {
              "application/json": {
                "schema": {
                  "$ref": "#/components/schemas/ErrorResponse"
                }
              },
              "application/msgpack": {
                "schema": {
                  "$ref": "#/components/schemas/ErrorResponse"
                }
              }
            },
            "description": "None existing block "
          },
          "500": {
            "content": {
              "application/json": {
                "schema": {
                  "$ref": "#/components/schemas/ErrorResponse"
                }
              },
              "application/msgpack": {
                "schema": {
                  "$ref": "#/components/schemas/ErrorResponse"
                }
              }
            },
            "description": "Internal Error"
          },
          "default": {
            "content": {},
            "description": "Unknown Error"
          }
        },
        "summary": "Get the block for the given round."
      }
    },
    "/v2/blocks/{round}/transactions/{txid}/proof": {
      "get": {
        "operationId": "GetProof",
        "parameters": [
          {
            "description": "The round in which the transaction appears.",
            "in": "path",
            "name": "round",
            "required": true,
            "schema": {
              "type": "integer"
            }
          },
          {
            "description": "The transaction ID for which to generate a proof.",
            "in": "path",
            "name": "txid",
            "required": true,
            "schema": {
              "pattern": "[A-Z0-9]+",
              "type": "string"
            }
          },
          {
            "description": "Configures whether the response object is JSON or MessagePack encoded.",
            "in": "query",
            "name": "format",
            "schema": {
              "enum": [
                "json",
                "msgpack"
              ],
              "type": "string"
            }
          }
        ],
        "responses": {
          "200": {
            "content": {
              "application/json": {
                "schema": {
                  "properties": {
                    "idx": {
                      "description": "Index of the transaction in the block's payset.",
                      "type": "integer"
                    },
                    "proof": {
                      "description": "Merkle proof of transaction membership.",
                      "format": "byte",
                      "pattern": "^(?:[A-Za-z0-9+/]{4})*(?:[A-Za-z0-9+/]{2}==|[A-Za-z0-9+/]{3}=)?$",
                      "type": "string"
                    },
                    "stibhash": {
                      "description": "Hash of SignedTxnInBlock for verifying proof.",
                      "format": "byte",
                      "pattern": "^(?:[A-Za-z0-9+/]{4})*(?:[A-Za-z0-9+/]{2}==|[A-Za-z0-9+/]{3}=)?$",
                      "type": "string"
                    }
                  },
                  "required": [
                    "idx",
                    "proof",
                    "stibhash"
                  ],
                  "type": "object"
                }
              }
            },
            "description": "Proof of transaction in a block."
          },
          "400": {
            "content": {
              "application/json": {
                "schema": {
                  "$ref": "#/components/schemas/ErrorResponse"
                }
              }
            },
            "description": "Malformed round number or transaction ID"
          },
          "401": {
            "content": {
              "application/json": {
                "schema": {
                  "$ref": "#/components/schemas/ErrorResponse"
                }
              }
            },
            "description": "Invalid API token"
          },
          "404": {
            "content": {
              "application/json": {
                "schema": {
                  "$ref": "#/components/schemas/ErrorResponse"
                }
              }
            },
            "description": "Non-existent block or transaction"
          },
          "500": {
            "content": {
              "application/json": {
                "schema": {
                  "$ref": "#/components/schemas/ErrorResponse"
                }
              }
            },
            "description": "Internal error, including protocol not supporting Merkle proofs."
          },
          "default": {
            "content": {},
            "description": "Unknown error"
          }
        },
        "summary": "Get a Merkle proof for a transaction in a block."
      }
    },
    "/v2/catchup/{catchpoint}": {
      "delete": {
        "description": "Given a catchpoint, it aborts catching up to this catchpoint",
        "operationId": "AbortCatchup",
        "parameters": [
          {
            "description": "A catch point",
            "in": "path",
            "name": "catchpoint",
            "required": true,
            "schema": {
              "format": "catchpoint",
              "pattern": "[0-9]{1,10}#[A-Z0-9]{1,53}",
              "type": "string",
              "x-algorand-format": "Catchpoint String"
            },
            "x-algorand-format": "Catchpoint String"
          }
        ],
        "responses": {
          "200": {
            "content": {
              "application/json": {
                "schema": {
                  "description": "An catchpoint abort response.",
                  "properties": {
                    "catchup-message": {
                      "description": "Catchup abort response string",
                      "type": "string"
                    }
                  },
                  "required": [
                    "catchup-message"
                  ],
                  "type": "object"
                }
              }
            }
          },
          "400": {
            "content": {
              "application/json": {
                "schema": {
                  "$ref": "#/components/schemas/ErrorResponse"
                }
              }
            },
            "description": "Bad Request"
          },
          "401": {
            "content": {
              "application/json": {
                "schema": {
                  "$ref": "#/components/schemas/ErrorResponse"
                }
              }
            },
            "description": "Invalid API Token"
          },
          "500": {
            "content": {
              "application/json": {
                "schema": {
                  "$ref": "#/components/schemas/ErrorResponse"
                }
              }
            },
            "description": "Internal Error"
          },
          "default": {
            "content": {},
            "description": "Unknown Error"
          }
        },
        "summary": "Aborts a catchpoint catchup.",
        "tags": [
          "private"
        ]
      },
      "post": {
        "description": "Given a catchpoint, it starts catching up to this catchpoint",
        "operationId": "StartCatchup",
        "parameters": [
          {
            "description": "A catch point",
            "in": "path",
            "name": "catchpoint",
            "required": true,
            "schema": {
              "format": "catchpoint",
              "pattern": "[0-9]{1,10}#[A-Z0-9]{1,53}",
              "type": "string",
              "x-algorand-format": "Catchpoint String"
            },
            "x-algorand-format": "Catchpoint String"
          }
        ],
        "responses": {
          "200": {
            "content": {
              "application/json": {
                "schema": {
                  "description": "An catchpoint start response.",
                  "properties": {
                    "catchup-message": {
                      "description": "Catchup start response string",
                      "type": "string"
                    }
                  },
                  "required": [
                    "catchup-message"
                  ],
                  "type": "object"
                }
              }
            }
          },
          "201": {
            "content": {
              "application/json": {
                "schema": {
                  "description": "An catchpoint start response.",
                  "properties": {
                    "catchup-message": {
                      "description": "Catchup start response string",
                      "type": "string"
                    }
                  },
                  "required": [
                    "catchup-message"
                  ],
                  "type": "object"
                }
              }
            }
          },
          "400": {
            "content": {
              "application/json": {
                "schema": {
                  "$ref": "#/components/schemas/ErrorResponse"
                }
              }
            },
            "description": "Bad Request"
          },
          "401": {
            "content": {
              "application/json": {
                "schema": {
                  "$ref": "#/components/schemas/ErrorResponse"
                }
              }
            },
            "description": "Invalid API Token"
          },
          "500": {
            "content": {
              "application/json": {
                "schema": {
                  "$ref": "#/components/schemas/ErrorResponse"
                }
              }
            },
            "description": "Internal Error"
          },
          "default": {
            "content": {},
            "description": "Unknown Error"
          }
        },
        "summary": "Starts a catchpoint catchup.",
        "tags": [
          "private"
        ]
      }
    },
    "/v2/ledger/supply": {
      "get": {
        "operationId": "GetSupply",
        "responses": {
          "200": {
            "content": {
              "application/json": {
                "schema": {
                  "description": "Supply represents the current supply of MicroAlgos in the system",
                  "properties": {
                    "current_round": {
                      "description": "Round",
                      "type": "integer"
                    },
                    "online-money": {
                      "description": "OnlineMoney",
                      "type": "integer"
                    },
                    "total-money": {
                      "description": "TotalMoney",
                      "type": "integer"
                    }
                  },
                  "required": [
                    "current_round",
                    "online-money",
                    "total-money"
                  ],
                  "type": "object"
                }
              }
            },
            "description": "Supply represents the current supply of MicroAlgos in the system."
          },
          "401": {
            "content": {
              "application/json": {
                "schema": {
                  "$ref": "#/components/schemas/ErrorResponse"
                }
              }
            },
            "description": "Invalid API Token"
          },
          "default": {
            "content": {},
            "description": "Unknown Error"
          }
        },
        "summary": "Get the current supply reported by the ledger."
      }
    },
    "/v2/participation": {
      "get": {
        "description": "Return a list of participation keys",
        "operationId": "GetParticipationKeys",
        "responses": {
          "200": {
            "content": {
              "application/json": {
                "schema": {
                  "items": {
                    "$ref": "#/components/schemas/ParticipationKey"
                  },
                  "type": "array"
                }
              }
            },
            "description": "A list of participation keys"
          },
          "400": {
            "content": {
              "application/json": {
                "schema": {
                  "$ref": "#/components/schemas/ErrorResponse"
                }
              }
            },
            "description": "Bad Request"
          },
          "401": {
            "content": {
              "application/json": {
                "schema": {
                  "$ref": "#/components/schemas/ErrorResponse"
                }
              }
            },
            "description": "Invalid API Token"
          },
          "404": {
            "content": {
              "application/json": {
                "schema": {
                  "$ref": "#/components/schemas/ErrorResponse"
                }
              }
            },
            "description": "Application Not Found"
          },
          "500": {
            "content": {
              "application/json": {
                "schema": {
                  "$ref": "#/components/schemas/ErrorResponse"
                }
              }
            },
            "description": "Internal Error"
          },
          "default": {
            "content": {},
            "description": "Unknown Error"
          }
        },
        "summary": "Return a list of participation keys",
        "tags": [
          "private"
        ]
      },
      "post": {
        "operationId": "AddParticipationKey",
        "requestBody": {
          "content": {
            "application/msgpack": {
              "schema": {
                "format": "binary",
                "type": "string"
              }
            }
          },
          "description": "The participation key to add to the node",
          "required": true
        },
        "responses": {
          "200": {
            "content": {
              "application/json": {
                "schema": {
                  "properties": {
                    "partId": {
                      "description": "encoding of the participation id.",
                      "type": "string"
                    }
                  },
                  "required": [
                    "partId"
                  ],
                  "type": "object"
                }
              }
            },
            "description": "Participation ID of the submission"
          },
          "400": {
            "content": {
              "application/json": {
                "schema": {
                  "$ref": "#/components/schemas/ErrorResponse"
                }
              }
            },
            "description": "Bad Request"
          },
          "401": {
            "content": {
              "application/json": {
                "schema": {
                  "$ref": "#/components/schemas/ErrorResponse"
                }
              }
            },
            "description": "Invalid API Token"
          },
          "500": {
            "content": {
              "application/json": {
                "schema": {
                  "$ref": "#/components/schemas/ErrorResponse"
                }
              }
            },
            "description": "Internal Error"
          },
          "503": {
            "content": {
              "application/json": {
                "schema": {
                  "$ref": "#/components/schemas/ErrorResponse"
                }
              }
            },
            "description": "Service Temporarily Unavailable"
          },
          "default": {
            "content": {},
            "description": "Unknown Error"
          }
        },
        "summary": "Add a participation key to the node",
        "tags": [
          "private"
        ],
        "x-codegen-request-body-name": "participationkey"
      }
    },
    "/v2/participation/{participation-id}": {
      "delete": {
        "description": "Delete a given participation key by id",
        "operationId": "DeleteParticipationKeyByID",
        "parameters": [
          {
            "in": "path",
            "name": "participation-id",
            "required": true,
            "schema": {
              "type": "string"
            }
          }
        ],
        "responses": {
          "200": {
            "content": {},
            "description": "Participation key got deleted by ID"
          },
          "400": {
            "content": {
              "application/json": {
                "schema": {
                  "$ref": "#/components/schemas/ErrorResponse"
                }
              }
            },
            "description": "Bad Request"
          },
          "401": {
            "content": {
              "application/json": {
                "schema": {
                  "$ref": "#/components/schemas/ErrorResponse"
                }
              }
            },
            "description": "Invalid API Token"
          },
          "500": {
            "content": {
              "application/json": {
                "schema": {
                  "$ref": "#/components/schemas/ErrorResponse"
                }
              }
            },
            "description": "Internal Error"
          },
          "default": {
            "content": {},
            "description": "Unknown Error"
          }
        },
        "summary": "Delete a given participation key by id",
        "tags": [
          "private"
        ]
      },
      "get": {
        "description": "Given a participation id, return information about that participation key",
        "operationId": "GetParticipationKeyByID",
        "parameters": [
          {
            "in": "path",
            "name": "participation-id",
            "required": true,
            "schema": {
              "type": "string"
            }
          }
        ],
        "responses": {
          "200": {
            "content": {
              "application/json": {
                "schema": {
<<<<<<< HEAD
                  "properties": {
                    "participationKey": {
                      "description": "Detailed description of a participation key",
                      "type": "string"
                    }
                  },
                  "required": [
                    "participationKey"
                  ],
                  "type": "object"
=======
                  "$ref": "#/components/schemas/ParticipationKey"
>>>>>>> 8a335bb2
                }
              }
            },
            "description": "A detailed description of a participation id"
          },
          "400": {
            "content": {
              "application/json": {
                "schema": {
                  "$ref": "#/components/schemas/ErrorResponse"
                }
              }
            },
            "description": "Bad Request"
          },
          "401": {
            "content": {
              "application/json": {
                "schema": {
                  "$ref": "#/components/schemas/ErrorResponse"
                }
              }
            },
            "description": "Invalid API Token"
          },
          "404": {
            "content": {
              "application/json": {
                "schema": {
                  "$ref": "#/components/schemas/ErrorResponse"
                }
              }
            },
            "description": "Application Not Found"
          },
          "500": {
            "content": {
              "application/json": {
                "schema": {
                  "$ref": "#/components/schemas/ErrorResponse"
                }
              }
            },
            "description": "Internal Error"
          },
          "default": {
            "content": {},
            "description": "Unknown Error"
          }
        },
        "summary": "Get participation key info by id",
        "tags": [
          "private"
        ]
      }
    },
    "/v2/shutdown": {
      "post": {
        "description": "Special management endpoint to shutdown the node. Optionally provide a timeout parameter to indicate that the node should begin shutting down after a number of seconds.",
        "operationId": "ShutdownNode",
        "parameters": [
          {
            "in": "query",
            "name": "timeout",
            "schema": {
              "default": 0,
              "type": "integer"
            }
          }
        ],
        "responses": {
          "200": {
            "content": {
              "application/json": {
                "schema": {
                  "type": "object"
                }
              }
            }
          }
        },
        "tags": [
          "private"
        ]
      }
    },
    "/v2/status": {
      "get": {
        "operationId": "GetStatus",
        "responses": {
          "200": {
            "content": {
              "application/json": {
                "schema": {
                  "description": "NodeStatus contains the information about a node status",
                  "properties": {
                    "catchpoint": {
                      "description": "The current catchpoint that is being caught up to",
                      "type": "string"
                    },
                    "catchpoint-acquired-blocks": {
                      "description": "The number of blocks that have already been obtained by the node as part of the catchup",
                      "type": "integer"
                    },
                    "catchpoint-processed-accounts": {
                      "description": "The number of accounts from the current catchpoint that have been processed so far as part of the catchup",
                      "type": "integer"
                    },
                    "catchpoint-total-accounts": {
                      "description": "The total number of accounts included in the current catchpoint",
                      "type": "integer"
                    },
                    "catchpoint-total-blocks": {
                      "description": "The total number of blocks that are required to complete the current catchpoint catchup",
                      "type": "integer"
                    },
                    "catchpoint-verified-accounts": {
                      "description": "The number of accounts from the current catchpoint that have been verified so far as part of the catchup",
                      "type": "integer"
                    },
                    "catchup-time": {
                      "description": "CatchupTime in nanoseconds",
                      "type": "integer"
                    },
                    "last-catchpoint": {
                      "description": "The last catchpoint seen by the node",
                      "type": "string"
                    },
                    "last-round": {
                      "description": "LastRound indicates the last round seen",
                      "type": "integer"
                    },
                    "last-version": {
                      "description": "LastVersion indicates the last consensus version supported",
                      "type": "string"
                    },
                    "next-version": {
                      "description": "NextVersion of consensus protocol to use",
                      "type": "string"
                    },
                    "next-version-round": {
                      "description": "NextVersionRound is the round at which the next consensus version will apply",
                      "type": "integer"
                    },
                    "next-version-supported": {
                      "description": "NextVersionSupported indicates whether the next consensus version is supported by this node",
                      "type": "boolean"
                    },
                    "stopped-at-unsupported-round": {
                      "description": "StoppedAtUnsupportedRound indicates that the node does not support the new rounds and has stopped making progress",
                      "type": "boolean"
                    },
                    "time-since-last-round": {
                      "description": "TimeSinceLastRound in nanoseconds",
                      "type": "integer"
                    }
                  },
                  "required": [
                    "catchup-time",
                    "last-round",
                    "last-version",
                    "next-version",
                    "next-version-round",
                    "next-version-supported",
                    "stopped-at-unsupported-round",
                    "time-since-last-round"
                  ],
                  "type": "object"
                }
              }
            }
          },
          "401": {
            "content": {
              "application/json": {
                "schema": {
                  "$ref": "#/components/schemas/ErrorResponse"
                }
              }
            },
            "description": "Invalid API Token"
          },
          "500": {
            "content": {
              "application/json": {
                "schema": {
                  "type": "string"
                }
              }
            },
            "description": "Internal Error"
          },
          "default": {
            "content": {},
            "description": "Unknown Error"
          }
        },
        "summary": "Gets the current node status."
      }
    },
    "/v2/status/wait-for-block-after/{round}": {
      "get": {
        "description": "Waits for a block to appear after round {round} and returns the node's status at the time.",
        "operationId": "WaitForBlock",
        "parameters": [
          {
            "description": "The round to wait until returning status",
            "in": "path",
            "name": "round",
            "required": true,
            "schema": {
              "minimum": 0,
              "type": "integer"
            }
          }
        ],
        "responses": {
          "200": {
            "content": {
              "application/json": {
                "schema": {
                  "description": "NodeStatus contains the information about a node status",
                  "properties": {
                    "catchpoint": {
                      "description": "The current catchpoint that is being caught up to",
                      "type": "string"
                    },
                    "catchpoint-acquired-blocks": {
                      "description": "The number of blocks that have already been obtained by the node as part of the catchup",
                      "type": "integer"
                    },
                    "catchpoint-processed-accounts": {
                      "description": "The number of accounts from the current catchpoint that have been processed so far as part of the catchup",
                      "type": "integer"
                    },
                    "catchpoint-total-accounts": {
                      "description": "The total number of accounts included in the current catchpoint",
                      "type": "integer"
                    },
                    "catchpoint-total-blocks": {
                      "description": "The total number of blocks that are required to complete the current catchpoint catchup",
                      "type": "integer"
                    },
                    "catchpoint-verified-accounts": {
                      "description": "The number of accounts from the current catchpoint that have been verified so far as part of the catchup",
                      "type": "integer"
                    },
                    "catchup-time": {
                      "description": "CatchupTime in nanoseconds",
                      "type": "integer"
                    },
                    "last-catchpoint": {
                      "description": "The last catchpoint seen by the node",
                      "type": "string"
                    },
                    "last-round": {
                      "description": "LastRound indicates the last round seen",
                      "type": "integer"
                    },
                    "last-version": {
                      "description": "LastVersion indicates the last consensus version supported",
                      "type": "string"
                    },
                    "next-version": {
                      "description": "NextVersion of consensus protocol to use",
                      "type": "string"
                    },
                    "next-version-round": {
                      "description": "NextVersionRound is the round at which the next consensus version will apply",
                      "type": "integer"
                    },
                    "next-version-supported": {
                      "description": "NextVersionSupported indicates whether the next consensus version is supported by this node",
                      "type": "boolean"
                    },
                    "stopped-at-unsupported-round": {
                      "description": "StoppedAtUnsupportedRound indicates that the node does not support the new rounds and has stopped making progress",
                      "type": "boolean"
                    },
                    "time-since-last-round": {
                      "description": "TimeSinceLastRound in nanoseconds",
                      "type": "integer"
                    }
                  },
                  "required": [
                    "catchup-time",
                    "last-round",
                    "last-version",
                    "next-version",
                    "next-version-round",
                    "next-version-supported",
                    "stopped-at-unsupported-round",
                    "time-since-last-round"
                  ],
                  "type": "object"
                }
              }
            }
          },
          "400": {
            "content": {
              "application/json": {
                "schema": {
                  "$ref": "#/components/schemas/ErrorResponse"
                }
              }
            },
            "description": "Bad Request -- number must be non-negative integer "
          },
          "401": {
            "content": {
              "application/json": {
                "schema": {
                  "$ref": "#/components/schemas/ErrorResponse"
                }
              }
            },
            "description": "Invalid API Token"
          },
          "500": {
            "content": {
              "application/json": {
                "schema": {
                  "$ref": "#/components/schemas/ErrorResponse"
                }
              }
            },
            "description": "Internal Error"
          },
          "503": {
            "content": {
              "application/json": {
                "schema": {
                  "$ref": "#/components/schemas/ErrorResponse"
                }
              }
            },
            "description": "Service Temporarily Unavailable"
          },
          "default": {
            "content": {},
            "description": "Unknown Error"
          }
        },
        "summary": "Gets the node status after waiting for the given round."
      }
    },
    "/v2/teal/compile": {
      "post": {
        "description": "Given TEAL source code in plain text, return base64 encoded program bytes and base32 SHA512_256 hash of program bytes (Address style). This endpoint is only enabled when a node's configureation file sets EnableDeveloperAPI to true.",
        "operationId": "TealCompile",
        "requestBody": {
          "content": {
            "text/plain": {
              "schema": {
                "format": "binary",
                "type": "string"
              }
            }
          },
          "description": "TEAL source code to be compiled",
          "required": true
        },
        "responses": {
          "200": {
            "content": {
              "application/json": {
                "schema": {
                  "properties": {
                    "hash": {
                      "description": "base32 SHA512_256 of program bytes (Address style)",
                      "type": "string"
                    },
                    "result": {
                      "description": "base64 encoded program bytes",
                      "type": "string"
                    }
                  },
                  "required": [
                    "hash",
                    "result"
                  ],
                  "type": "object"
                }
              }
            },
            "description": "Teal compile Result"
          },
          "400": {
            "content": {
              "application/json": {
                "schema": {
                  "$ref": "#/components/schemas/ErrorResponse"
                }
              }
            },
            "description": "Bad Request - Teal Compile Error"
          },
          "401": {
            "content": {
              "application/json": {
                "schema": {
                  "$ref": "#/components/schemas/ErrorResponse"
                }
              }
            },
            "description": "Invalid API Token"
          },
          "404": {
            "content": {},
            "description": "Developer API not enabled"
          },
          "500": {
            "content": {
              "application/json": {
                "schema": {
                  "$ref": "#/components/schemas/ErrorResponse"
                }
              }
            },
            "description": "Internal Error"
          },
          "default": {
            "content": {},
            "description": "Unknown Error"
          }
        },
        "summary": "Compile TEAL source code to binary, produce its hash",
        "x-codegen-request-body-name": "source"
      }
    },
    "/v2/teal/dryrun": {
      "post": {
        "description": "Executes TEAL program(s) in context and returns debugging information about the execution. This endpoint is only enabled when a node's configureation file sets EnableDeveloperAPI to true.",
        "operationId": "TealDryrun",
        "requestBody": {
          "content": {
            "application/json": {
              "schema": {
                "$ref": "#/components/schemas/DryrunRequest"
              }
            },
            "application/msgpack": {
              "schema": {
                "$ref": "#/components/schemas/DryrunRequest"
              }
            }
          },
          "description": "Transaction (or group) and any accompanying state-simulation data.",
          "required": false
        },
        "responses": {
          "200": {
            "content": {
              "application/json": {
                "schema": {
                  "properties": {
                    "error": {
                      "type": "string"
                    },
                    "protocol-version": {
                      "description": "Protocol version is the protocol version Dryrun was operated under.",
                      "type": "string"
                    },
                    "txns": {
                      "items": {
                        "$ref": "#/components/schemas/DryrunTxnResult"
                      },
                      "type": "array"
                    }
                  },
                  "required": [
                    "error",
                    "protocol-version",
                    "txns"
                  ],
                  "type": "object"
                }
              }
            },
            "description": "DryrunResponse contains per-txn debug information from a dryrun."
          },
          "400": {
            "content": {
              "application/json": {
                "schema": {
                  "$ref": "#/components/schemas/ErrorResponse"
                }
              }
            },
            "description": "Bad Request"
          },
          "401": {
            "content": {
              "application/json": {
                "schema": {
                  "$ref": "#/components/schemas/ErrorResponse"
                }
              }
            },
            "description": "Invalid API Token"
          },
          "404": {
            "content": {},
            "description": "Developer API not enabled"
          },
          "500": {
            "content": {
              "application/json": {
                "schema": {
                  "$ref": "#/components/schemas/ErrorResponse"
                }
              }
            },
            "description": "Internal Error"
          },
          "default": {
            "content": {},
            "description": "Unknown Error"
          }
        },
        "summary": "Provide debugging information for a transaction (or group).",
        "x-codegen-request-body-name": "request"
      }
    },
    "/v2/transactions": {
      "post": {
        "operationId": "RawTransaction",
        "requestBody": {
          "content": {
            "application/x-binary": {
              "schema": {
                "format": "binary",
                "type": "string"
              }
            }
          },
          "description": "The byte encoded signed transaction to broadcast to network",
          "required": true
        },
        "responses": {
          "200": {
            "content": {
              "application/json": {
                "schema": {
                  "properties": {
                    "txId": {
                      "description": "encoding of the transaction hash.",
                      "type": "string"
                    }
                  },
                  "required": [
                    "txId"
                  ],
                  "type": "object"
                }
              }
            },
            "description": "Transaction ID of the submission."
          },
          "400": {
            "content": {
              "application/json": {
                "schema": {
                  "$ref": "#/components/schemas/ErrorResponse"
                }
              }
            },
            "description": "Bad Request - Malformed Algorand transaction "
          },
          "401": {
            "content": {
              "application/json": {
                "schema": {
                  "$ref": "#/components/schemas/ErrorResponse"
                }
              }
            },
            "description": "Invalid API Token"
          },
          "500": {
            "content": {
              "application/json": {
                "schema": {
                  "$ref": "#/components/schemas/ErrorResponse"
                }
              }
            },
            "description": "Internal Error"
          },
          "503": {
            "content": {
              "application/json": {
                "schema": {
                  "$ref": "#/components/schemas/ErrorResponse"
                }
              }
            },
            "description": "Service Temporarily Unavailable"
          },
          "default": {
            "content": {},
            "description": "Unknown Error"
          }
        },
        "summary": "Broadcasts a raw transaction to the network.",
        "x-codegen-request-body-name": "rawtxn"
      }
    },
    "/v2/transactions/params": {
      "get": {
        "operationId": "TransactionParams",
        "responses": {
          "200": {
            "content": {
              "application/json": {
                "schema": {
                  "description": "TransactionParams contains the parameters that help a client construct\na new transaction.",
                  "properties": {
                    "consensus-version": {
                      "description": "ConsensusVersion indicates the consensus protocol version\nas of LastRound.",
                      "type": "string"
                    },
                    "fee": {
                      "description": "Fee is the suggested transaction fee\nFee is in units of micro-Algos per byte.\nFee may fall to zero but transactions must still have a fee of\nat least MinTxnFee for the current network protocol.",
                      "type": "integer"
                    },
                    "genesis-hash": {
                      "description": "GenesisHash is the hash of the genesis block.",
                      "format": "byte",
                      "pattern": "^(?:[A-Za-z0-9+/]{4})*(?:[A-Za-z0-9+/]{2}==|[A-Za-z0-9+/]{3}=)?$",
                      "type": "string"
                    },
                    "genesis-id": {
                      "description": "GenesisID is an ID listed in the genesis block.",
                      "type": "string"
                    },
                    "last-round": {
                      "description": "LastRound indicates the last round seen",
                      "type": "integer"
                    },
                    "min-fee": {
                      "description": "The minimum transaction fee (not per byte) required for the\ntxn to validate for the current network protocol.",
                      "type": "integer"
                    }
                  },
                  "required": [
                    "consensus-version",
                    "fee",
                    "genesis-hash",
                    "genesis-id",
                    "last-round",
                    "min-fee"
                  ],
                  "type": "object",
                  "x-go-package": "github.com/algorand/go-algorand/daemon/algod/api/spec/v1"
                }
              }
            },
            "description": "TransactionParams contains the parameters that help a client construct a new transaction."
          },
          "401": {
            "content": {
              "application/json": {
                "schema": {
                  "$ref": "#/components/schemas/ErrorResponse"
                }
              }
            },
            "description": "Invalid API Token"
          },
          "500": {
            "content": {
              "application/json": {
                "schema": {
                  "$ref": "#/components/schemas/ErrorResponse"
                }
              }
            },
            "description": "Internal Error"
          },
          "503": {
            "content": {
              "application/json": {
                "schema": {
                  "$ref": "#/components/schemas/ErrorResponse"
                }
              }
            },
            "description": "Service Temporarily Unavailable"
          },
          "default": {
            "content": {},
            "description": "Unknown Error"
          }
        },
        "summary": "Get parameters for constructing a new transaction"
      }
    },
    "/v2/transactions/pending": {
      "get": {
        "description": "Get the list of pending transactions, sorted by priority, in decreasing order, truncated at the end at MAX. If MAX = 0, returns all pending transactions.\n",
        "operationId": "GetPendingTransactions",
        "parameters": [
          {
            "description": "Truncated number of transactions to display. If max=0, returns all pending txns.",
            "in": "query",
            "name": "max",
            "schema": {
              "type": "integer"
            }
          },
          {
            "description": "Configures whether the response object is JSON or MessagePack encoded.",
            "in": "query",
            "name": "format",
            "schema": {
              "enum": [
                "json",
                "msgpack"
              ],
              "type": "string"
            }
          }
        ],
        "responses": {
          "200": {
            "content": {
              "application/json": {
                "schema": {
                  "description": "PendingTransactions is an array of signed transactions exactly as they were submitted.",
                  "properties": {
                    "top-transactions": {
                      "description": "An array of signed transaction objects.",
                      "items": {
                        "properties": {},
                        "type": "object",
                        "x-algorand-format": "SignedTransaction"
                      },
                      "type": "array"
                    },
                    "total-transactions": {
                      "description": "Total number of transactions in the pool.",
                      "type": "integer"
                    }
                  },
                  "required": [
                    "top-transactions",
                    "total-transactions"
                  ],
                  "type": "object"
                }
              },
              "application/msgpack": {
                "schema": {
                  "description": "PendingTransactions is an array of signed transactions exactly as they were submitted.",
                  "properties": {
                    "top-transactions": {
                      "description": "An array of signed transaction objects.",
                      "items": {
                        "properties": {},
                        "type": "object",
                        "x-algorand-format": "SignedTransaction"
                      },
                      "type": "array"
                    },
                    "total-transactions": {
                      "description": "Total number of transactions in the pool.",
                      "type": "integer"
                    }
                  },
                  "required": [
                    "top-transactions",
                    "total-transactions"
                  ],
                  "type": "object"
                }
              }
            },
            "description": "A potentially truncated list of transactions currently in the node's transaction pool. You can compute whether or not the list is truncated if the number of elements in the **top-transactions** array is fewer than **total-transactions**."
          },
          "401": {
            "content": {
              "application/json": {
                "schema": {
                  "$ref": "#/components/schemas/ErrorResponse"
                }
              },
              "application/msgpack": {
                "schema": {
                  "$ref": "#/components/schemas/ErrorResponse"
                }
              }
            },
            "description": "Invalid API Token"
          },
          "500": {
            "content": {
              "application/json": {
                "schema": {
                  "$ref": "#/components/schemas/ErrorResponse"
                }
              },
              "application/msgpack": {
                "schema": {
                  "$ref": "#/components/schemas/ErrorResponse"
                }
              }
            },
            "description": "Internal Error"
          },
          "503": {
            "content": {
              "application/json": {
                "schema": {
                  "$ref": "#/components/schemas/ErrorResponse"
                }
              },
              "application/msgpack": {
                "schema": {
                  "$ref": "#/components/schemas/ErrorResponse"
                }
              }
            },
            "description": "Service Temporarily Unavailable"
          },
          "default": {
            "content": {},
            "description": "Unknown Error"
          }
        },
        "summary": "Get a list of unconfirmed transactions currently in the transaction pool."
      }
    },
    "/v2/transactions/pending/{txid}": {
      "get": {
        "description": "Given a transaction id of a recently submitted transaction, it returns information about it.  There are several cases when this might succeed:\n- transaction committed (committed round > 0)\n- transaction still in the pool (committed round = 0, pool error = \"\")\n- transaction removed from pool due to error (committed round = 0, pool error != \"\")\nOr the transaction may have happened sufficiently long ago that the node no longer remembers it, and this will return an error.\n",
        "operationId": "PendingTransactionInformation",
        "parameters": [
          {
            "description": "A transaction id",
            "in": "path",
            "name": "txid",
            "required": true,
            "schema": {
              "pattern": "[A-Z0-9]+",
              "type": "string"
            }
          },
          {
            "description": "Configures whether the response object is JSON or MessagePack encoded.",
            "in": "query",
            "name": "format",
            "schema": {
              "enum": [
                "json",
                "msgpack"
              ],
              "type": "string"
            }
          }
        ],
        "responses": {
          "200": {
            "content": {
              "application/json": {
                "schema": {
                  "$ref": "#/components/schemas/PendingTransactionResponse"
                }
              },
              "application/msgpack": {
                "schema": {
                  "$ref": "#/components/schemas/PendingTransactionResponse"
                }
              }
            },
            "description": "Given a transaction id of a recently submitted transaction, it returns information about it.  There are several cases when this might succeed:\n- transaction committed (committed round > 0)\n- transaction still in the pool (committed round = 0, pool error = \"\")\n- transaction removed from pool due to error (committed round = 0, pool error != \"\")\n\nOr the transaction may have happened sufficiently long ago that the node no longer remembers it, and this will return an error."
          },
          "400": {
            "content": {
              "application/json": {
                "schema": {
                  "$ref": "#/components/schemas/ErrorResponse"
                }
              },
              "application/msgpack": {
                "schema": {
                  "$ref": "#/components/schemas/ErrorResponse"
                }
              }
            },
            "description": "Bad Request"
          },
          "401": {
            "content": {
              "application/json": {
                "schema": {
                  "$ref": "#/components/schemas/ErrorResponse"
                }
              },
              "application/msgpack": {
                "schema": {
                  "$ref": "#/components/schemas/ErrorResponse"
                }
              }
            },
            "description": "Invalid API Token"
          },
          "404": {
            "content": {
              "application/json": {
                "schema": {
                  "$ref": "#/components/schemas/ErrorResponse"
                }
              },
              "application/msgpack": {
                "schema": {
                  "$ref": "#/components/schemas/ErrorResponse"
                }
              }
            },
            "description": "Transaction Not Found"
          },
          "default": {
            "content": {},
            "description": "Unknown Error"
          }
        },
        "summary": "Get a specific pending transaction."
      }
    },
    "/versions": {
      "get": {
        "description": "Retrieves the supported API versions, binary build versions, and genesis information.",
        "operationId": "GetVersion",
        "responses": {
          "200": {
            "content": {
              "application/json": {
                "schema": {
                  "$ref": "#/components/schemas/Version"
                }
              }
            },
            "description": "VersionsResponse is the response to 'GET /versions'"
          }
        },
        "tags": [
          "common"
        ]
      }
    }
  },
  "security": [
    {
      "api_key": []
    }
  ],
  "servers": [
    {
      "url": "http://localhost/"
    },
    {
      "url": "https://localhost/"
    }
  ],
  "tags": [
    {
      "name": "private"
    }
  ]
}<|MERGE_RESOLUTION|>--- conflicted
+++ resolved
@@ -461,20 +461,7 @@
         "content": {
           "application/json": {
             "schema": {
-<<<<<<< HEAD
-              "properties": {
-                "participationKey": {
-                  "description": "Detailed description of a participation key",
-                  "type": "string"
-                }
-              },
-              "required": [
-                "participationKey"
-              ],
-              "type": "object"
-=======
               "$ref": "#/components/schemas/ParticipationKey"
->>>>>>> 8a335bb2
             }
           }
         },
@@ -2780,20 +2767,7 @@
             "content": {
               "application/json": {
                 "schema": {
-<<<<<<< HEAD
-                  "properties": {
-                    "participationKey": {
-                      "description": "Detailed description of a participation key",
-                      "type": "string"
-                    }
-                  },
-                  "required": [
-                    "participationKey"
-                  ],
-                  "type": "object"
-=======
                   "$ref": "#/components/schemas/ParticipationKey"
->>>>>>> 8a335bb2
                 }
               }
             },
