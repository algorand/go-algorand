--- conflicted
+++ resolved
@@ -2336,7 +2336,6 @@
         "summary": "Gets the node status after waiting for the given round."
       }
     },
-<<<<<<< HEAD
     "/v2/teal/compile": {
       "post": {
         "description": "Given TEAL source code in plain text, return base64 encoded program bytes and base32 SHA512_256 hash of program bytes (Address style).",
@@ -2416,10 +2415,7 @@
         "x-codegen-request-body-name": "source"
       }
     },
-    "/v2/transactions": {
-=======
     "/v2/teal/dryrun": {
->>>>>>> 52c43514
       "post": {
         "operationId": "TealDryRun",
         "requestBody": {
@@ -2473,16 +2469,6 @@
               }
             },
             "description": "Internal Error"
-          },
-          "503": {
-            "content": {
-              "application/json": {
-                "schema": {
-                  "$ref": "#/components/schemas/ErrorResponse"
-                }
-              }
-            },
-            "description": "Service Temporarily Unavailable"
           },
           "default": {
             "content": {},
@@ -2557,6 +2543,16 @@
               }
             },
             "description": "Internal Error"
+          },
+          "503": {
+            "content": {
+              "application/json": {
+                "schema": {
+                  "$ref": "#/components/schemas/ErrorResponse"
+                }
+              }
+            },
+            "description": "Service Temporarily Unavailable"
           },
           "default": {
             "content": {},
