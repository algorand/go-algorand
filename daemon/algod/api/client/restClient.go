--- conflicted
+++ resolved
@@ -35,12 +35,8 @@
 
 	"github.com/algorand/go-algorand/crypto"
 	"github.com/algorand/go-algorand/daemon/algod/api/spec/common"
-<<<<<<< HEAD
-	v1 "github.com/algorand/go-algorand/daemon/algod/api/spec/v1"
-=======
 	"github.com/algorand/go-algorand/daemon/algod/api/spec/v1"
 	"github.com/algorand/go-algorand/data/basics"
->>>>>>> 366f1c3f
 	"github.com/algorand/go-algorand/data/transactions"
 	"github.com/algorand/go-algorand/protocol"
 )
@@ -64,11 +60,8 @@
 // rawRequestPaths is a set of paths where the body should not be urlencoded
 var rawRequestPaths = map[string]bool{
 	"/v1/transactions": true,
-<<<<<<< HEAD
 	"/v2/teal/dryrun":  true,
-=======
 	"/v2/teal/compile": true,
->>>>>>> 366f1c3f
 }
 
 // RestClient manages the REST interface for a calling user.
@@ -467,7 +460,7 @@
 
 // Compile compiles the given program and returned the compiled program
 func (client RestClient) Compile(program []byte) (compiledProgram []byte, programHash crypto.Digest, err error) {
-	var compileResponse generatedV2.PostCompileResponse
+	var compileResponse generatedV2.CompileResponse
 	err = client.submitForm(&compileResponse, "/v2/teal/compile", program, "POST", false, true)
 	if err != nil {
 		return nil, crypto.Digest{}, err
