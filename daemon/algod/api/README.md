--- conflicted
+++ resolved
@@ -20,17 +20,10 @@
 1. Either `public` or `private`. This controls the type of authentication used by the API--the `public` APIs use the
 `algod.token` token, while the `private` APIs use the admin token, found in `algod.admin.token` within the algod data
 directory.
-<<<<<<< HEAD
-2. The type, or group, of API. This is currently `participating`, `nonparticipating`, or `data`, but may expand in the
-future to encompass different sets of APIs. Additional APIs should be added to one of the existing sets of tags based
-on its use case--unless you intend to create a new group in which case you will need to additionally ensure your new
-APIs are registered.
-=======
 2. The type, or group, of API. This is currently `participating`, `nonparticipating`, `data`, or `experimental`, but
 may expand in the future to encompass different sets of APIs. Additional APIs should be added to one of the existing
 sets of tags based on its use case--unless you intend to create a new group in which case you will need to additionally
 ensure your new APIs are registered.
->>>>>>> eddf773a
 
 For backwards compatibility, the default set of APIs registered will always be `participating` and `nonparticipating`
 APIs.
