--- conflicted
+++ resolved
@@ -622,15 +622,7 @@
 }
 
 // ParticipationKeyResponse defines model for ParticipationKeyResponse.
-<<<<<<< HEAD
-type ParticipationKeyResponse struct {
-
-	// Detailed description of a participation key
-	ParticipationKey string `json:"participationKey"`
-}
-=======
 type ParticipationKeyResponse ParticipationKey
->>>>>>> 8a335bb2
 
 // ParticipationKeysResponse defines model for ParticipationKeysResponse.
 type ParticipationKeysResponse []ParticipationKey
