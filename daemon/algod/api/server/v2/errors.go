--- conflicted
+++ resolved
@@ -17,7 +17,8 @@
 package v2
 
 var (
-<<<<<<< HEAD
+	errAppDoesNotExist                         = "application does not exist"
+	errAssetDoesNotExist                       = "asset does not exist"
 	errFailedLookingUpLedger                   = "failed to retrieve information from the ledger"
 	errFailedLookingUpTransactionPool          = "failed to retrieve information from the transaction pool"
 	errFailedRetrievingNodeStatus              = "failed retrieving node status"
@@ -37,22 +38,4 @@
 	errFailedToAbortCatchup                    = "failed to abort catchup : %v"
 	errFailedToStartCatchup                    = "failed to start catchup : %v"
 	errOperationNotAvailableDuringCatchup      = "operation not available during catchup"
-=======
-	errAppDoesNotExist                  = "application does not exist"
-	errAssetDoesNotExist                = "asset does not exist"
-	errFailedLookingUpLedger            = "failed to retrieve information from the ledger"
-	errFailedLookingUpTransactionPool   = "failed to retrieve information from the transaction pool"
-	errFailedRetrievingNodeStatus       = "failed retrieving node status"
-	errFailedParsingFormatOption        = "failed to parse the format option"
-	errFailedToParseAddress             = "failed to parse the address"
-	errFailedToParseTransaction         = "failed to parse transaction"
-	errFailedToParseBlock               = "failed to parse block"
-	errFailedToParseCert                = "failed to parse cert"
-	errFailedToEncodeResponse           = "failed to encode response"
-	errInternalFailure                  = "internal failure"
-	errNoTxnSpecified                   = "no transaction ID was specified"
-	errTransactionNotFound              = "could not find the transaction in the transaction pool or in the last 1000 confirmed rounds"
-	errServiceShuttingDown              = "operation aborted as server is shutting down"
-	errRequestedRoundInUnsupportedRound = "requested round would reach only after the protocol upgrade which isn't supported"
->>>>>>> 047639cc
 )