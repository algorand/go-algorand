--- conflicted
+++ resolved
@@ -24,12 +24,7 @@
 	errBoxDoesNotExist                         = "box not found"
 	errFailedLookingUpLedger                   = "failed to retrieve information from the ledger"
 	errFailedLookingUpTransactionPool          = "failed to retrieve information from the transaction pool"
-<<<<<<< HEAD
-	errFailedRetrievingAccountDeltas           = "failed retrieving account deltas"
-	errFailedRetrievingKvDeltas                = "failed retrieving kv store deltas"
-=======
 	errFailedRetrievingStateDelta              = "failed retrieving State Delta"
->>>>>>> 7e29b90e
 	errFailedRetrievingNodeStatus              = "failed retrieving node status"
 	errFailedRetrievingLatestBlockHeaderStatus = "failed retrieving latests block header"
 	errFailedRetrievingSyncRound               = "failed retrieving sync round from ledger"
