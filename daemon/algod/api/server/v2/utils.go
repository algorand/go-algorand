--- conflicted
+++ resolved
@@ -88,13 +88,6 @@
 	return output
 }
 
-<<<<<<< HEAD
-func uint64Slice[T ~uint64](s []T) []uint64 {
-	return util.Map(s, func(t T) uint64 { return uint64(t) })
-}
-
-=======
->>>>>>> 6147ebf9
 func stringSlice[T fmt.Stringer](s []T) []string {
 	return util.Map(s, func(t T) string { return t.String() })
 }
@@ -440,13 +433,8 @@
 func convertOpcodeTraceUnit(opcodeTraceUnit simulation.OpcodeTraceUnit) model.SimulationOpcodeTraceUnit {
 	return model.SimulationOpcodeTraceUnit{
 		Pc:             opcodeTraceUnit.PC,
-<<<<<<< HEAD
-		SpawnedInners:  sliceOrNil(util.Map(opcodeTraceUnit.SpawnedInners, func(v int) uint64 { return uint64(v) })),
+		SpawnedInners:  sliceOrNil(opcodeTraceUnit.SpawnedInners),
 		StackAdditions: sliceOrNil(util.Map(opcodeTraceUnit.StackAdded, convertToAVMValue)),
-=======
-		SpawnedInners:  sliceOrNil(opcodeTraceUnit.SpawnedInners),
-		StackAdditions: sliceOrNil(convertSlice(opcodeTraceUnit.StackAdded, convertToAVMValue)),
->>>>>>> 6147ebf9
 		StackPopCount:  omitEmpty(opcodeTraceUnit.StackPopCount),
 		ScratchChanges: sliceOrNil(util.Map(opcodeTraceUnit.ScratchSlotChanges, convertScratchChange)),
 		StateChanges:   sliceOrNil(util.Map(opcodeTraceUnit.StateChanges, convertApplicationStateChange)),
@@ -497,27 +485,16 @@
 	}
 	return &model.SimulateUnnamedResourcesAccessed{
 		Accounts: sliceOrNil(stringSlice(slices.Collect(maps.Keys(resources.Accounts)))),
-<<<<<<< HEAD
-		Assets:   sliceOrNil(uint64Slice(slices.Collect(maps.Keys(resources.Assets)))),
-		Apps:     sliceOrNil(uint64Slice(slices.Collect(maps.Keys(resources.Apps)))),
-		Boxes: sliceOrNil(util.Map(slices.Collect(maps.Keys(resources.Boxes)), func(box basics.BoxRef) model.BoxReference {
-=======
 		Assets:   sliceOrNil(slices.Collect(maps.Keys(resources.Assets))),
 		Apps:     sliceOrNil(slices.Collect(maps.Keys(resources.Apps))),
-		Boxes: sliceOrNil(convertSlice(slices.Collect(maps.Keys(resources.Boxes)), func(box logic.BoxRef) model.BoxReference {
->>>>>>> 6147ebf9
+		Boxes: sliceOrNil(util.Map(slices.Collect(maps.Keys(resources.Boxes)), func(box basics.BoxRef) model.BoxReference {
 			return model.BoxReference{
 				App:  box.App,
 				Name: []byte(box.Name),
 			}
 		})),
-<<<<<<< HEAD
-		ExtraBoxRefs: omitEmpty(uint64(resources.NumEmptyBoxRefs)),
+		ExtraBoxRefs: omitEmpty(resources.NumEmptyBoxRefs),
 		AssetHoldings: sliceOrNil(util.Map(slices.Collect(maps.Keys(resources.AssetHoldings)), func(holding ledgercore.AccountAsset) model.AssetHoldingReference {
-=======
-		ExtraBoxRefs: omitEmpty(resources.NumEmptyBoxRefs),
-		AssetHoldings: sliceOrNil(convertSlice(slices.Collect(maps.Keys(resources.AssetHoldings)), func(holding ledgercore.AccountAsset) model.AssetHoldingReference {
->>>>>>> 6147ebf9
 			return model.AssetHoldingReference{
 				Account: holding.Address.String(),
 				Asset:   holding.Asset,
@@ -614,13 +591,8 @@
 
 	return PreEncodedSimulateResponse{
 		Version:         result.Version,
-<<<<<<< HEAD
-		LastRound:       uint64(result.LastRound),
+		LastRound:       result.LastRound,
 		TxnGroups:       util.Map(result.TxnGroups, convertTxnGroupResult),
-=======
-		LastRound:       result.LastRound,
-		TxnGroups:       convertSlice(result.TxnGroups, convertTxnGroupResult),
->>>>>>> 6147ebf9
 		EvalOverrides:   evalOverrides,
 		ExecTraceConfig: result.TraceConfig,
 		InitialStates:   convertSimulateInitialStates(result.InitialStates),
