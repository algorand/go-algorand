--- conflicted
+++ resolved
@@ -493,16 +493,10 @@
 
 	encoded := PreEncodedSimulateTxnGroupResult{
 		Txns:              txnResults,
-<<<<<<< HEAD
-		FailureMessage:    strOrNil(txnGroupResult.FailureMessage),
-		AppBudgetAdded:    numOrNil(txnGroupResult.AppBudgetAdded),
-		AppBudgetConsumed: numOrNil(txnGroupResult.AppBudgetConsumed),
-		UnnamedResources:  convertUnnamedGroupResources(txnGroupResult.UnnamedResources),
-=======
 		FailureMessage:    omitEmpty(txnGroupResult.FailureMessage),
 		AppBudgetAdded:    omitEmpty(txnGroupResult.AppBudgetAdded),
 		AppBudgetConsumed: omitEmpty(txnGroupResult.AppBudgetConsumed),
->>>>>>> 06fedda3
+		UnnamedResources:  convertUnnamedGroupResources(txnGroupResult.UnnamedResources),
 	}
 
 	if len(txnGroupResult.FailedAt) > 0 {
@@ -517,18 +511,11 @@
 	var evalOverrides *model.SimulationEvalOverrides
 	if result.EvalOverrides != (simulation.ResultEvalOverrides{}) {
 		evalOverrides = &model.SimulationEvalOverrides{
-<<<<<<< HEAD
-			AllowEmptySignatures:  trueOrNil(result.EvalOverrides.AllowEmptySignatures),
-			AllowUnnamedResources: trueOrNil(result.EvalOverrides.AllowUnnamedResources),
+			AllowEmptySignatures:  omitEmpty(result.EvalOverrides.AllowEmptySignatures),
+			AllowUnnamedResources: omitEmpty(result.EvalOverrides.AllowUnnamedResources),
 			MaxLogSize:            result.EvalOverrides.MaxLogSize,
 			MaxLogCalls:           result.EvalOverrides.MaxLogCalls,
-			ExtraOpcodeBudget:     numOrNil(result.EvalOverrides.ExtraOpcodeBudget),
-=======
-			AllowEmptySignatures: omitEmpty(result.EvalOverrides.AllowEmptySignatures),
-			MaxLogSize:           result.EvalOverrides.MaxLogSize,
-			MaxLogCalls:          result.EvalOverrides.MaxLogCalls,
-			ExtraOpcodeBudget:    omitEmpty(result.EvalOverrides.ExtraOpcodeBudget),
->>>>>>> 06fedda3
+			ExtraOpcodeBudget:     omitEmpty(result.EvalOverrides.ExtraOpcodeBudget),
 		}
 	}
 
