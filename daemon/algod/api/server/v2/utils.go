// Copyright (C) 2019-2025 Algorand, Inc.
// This file is part of go-algorand
//
// go-algorand is free software: you can redistribute it and/or modify
// it under the terms of the GNU Affero General Public License as
// published by the Free Software Foundation, either version 3 of the
// License, or (at your option) any later version.
//
// go-algorand is distributed in the hope that it will be useful,
// but WITHOUT ANY WARRANTY; without even the implied warranty of
// MERCHANTABILITY or FITNESS FOR A PARTICULAR PURPOSE.  See the
// GNU Affero General Public License for more details.
//
// You should have received a copy of the GNU Affero General Public License
// along with go-algorand.  If not, see <https://www.gnu.org/licenses/>.

package v2

import (
	"encoding/base64"
	"errors"
	"fmt"
	"maps"
	"net/http"
	"slices"
	"strings"
	"unicode"
	"unicode/utf8"

	"github.com/algorand/go-codec/codec"
	"github.com/labstack/echo/v4"

	"github.com/algorand/go-algorand/crypto"
	"github.com/algorand/go-algorand/daemon/algod/api/server/v2/generated/model"
	"github.com/algorand/go-algorand/data/basics"
	"github.com/algorand/go-algorand/data/transactions"
	"github.com/algorand/go-algorand/data/transactions/logic"
	"github.com/algorand/go-algorand/ledger/ledgercore"
	"github.com/algorand/go-algorand/ledger/simulation"
	"github.com/algorand/go-algorand/logging"
	"github.com/algorand/go-algorand/node"
	"github.com/algorand/go-algorand/protocol"
)

// returnError logs an internal message while returning the encoded response.
func returnError(ctx echo.Context, code int, internal error, external string, logger logging.Logger) error {
	logger.Info(internal)
	var data *map[string]any
	var se *basics.SError
	if errors.As(internal, &se) {
		data = &se.Attrs
	}
	return ctx.JSON(code, model.ErrorResponse{Message: external, Data: data})
}

func badRequest(ctx echo.Context, internal error, external string, log logging.Logger) error {
	return returnError(ctx, http.StatusBadRequest, internal, external, log)
}

func serviceUnavailable(ctx echo.Context, internal error, external string, log logging.Logger) error {
	return returnError(ctx, http.StatusServiceUnavailable, internal, external, log)
}

func timeout(ctx echo.Context, internal error, external string, log logging.Logger) error {
	return returnError(ctx, http.StatusRequestTimeout, internal, external, log)
}

func internalError(ctx echo.Context, internal error, external string, log logging.Logger) error {
	return returnError(ctx, http.StatusInternalServerError, internal, external, log)
}

func notFound(ctx echo.Context, internal error, external string, log logging.Logger) error {
	return returnError(ctx, http.StatusNotFound, internal, external, log)
}

func notImplemented(ctx echo.Context, internal error, external string, log logging.Logger) error {
	return returnError(ctx, http.StatusNotImplemented, internal, external, log)
}

func convertSlice[X any, Y any](input []X, fn func(X) Y) []Y {
	output := make([]Y, len(input))
	for i := range input {
		output[i] = fn(input[i])
	}
	return output
}

func convertMap[X comparable, Y, Z any](input map[X]Y, fn func(X, Y) Z) []Z {
	output := make([]Z, len(input))
	counter := 0
	for x, y := range input {
		output[counter] = fn(x, y)
		counter++
	}
	return output
}

func stringSlice[T fmt.Stringer](s []T) []string {
	return convertSlice(s, func(t T) string { return t.String() })
}

func sliceOrNil[T any](s []T) *[]T {
	if len(s) == 0 {
		return nil
	}
	return &s
}

func addrOrNil(addr basics.Address) *string {
	if addr.IsZero() {
		return nil
	}
	ret := addr.String()
	return &ret
}

func digestOrNil(digest crypto.Digest) *[]byte {
	if digest.IsZero() {
		return nil
	}
	ret := digest.ToSlice()
	return &ret
}

// omitEmpty defines a handy impl for all comparable types to convert from default value to nil ptr
func omitEmpty[T comparable](val T) *T {
	var defaultVal T
	if val == defaultVal {
		return nil
	}
	return &val
}

func nilToZero[T any](valPtr *T) T {
	if valPtr == nil {
		var defaultV T
		return defaultV
	}
	return *valPtr
}

func computeCreatableIndexInPayset(tx node.TxnWithStatus, txnCounter uint64, payset []transactions.SignedTxnWithAD) (cidx *uint64) {
	// Compute transaction index in block
	txID := tx.Txn.Txn.ID()
	offset := slices.IndexFunc(payset, func(ad transactions.SignedTxnWithAD) bool {
		return ad.Txn.ID() == txID
	})

	// Sanity check that txn was in fetched block
	if offset < 0 {
		return nil
	}

	// Count into block to get created asset index
	idx := txnCounter - uint64(len(payset)) + uint64(offset) + 1
	return &idx
}

// computeAssetIndexFromTxn returns the created asset index given a confirmed
// transaction whose confirmation block is available in the ledger. Note that
// 0 is an invalid asset index (they start at 1).
func computeAssetIndexFromTxn(tx node.TxnWithStatus, l LedgerForAPI) *basics.AssetIndex {
	// Must have ledger
	if l == nil {
		return nil
	}
	// Transaction must be confirmed
	if tx.ConfirmedRound == 0 {
		return nil
	}
	// Transaction must be AssetConfig transaction
	if tx.Txn.Txn.AssetConfigTxnFields == (transactions.AssetConfigTxnFields{}) {
		return nil
	}
	// Transaction must be creating an asset
	if tx.Txn.Txn.AssetConfigTxnFields.ConfigAsset != 0 {
		return nil
	}

	aid := tx.ApplyData.ConfigAsset
	if aid > 0 {
		return &aid
	}
	// If there is no ConfigAsset in the ApplyData, it must be a
	// transaction before inner transactions were activated. Therefore
	// the computeCreatableIndexInPayset function will work properly
	// to deduce the aid. Proceed.

	// Look up block where transaction was confirmed
	blk, err := l.Block(tx.ConfirmedRound)
	if err != nil {
		return nil
	}

	payset, err := blk.DecodePaysetFlat()
	if err != nil {
		return nil
	}

	return (*basics.AssetIndex)(computeCreatableIndexInPayset(tx, blk.BlockHeader.TxnCounter, payset))
}

// computeAppIndexFromTxn returns the created app index given a confirmed
// transaction whose confirmation block is available in the ledger. Note that
// 0 is an invalid asset index (they start at 1).
func computeAppIndexFromTxn(tx node.TxnWithStatus, l LedgerForAPI) *basics.AppIndex {
	// Must have ledger
	if l == nil {
		return nil
	}
	// Transaction must be confirmed
	if tx.ConfirmedRound == 0 {
		return nil
	}
	// Transaction must be ApplicationCall transaction
	if tx.Txn.Txn.ApplicationCallTxnFields.Empty() {
		return nil
	}
	// Transaction must be creating an application
	if tx.Txn.Txn.ApplicationCallTxnFields.ApplicationID != 0 {
		return nil
	}

	aid := tx.ApplyData.ApplicationID
	if aid > 0 {
		return &aid
	}
	// If there is no ApplicationID in the ApplyData, it must be a
	// transaction before inner transactions were activated. Therefore
	// the computeCreatableIndexInPayset function will work properly
	// to deduce the aid. Proceed.

	// Look up block where transaction was confirmed
	blk, err := l.Block(tx.ConfirmedRound)
	if err != nil {
		return nil
	}

	payset, err := blk.DecodePaysetFlat()
	if err != nil {
		return nil
	}

	return (*basics.AppIndex)(computeCreatableIndexInPayset(tx, blk.BlockHeader.TxnCounter, payset))
}

// getCodecHandle converts a format string into the encoder + content type
func getCodecHandle(formatPtr *string) (codec.Handle, string, error) {
	format := "json"
	if formatPtr != nil {
		format = strings.ToLower(*formatPtr)
	}

	switch format {
	case "json":
		return protocol.JSONStrictHandle, "application/json", nil
	case "msgpack":
		fallthrough
	case "msgp":
		return protocol.CodecHandle, "application/msgpack", nil
	default:
		return nil, "", fmt.Errorf("invalid format: %s", format)
	}
}

func encode(handle codec.Handle, obj interface{}) ([]byte, error) {
	var output []byte
	enc := codec.NewEncoderBytes(&output, handle)

	err := enc.Encode(obj)
	if err != nil {
		return nil, fmt.Errorf("failed to encode object: %v", err)
	}
	return output, nil
}

func decode(handle codec.Handle, data []byte, v interface{}) error {
	enc := codec.NewDecoderBytes(data, handle)

	err := enc.Decode(v)
	if err != nil {
		return fmt.Errorf("failed to decode object: %v", err)
	}
	return nil
}

// globalDeltaToStateDelta converts basics.StateDelta -> model.StateDelta. It
// should only be used on globals, because locals require extra context to
// translate account indexes.
func globalDeltaToStateDelta(bsd basics.StateDelta) model.StateDelta {
	if len(bsd) == 0 {
		return nil
	}
	msd := make(model.StateDelta, 0, len(bsd))
	for k, v := range bsd {
		msd = append(msd, model.EvalDeltaKeyValue{
			Key: base64.StdEncoding.EncodeToString([]byte(k)),
			Value: model.EvalDelta{
				Action: uint64(v.Action),
				Bytes:  omitEmpty(base64.StdEncoding.EncodeToString([]byte(v.Bytes))),
				Uint:   omitEmpty(v.Uint),
			},
		})
	}
	return msd
}

func edIndexToAddress(index uint64, txn *transactions.Transaction, shared []basics.Address) string {
	// index into [Sender, txn.Accounts[0], txn.Accounts[1], ..., shared[0], shared[1], ...]
	switch {
	case index == 0:
		return txn.Sender.String()
	case int(index-1) < len(txn.Accounts):
		return txn.Accounts[index-1].String()
	case int(index-1)-len(txn.Accounts) < len(shared):
		return shared[int(index-1)-len(txn.Accounts)].String()
	default:
		return fmt.Sprintf("Invalid Account Index %d in LocalDelta", index)
	}
}

func localDeltasToLocalDeltas(ed transactions.EvalDelta, txn *transactions.Transaction) []model.AccountStateDelta {
	if len(ed.LocalDeltas) == 0 {
		return nil
	}
	lsd := make([]model.AccountStateDelta, 0, len(ed.LocalDeltas))
	shared := ed.SharedAccts

	for k, v := range ed.LocalDeltas {
		lsd = append(lsd, model.AccountStateDelta{
			Address: edIndexToAddress(k, txn, shared),
			Delta:   globalDeltaToStateDelta(v),
		})
	}

	return lsd
}

func convertLogs(txn node.TxnWithStatus) *[][]byte {
	var logItems *[][]byte
	if len(txn.ApplyData.EvalDelta.Logs) > 0 {
		l := make([][]byte, len(txn.ApplyData.EvalDelta.Logs))

		for i, log := range txn.ApplyData.EvalDelta.Logs {
			l[i] = []byte(log)
		}

		logItems = &l
	}
	return logItems
}

func convertInners(txn *node.TxnWithStatus) *[]PreEncodedTxInfo {
	inner := make([]PreEncodedTxInfo, len(txn.ApplyData.EvalDelta.InnerTxns))
	for i := range txn.ApplyData.EvalDelta.InnerTxns {
		inner[i] = ConvertInnerTxn(&txn.ApplyData.EvalDelta.InnerTxns[i])
	}
	return &inner
}

// ConvertInnerTxn converts an inner SignedTxnWithAD to PreEncodedTxInfo for the REST API
func ConvertInnerTxn(txn *transactions.SignedTxnWithAD) PreEncodedTxInfo {
	// This copies from handlers.PendingTransactionInformation, with
	// simplifications because we have a SignedTxnWithAD rather than
	// TxnWithStatus, and we know this txn has committed.

	response := PreEncodedTxInfo{Txn: txn.SignedTxn}

	response.ClosingAmount = &txn.ApplyData.ClosingAmount.Raw
	response.AssetClosingAmount = &txn.ApplyData.AssetClosingAmount
	response.SenderRewards = &txn.ApplyData.SenderRewards.Raw
	response.ReceiverRewards = &txn.ApplyData.ReceiverRewards.Raw
	response.CloseRewards = &txn.ApplyData.CloseRewards.Raw

	// Since this is an inner txn, we know these indexes will be populated. No
	// need to search payset for IDs
	response.AssetIndex = omitEmpty(txn.ApplyData.ConfigAsset)
	response.ApplicationIndex = omitEmpty(txn.ApplyData.ApplicationID)

	response.LocalStateDelta = sliceOrNil(localDeltasToLocalDeltas(txn.ApplyData.EvalDelta, &txn.Txn))
	response.GlobalStateDelta = sliceOrNil(globalDeltaToStateDelta(txn.ApplyData.EvalDelta.GlobalDelta))
	withStatus := node.TxnWithStatus{
		Txn:       txn.SignedTxn,
		ApplyData: txn.ApplyData,
	}
	response.Logs = convertLogs(withStatus)
	response.Inners = convertInners(&withStatus)
	return response
}

func convertToAVMValue(tv basics.TealValue) model.AvmValue {
	return model.AvmValue{
		Type:  uint64(tv.Type),
		Uint:  omitEmpty(tv.Uint),
		Bytes: sliceOrNil([]byte(tv.Bytes)),
	}
}

func convertScratchChange(scratchChange simulation.ScratchChange) model.ScratchChange {
	return model.ScratchChange{
		Slot:     scratchChange.Slot,
		NewValue: convertToAVMValue(scratchChange.NewValue),
	}
}

func convertApplicationState(stateEnum logic.AppStateEnum) string {
	switch stateEnum {
	case logic.LocalState:
		return "l"
	case logic.GlobalState:
		return "g"
	case logic.BoxState:
		return "b"
	default:
		return ""
	}
}

func convertApplicationStateOperation(opEnum logic.AppStateOpEnum) string {
	switch opEnum {
	case logic.AppStateWrite:
		return "w"
	case logic.AppStateDelete:
		return "d"
	default:
		return ""
	}
}

func convertApplicationStateChange(stateChange simulation.StateOperation) model.ApplicationStateOperation {
	return model.ApplicationStateOperation{
		Key:          []byte(stateChange.Key),
		NewValue:     omitEmpty(convertToAVMValue(stateChange.NewValue)),
		Operation:    convertApplicationStateOperation(stateChange.AppStateOp),
		AppStateType: convertApplicationState(stateChange.AppState),
		Account:      addrOrNil(stateChange.Account),
	}
}

func convertOpcodeTraceUnit(opcodeTraceUnit simulation.OpcodeTraceUnit) model.SimulationOpcodeTraceUnit {
	return model.SimulationOpcodeTraceUnit{
		Pc:             opcodeTraceUnit.PC,
		SpawnedInners:  sliceOrNil(opcodeTraceUnit.SpawnedInners),
		StackAdditions: sliceOrNil(convertSlice(opcodeTraceUnit.StackAdded, convertToAVMValue)),
		StackPopCount:  omitEmpty(opcodeTraceUnit.StackPopCount),
		ScratchChanges: sliceOrNil(convertSlice(opcodeTraceUnit.ScratchSlotChanges, convertScratchChange)),
		StateChanges:   sliceOrNil(convertSlice(opcodeTraceUnit.StateChanges, convertApplicationStateChange)),
	}
}

func convertTxnTrace(txnTrace *simulation.TransactionTrace) *model.SimulationTransactionExecTrace {
	if txnTrace == nil {
		return nil
	}
	return &model.SimulationTransactionExecTrace{
		ApprovalProgramTrace:    sliceOrNil(convertSlice(txnTrace.ApprovalProgramTrace, convertOpcodeTraceUnit)),
		ApprovalProgramHash:     digestOrNil(txnTrace.ApprovalProgramHash),
		ClearStateProgramTrace:  sliceOrNil(convertSlice(txnTrace.ClearStateProgramTrace, convertOpcodeTraceUnit)),
		ClearStateProgramHash:   digestOrNil(txnTrace.ClearStateProgramHash),
		ClearStateRollback:      omitEmpty(txnTrace.ClearStateRollback),
		ClearStateRollbackError: omitEmpty(txnTrace.ClearStateRollbackError),
		LogicSigTrace:           sliceOrNil(convertSlice(txnTrace.LogicSigTrace, convertOpcodeTraceUnit)),
		LogicSigHash:            digestOrNil(txnTrace.LogicSigHash),
		InnerTrace: sliceOrNil(convertSlice(txnTrace.InnerTraces,
			func(trace simulation.TransactionTrace) model.SimulationTransactionExecTrace {
				return *convertTxnTrace(&trace)
			}),
		),
	}
}

func convertTxnResult(txnResult simulation.TxnResult, simplify bool) PreEncodedSimulateTxnResult {
	result := PreEncodedSimulateTxnResult{
		Txn:                      ConvertInnerTxn(&txnResult.Txn),
		AppBudgetConsumed:        omitEmpty(txnResult.AppBudgetConsumed),
		LogicSigBudgetConsumed:   omitEmpty(txnResult.LogicSigBudgetConsumed),
		TransactionTrace:         convertTxnTrace(txnResult.Trace),
		UnnamedResourcesAccessed: convertUnnamedResourcesAccessed(txnResult.UnnamedResourcesAccessed, simplify),
	}

	if !txnResult.FixedSigner.IsZero() {
		fixedSigner := txnResult.FixedSigner.String()
		result.FixedSigner = &fixedSigner
	}

	return result
}

func convertUnnamedResourcesAccessed(resources *simulation.ResourceTracker, simplify bool) *model.SimulateUnnamedResourcesAccessed {
	if resources == nil {
		return nil
	}
	if simplify {
		resources.Simplify()
	}
	return &model.SimulateUnnamedResourcesAccessed{
		Accounts: sliceOrNil(stringSlice(slices.Collect(maps.Keys(resources.Accounts)))),
		Assets:   sliceOrNil(slices.Collect(maps.Keys(resources.Assets))),
		Apps:     sliceOrNil(slices.Collect(maps.Keys(resources.Apps))),
		Boxes: sliceOrNil(convertSlice(slices.Collect(maps.Keys(resources.Boxes)), func(box logic.BoxRef) model.BoxReference {
			return model.BoxReference{
				App:  box.App,
				Name: []byte(box.Name),
			}
		})),
		ExtraBoxRefs: omitEmpty(resources.NumEmptyBoxRefs),
		AssetHoldings: sliceOrNil(convertSlice(slices.Collect(maps.Keys(resources.AssetHoldings)), func(holding ledgercore.AccountAsset) model.AssetHoldingReference {
			return model.AssetHoldingReference{
				Account: holding.Address.String(),
				Asset:   holding.Asset,
			}
		})),
		AppLocals: sliceOrNil(convertSlice(slices.Collect(maps.Keys(resources.AppLocals)), func(local ledgercore.AccountApp) model.ApplicationLocalReference {
			return model.ApplicationLocalReference{
				Account: local.Address.String(),
				App:     local.App,
			}
		})),
	}
}

func convertAppKVStorePtr(address basics.Address, appKVPairs simulation.AppKVPairs) *model.ApplicationKVStorage {
	if len(appKVPairs) == 0 && address.IsZero() {
		return nil
	}
	return &model.ApplicationKVStorage{
		Account: addrOrNil(address),
		Kvs: convertMap(appKVPairs, func(key string, value basics.TealValue) model.AvmKeyValue {
			return model.AvmKeyValue{
				Key:   []byte(key),
				Value: convertToAVMValue(value),
			}
		}),
	}
}

func convertAppKVStoreInstance(address basics.Address, appKVPairs simulation.AppKVPairs) model.ApplicationKVStorage {
	return model.ApplicationKVStorage{
		Account: addrOrNil(address),
		Kvs: convertMap(appKVPairs, func(key string, value basics.TealValue) model.AvmKeyValue {
			return model.AvmKeyValue{
				Key:   []byte(key),
				Value: convertToAVMValue(value),
			}
		}),
	}
}

func convertApplicationInitialStates(appID basics.AppIndex, states simulation.SingleAppInitialStates) model.ApplicationInitialStates {
	return model.ApplicationInitialStates{
		Id:         appID,
		AppBoxes:   convertAppKVStorePtr(basics.Address{}, states.AppBoxes),
		AppGlobals: convertAppKVStorePtr(basics.Address{}, states.AppGlobals),
		AppLocals:  sliceOrNil(convertMap(states.AppLocals, convertAppKVStoreInstance)),
	}
}

func convertSimulateInitialStates(initialStates *simulation.ResourcesInitialStates) *model.SimulateInitialStates {
	if initialStates == nil {
		return nil
	}
	return &model.SimulateInitialStates{
		AppInitialStates: sliceOrNil(convertMap(initialStates.AllAppsInitialStates, convertApplicationInitialStates)),
	}
}

func convertTxnGroupResult(txnGroupResult simulation.TxnGroupResult, simplify bool) PreEncodedSimulateTxnGroupResult {
	txnResults := make([]PreEncodedSimulateTxnResult, len(txnGroupResult.Txns))
	for i, txnResult := range txnGroupResult.Txns {
		txnResults[i] = convertTxnResult(txnResult, simplify)
	}

	encoded := PreEncodedSimulateTxnGroupResult{
		Txns:                     txnResults,
		FailureMessage:           omitEmpty(txnGroupResult.FailureMessage),
		AppBudgetAdded:           omitEmpty(txnGroupResult.AppBudgetAdded),
		AppBudgetConsumed:        omitEmpty(txnGroupResult.AppBudgetConsumed),
		UnnamedResourcesAccessed: convertUnnamedResourcesAccessed(txnGroupResult.UnnamedResourcesAccessed, simplify),
	}

	if len(txnGroupResult.FailedAt) > 0 {
		failedAt := slices.Clone[[]int, int](txnGroupResult.FailedAt)
		encoded.FailedAt = &failedAt
	}

	return encoded
}

func convertSimulationResult(result simulation.Result, simplify bool) PreEncodedSimulateResponse {
	var evalOverrides *model.SimulationEvalOverrides
	if result.EvalOverrides != (simulation.ResultEvalOverrides{}) {
		evalOverrides = &model.SimulationEvalOverrides{
			AllowEmptySignatures:  omitEmpty(result.EvalOverrides.AllowEmptySignatures),
			AllowUnnamedResources: omitEmpty(result.EvalOverrides.AllowUnnamedResources),
			MaxLogSize:            result.EvalOverrides.MaxLogSize,
			MaxLogCalls:           result.EvalOverrides.MaxLogCalls,
			ExtraOpcodeBudget:     omitEmpty(result.EvalOverrides.ExtraOpcodeBudget),
			FixSigners:            omitEmpty(result.EvalOverrides.FixSigners),
		}
	}

	return PreEncodedSimulateResponse{
<<<<<<< HEAD
		Version:   result.Version,
		LastRound: uint64(result.LastRound),
		TxnGroups: convertSlice(result.TxnGroups, func(tg simulation.TxnGroupResult) PreEncodedSimulateTxnGroupResult {
			return convertTxnGroupResult(tg, simplify)
		}),
=======
		Version:         result.Version,
		LastRound:       result.LastRound,
		TxnGroups:       convertSlice(result.TxnGroups, convertTxnGroupResult),
>>>>>>> 4ae1e98e
		EvalOverrides:   evalOverrides,
		ExecTraceConfig: result.TraceConfig,
		InitialStates:   convertSimulateInitialStates(result.InitialStates),
	}
}

func convertSimulationRequest(request PreEncodedSimulateRequest) simulation.Request {
	txnGroups := make([][]transactions.SignedTxn, len(request.TxnGroups))
	for i, txnGroup := range request.TxnGroups {
		txnGroups[i] = txnGroup.Txns
	}
	return simulation.Request{
		TxnGroups:             txnGroups,
		Round:                 request.Round,
		AllowEmptySignatures:  request.AllowEmptySignatures,
		AllowMoreLogging:      request.AllowMoreLogging,
		AllowUnnamedResources: request.AllowUnnamedResources,
		ExtraOpcodeBudget:     request.ExtraOpcodeBudget,
		TraceConfig:           request.ExecTraceConfig,
		FixSigners:            request.FixSigners,
	}
}

// printableUTF8OrEmpty checks to see if the entire string is a UTF8 printable string.
// If this is the case, the string is returned as is. Otherwise, the empty string is returned.
func printableUTF8OrEmpty(in string) string {
	// iterate throughout all the characters in the string to see if they are all printable.
	// when range iterating on go strings, go decode each element as a utf8 rune.
	for _, c := range in {
		// is this a printable character, or invalid rune ?
		if c == utf8.RuneError || !unicode.IsPrint(c) {
			return ""
		}
	}
	return in
}<|MERGE_RESOLUTION|>--- conflicted
+++ resolved
@@ -600,17 +600,11 @@
 	}
 
 	return PreEncodedSimulateResponse{
-<<<<<<< HEAD
 		Version:   result.Version,
-		LastRound: uint64(result.LastRound),
+		LastRound: result.LastRound,
 		TxnGroups: convertSlice(result.TxnGroups, func(tg simulation.TxnGroupResult) PreEncodedSimulateTxnGroupResult {
 			return convertTxnGroupResult(tg, simplify)
 		}),
-=======
-		Version:         result.Version,
-		LastRound:       result.LastRound,
-		TxnGroups:       convertSlice(result.TxnGroups, convertTxnGroupResult),
->>>>>>> 4ae1e98e
 		EvalOverrides:   evalOverrides,
 		ExecTraceConfig: result.TraceConfig,
 		InitialStates:   convertSimulateInitialStates(result.InitialStates),
