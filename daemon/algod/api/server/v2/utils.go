// Copyright (C) 2019-2020 Algorand, Inc.
// This file is part of go-algorand
//
// go-algorand is free software: you can redistribute it and/or modify
// it under the terms of the GNU Affero General Public License as
// published by the Free Software Foundation, either version 3 of the
// License, or (at your option) any later version.
//
// go-algorand is distributed in the hope that it will be useful,
// but WITHOUT ANY WARRANTY; without even the implied warranty of
// MERCHANTABILITY or FITNESS FOR A PARTICULAR PURPOSE.  See the
// GNU Affero General Public License for more details.
//
// You should have received a copy of the GNU Affero General Public License
// along with go-algorand.  If not, see <https://www.gnu.org/licenses/>.

package v2

import (
	"fmt"
	"net/http"
	"strings"

	"github.com/algorand/go-codec/codec"
	"github.com/labstack/echo/v4"

	"github.com/algorand/go-algorand/daemon/algod/api/server/lib"
	"github.com/algorand/go-algorand/daemon/algod/api/server/v2/generated"
	"github.com/algorand/go-algorand/daemon/algod/api/server/v2/generated/private"
	"github.com/algorand/go-algorand/data"
	"github.com/algorand/go-algorand/data/basics"
	"github.com/algorand/go-algorand/data/transactions"
	"github.com/algorand/go-algorand/logging"
	"github.com/algorand/go-algorand/node"
	"github.com/algorand/go-algorand/protocol"
)

// returnError logs an internal message while returning the encoded response.
func returnError(ctx echo.Context, code int, internal error, external string, logger logging.Logger) error {
	logger.Info(internal)
	return ctx.JSON(code, generated.ErrorResponse{Message: external})
}

func badRequest(ctx echo.Context, internal error, external string, log logging.Logger) error {
	return returnError(ctx, http.StatusBadRequest, internal, external, log)
}

func internalError(ctx echo.Context, internal error, external string, log logging.Logger) error {
	return returnError(ctx, http.StatusInternalServerError, internal, external, log)
}

func notFound(ctx echo.Context, internal error, external string, log logging.Logger) error {
	return returnError(ctx, http.StatusNotFound, internal, external, log)
}

func addrOrNil(addr basics.Address) *string {
	if addr.IsZero() {
		return nil
	}
	ret := addr.String()
	return &ret
}

func strOrNil(str string) *string {
	if str == "" {
		return nil
	}
	return &str
}

func numOrNil(num uint64) *uint64 {
	if num == 0 {
		return nil
	}
	return &num
}

func byteOrNil(data []byte) *[]byte {
	if len(data) == 0 {
		return nil
	}
	return &data
}

func computeAssetIndexInPayset(tx node.TxnWithStatus, txnCounter uint64, payset []transactions.SignedTxnWithAD) (aidx *uint64) {
	// Compute transaction index in block
	offset := -1
	for idx, stxnib := range payset {
		if tx.Txn.Txn.ID() == stxnib.Txn.ID() {
			offset = idx
			break
		}
	}

	// Sanity check that txn was in fetched block
	if offset < 0 {
		return nil
	}

	// Count into block to get created asset index
	idx := txnCounter - uint64(len(payset)) + uint64(offset) + 1
	return &idx
}

// computeAssetIndexFromTxn returns the created asset index given a confirmed
// transaction whose confirmation block is available in the ledger. Note that
// 0 is an invalid asset index (they start at 1).
func computeAssetIndexFromTxn(tx node.TxnWithStatus, l *data.Ledger) (aidx *uint64) {
	// Must have ledger
	if l == nil {
		return nil
	}
	// Transaction must be confirmed
	if tx.ConfirmedRound == 0 {
		return nil
	}
	// Transaction must be AssetConfig transaction
	if tx.Txn.Txn.AssetConfigTxnFields == (transactions.AssetConfigTxnFields{}) {
		return nil
	}
	// Transaction must be creating an asset
	if tx.Txn.Txn.AssetConfigTxnFields.ConfigAsset != 0 {
		return nil
	}

	// Look up block where transaction was confirmed
	blk, err := l.Block(tx.ConfirmedRound)
	if err != nil {
		return nil
	}

	payset, err := blk.DecodePaysetFlat()
	if err != nil {
		return nil
	}

	return computeAssetIndexInPayset(tx, blk.BlockHeader.TxnCounter, payset)
}

func getCodecHandle(formatPtr *string) (codec.Handle, error) {
	format := "json"
	if formatPtr != nil {
		format = strings.ToLower(*formatPtr)
	}

	var handle codec.Handle = protocol.JSONHandle
	if format == "json" {
		handle = protocol.JSONHandle
	} else if format == "msgpack" || format == "msgp" {
		handle = protocol.CodecHandle
	} else {
		return nil, fmt.Errorf("invalid format: %s", format)
	}

	return handle, nil
}

func encode(handle codec.Handle, obj interface{}) ([]byte, error) {
	var output []byte
	enc := codec.NewEncoderBytes(&output, handle)

	err := enc.Encode(obj)
	if err != nil {
		return nil, fmt.Errorf("failed to encode object: %v", err)
	}
	return output, nil
<<<<<<< HEAD
=======
}

func decode(handle codec.Handle, input []byte, output interface{}) error {
	//enc := codec.NewEncoderBytes(&output, handle)
	dec := codec.NewDecoderBytes(input, handle)

	err := dec.Decode(output)
	if err != nil {
		return fmt.Errorf("failed to decode object: %v", err)
	}
	return nil
}

// Uses the 'codec:' annotations to reserialize an object.
func toCodecMap(input interface{}, output *map[string]interface{}) (err error) {
	var encoded []byte
	encoded, err = encode(protocol.CodecHandle, input)
	if err != nil {
		return
	}

	err = decode(protocol.CodecHandle, encoded, &output)
	return
}

type pathCollectingRouter struct {
	paths map[echo.Route]echo.HandlerFunc
}

func (p *pathCollectingRouter) CONNECT(path string, h echo.HandlerFunc, m ...echo.MiddlewareFunc) *echo.Route {
	p.paths[echo.Route{Method: echo.CONNECT, Path: path}] = h
	return nil
}
func (p *pathCollectingRouter) DELETE(path string, h echo.HandlerFunc, m ...echo.MiddlewareFunc) *echo.Route {
	p.paths[echo.Route{Method: echo.DELETE, Path: path}] = h
	return nil
}
func (p *pathCollectingRouter) GET(path string, h echo.HandlerFunc, m ...echo.MiddlewareFunc) *echo.Route {
	p.paths[echo.Route{Method: echo.GET, Path: path}] = h
	return nil
}
func (p *pathCollectingRouter) HEAD(path string, h echo.HandlerFunc, m ...echo.MiddlewareFunc) *echo.Route {
	p.paths[echo.Route{Method: echo.HEAD, Path: path}] = h
	return nil
}
func (p *pathCollectingRouter) OPTIONS(path string, h echo.HandlerFunc, m ...echo.MiddlewareFunc) *echo.Route {
	p.paths[echo.Route{Method: echo.OPTIONS, Path: path}] = h
	return nil
}
func (p *pathCollectingRouter) PATCH(path string, h echo.HandlerFunc, m ...echo.MiddlewareFunc) *echo.Route {
	p.paths[echo.Route{Method: echo.PATCH, Path: path}] = h
	return nil
}
func (p *pathCollectingRouter) POST(path string, h echo.HandlerFunc, m ...echo.MiddlewareFunc) *echo.Route {
	p.paths[echo.Route{Method: echo.POST, Path: path}] = h
	return nil
}
func (p *pathCollectingRouter) PUT(path string, h echo.HandlerFunc, m ...echo.MiddlewareFunc) *echo.Route {
	p.paths[echo.Route{Method: echo.PUT, Path: path}] = h
	return nil
}
func (p *pathCollectingRouter) TRACE(path string, h echo.HandlerFunc, m ...echo.MiddlewareFunc) *echo.Route {
	p.paths[echo.Route{Method: echo.TRACE, Path: path}] = h
	return nil
}

// GetRoutes returns a map of all the routes defined in the V2 router
func GetRoutes(ctx lib.ReqContext, privateEndpoints bool) map[echo.Route]echo.HandlerFunc {
	handlers := &Handlers{
		Node:     ctx.Node,
		Log:      ctx.Log,
		Shutdown: ctx.Shutdown,
	}
	collector := pathCollectingRouter{paths: make(map[echo.Route]echo.HandlerFunc)}
	if privateEndpoints {
		private.RegisterHandlers(&collector, handlers)
	} else {
		generated.RegisterHandlers(&collector, handlers)
	}
	return collector.paths
>>>>>>> b50123fc
}<|MERGE_RESOLUTION|>--- conflicted
+++ resolved
@@ -164,32 +164,9 @@
 		return nil, fmt.Errorf("failed to encode object: %v", err)
 	}
 	return output, nil
-<<<<<<< HEAD
-=======
-}
-
-func decode(handle codec.Handle, input []byte, output interface{}) error {
-	//enc := codec.NewEncoderBytes(&output, handle)
-	dec := codec.NewDecoderBytes(input, handle)
-
-	err := dec.Decode(output)
-	if err != nil {
-		return fmt.Errorf("failed to decode object: %v", err)
-	}
-	return nil
-}
-
-// Uses the 'codec:' annotations to reserialize an object.
-func toCodecMap(input interface{}, output *map[string]interface{}) (err error) {
-	var encoded []byte
-	encoded, err = encode(protocol.CodecHandle, input)
-	if err != nil {
-		return
-	}
-
-	err = decode(protocol.CodecHandle, encoded, &output)
-	return
-}
+}
+
+// Auth Utilities below
 
 type pathCollectingRouter struct {
 	paths map[echo.Route]echo.HandlerFunc
@@ -246,5 +223,4 @@
 		generated.RegisterHandlers(&collector, handlers)
 	}
 	return collector.paths
->>>>>>> b50123fc
 }