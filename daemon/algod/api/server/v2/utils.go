--- conflicted
+++ resolved
@@ -318,13 +318,8 @@
 
 func convertInners(txn *node.TxnWithStatus) *[]PreEncodedTxInfo {
 	inner := make([]PreEncodedTxInfo, len(txn.ApplyData.EvalDelta.InnerTxns))
-<<<<<<< HEAD
-	for i, itxn := range txn.ApplyData.EvalDelta.InnerTxns {
-		inner[i] = ConvertInnerTxn(&itxn)
-=======
 	for i := range txn.ApplyData.EvalDelta.InnerTxns {
-		inner[i] = convertInnerTxn(&txn.ApplyData.EvalDelta.InnerTxns[i])
->>>>>>> 4bc72507
+		inner[i] = ConvertInnerTxn(&txn.ApplyData.EvalDelta.InnerTxns[i])
 	}
 	return &inner
 }
