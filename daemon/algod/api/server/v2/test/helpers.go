// Copyright (C) 2019-2022 Algorand, Inc.
// This file is part of go-algorand
//
// go-algorand is free software: you can redistribute it and/or modify
// it under the terms of the GNU Affero General Public License as
// published by the Free Software Foundation, either version 3 of the
// License, or (at your option) any later version.
//
// go-algorand is distributed in the hope that it will be useful,
// but WITHOUT ANY WARRANTY; without even the implied warranty of
// MERCHANTABILITY or FITNESS FOR A PARTICULAR PURPOSE.  See the
// GNU Affero General Public License for more details.
//
// You should have received a copy of the GNU Affero General Public License
// along with go-algorand.  If not, see <https://www.gnu.org/licenses/>.

package test

import (
	"fmt"
	"math/rand"
	"strconv"
	"testing"

	"github.com/stretchr/testify/mock"

	"github.com/algorand/go-algorand/agreement"
	"github.com/algorand/go-algorand/config"
	"github.com/algorand/go-algorand/crypto"
	v2 "github.com/algorand/go-algorand/daemon/algod/api/server/v2"
	"github.com/algorand/go-algorand/daemon/algod/api/server/v2/generated/model"
	"github.com/algorand/go-algorand/data"
	"github.com/algorand/go-algorand/data/account"
	"github.com/algorand/go-algorand/data/basics"
	"github.com/algorand/go-algorand/data/bookkeeping"
	"github.com/algorand/go-algorand/data/transactions"
	"github.com/algorand/go-algorand/data/transactions/logic"
	"github.com/algorand/go-algorand/ledger/ledgercore"
	"github.com/algorand/go-algorand/logging"
	"github.com/algorand/go-algorand/node"
	"github.com/algorand/go-algorand/node/indexer"
	"github.com/algorand/go-algorand/protocol"
	"github.com/algorand/go-algorand/util/db"
)

var cannedStatusReportGolden = node.StatusReport{
	LastRound:                          basics.Round(1),
	LastVersion:                        protocol.ConsensusCurrentVersion,
	NextVersion:                        protocol.ConsensusCurrentVersion,
	NextVersionRound:                   basics.Round(1),
	NextVersionSupported:               true,
	StoppedAtUnsupportedRound:          true,
	Catchpoint:                         "",
	CatchpointCatchupAcquiredBlocks:    0,
	CatchpointCatchupProcessedAccounts: 0,
	CatchpointCatchupVerifiedAccounts:  0,
	CatchpointCatchupTotalAccounts:     0,
	CatchpointCatchupTotalKVs:          0,
	CatchpointCatchupProcessedKVs:      0,
	CatchpointCatchupVerifiedKVs:       0,
	CatchpointCatchupTotalBlocks:       0,
	LastCatchpoint:                     "",
}

var poolAddrRewardBaseGolden = uint64(0)
var poolAddrAssetsGolden = make([]model.AssetHolding, 0)
var poolAddrCreatedAssetsGolden = make([]model.Asset, 0)
var appLocalStates = make([]model.ApplicationLocalState, 0)
var appsTotalSchema = model.ApplicationStateSchema{}
var appCreatedApps = make([]model.Application, 0)
var poolAddrResponseGolden = model.AccountResponse{
	Address:                     poolAddr.String(),
	Amount:                      50000000000,
	AmountWithoutPendingRewards: 50000000000,
	Assets:                      &poolAddrAssetsGolden,
	CreatedAssets:               &poolAddrCreatedAssetsGolden,
	RewardBase:                  &poolAddrRewardBaseGolden,
	Status:                      "Not Participating",
	AppsLocalState:              &appLocalStates,
	AppsTotalSchema:             &appsTotalSchema,
	CreatedApps:                 &appCreatedApps,
	MinBalance:                  100000,
}
var txnPoolGolden = make([]transactions.SignedTxn, 2)
var poolDeltaResponseGolden = model.LedgerStateDelta{
	Accts: &model.AccountDeltas{
		Accounts: &[]model.AccountBalanceRecord{
			{
				AccountData: model.Account{
					Address:                     poolAddr.String(),
					Amount:                      50000000000,
					AmountWithoutPendingRewards: 50000000000,
					MinBalance:                  100000,
					CreatedApps:                 &[]model.Application{},
					AppsTotalSchema:             &appsTotalSchema,
					AppsLocalState:              &[]model.ApplicationLocalState{},
					Status:                      "Not Participating",
					RewardBase:                  &poolAddrRewardBaseGolden,
					CreatedAssets:               &[]model.Asset{},
					Assets:                      &[]model.AssetHolding{},
				},
				Address: poolAddr.String(),
			},
		},
	},
	Totals: &model.AccountTotals{
		NotParticipating: 100000000000,
		Offline:          0,
		Online:           658511,
		RewardsLevel:     0,
	},
}

// ordinarily mockNode would live in `components/mocks`
// but doing this would create an import cycle, as mockNode needs
// package `data` and package `node`, which themselves import `mocks`
type mockNode struct {
	mock.Mock
	ledger    v2.LedgerForAPI
	genesisID string
	config    config.Local
	err       error
	id        account.ParticipationID
	keys      account.StateProofKeys
	usertxns  map[basics.Address][]node.TxnWithStatus
}

func (m *mockNode) InstallParticipationKey(partKeyBinary []byte) (account.ParticipationID, error) {
	panic("implement me")
}

func (m *mockNode) ListParticipationKeys() ([]account.ParticipationRecord, error) {
	panic("implement me")
}

func (m *mockNode) GetParticipationKey(id account.ParticipationID) (account.ParticipationRecord, error) {
	panic("implement me")
}

func (m *mockNode) RemoveParticipationKey(id account.ParticipationID) error {
	panic("implement me")
}

func (m *mockNode) SetSyncRound(rnd uint64) error {
	args := m.Called(rnd)
	return args.Error(0)
}

func (m *mockNode) UnsetSyncRound() {
}

func (m *mockNode) GetSyncRound() uint64 {
	args := m.Called()
	return uint64(args.Int(0))
}

func (m *mockNode) AppendParticipationKeys(id account.ParticipationID, keys account.StateProofKeys) error {
	m.id = id
	m.keys = keys
	return m.err
}

func makeMockNode(ledger v2.LedgerForAPI, genesisID string, nodeError error) *mockNode {
	return &mockNode{
		ledger:    ledger,
		genesisID: genesisID,
		config:    config.GetDefaultLocal(),
		err:       nodeError,
		usertxns:  map[basics.Address][]node.TxnWithStatus{},
	}
}

func (m *mockNode) LedgerForAPI() v2.LedgerForAPI {
	return m.ledger
}

func (m *mockNode) Status() (s node.StatusReport, err error) {
	s = cannedStatusReportGolden
	return
}
func (m *mockNode) GenesisID() string {
	return m.genesisID
}

func (m *mockNode) GenesisHash() crypto.Digest {
	return m.ledger.(*data.Ledger).GenesisHash()
}

func (m *mockNode) BroadcastSignedTxGroup(txgroup []transactions.SignedTxn) error {
	return m.err
}

<<<<<<< HEAD
func (m mockNode) Simulate(txgroup []transactions.SignedTxn) (*ledgercore.ValidatedBlock, bool, error) {
	return nil, false, m.err
}

func (m mockNode) GetPendingTransaction(txID transactions.Txid) (res node.TxnWithStatus, found bool) {
=======
func (m *mockNode) GetPendingTransaction(txID transactions.Txid) (res node.TxnWithStatus, found bool) {
>>>>>>> 00cf6be3
	res = node.TxnWithStatus{}
	found = true
	return
}

func (m *mockNode) GetPendingTxnsFromPool() ([]transactions.SignedTxn, error) {
	return txnPoolGolden, m.err
}

func (m *mockNode) SuggestedFee() basics.MicroAlgos {
	return basics.MicroAlgos{Raw: 1}
}

// unused by handlers:
func (m *mockNode) Config() config.Local {
	return m.config
}
func (m *mockNode) Start() {}

func (m *mockNode) ListeningAddress() (string, bool) {
	return "mock listening addresses not implemented", false
}

func (m *mockNode) Stop() {}

func (m *mockNode) ListTxns(addr basics.Address, minRound basics.Round, maxRound basics.Round) ([]node.TxnWithStatus, error) {
	txns, ok := m.usertxns[addr]
	if !ok {
		return nil, fmt.Errorf("no txns for %s", addr)
	}

	return txns, nil
}

func (m *mockNode) GetTransaction(addr basics.Address, txID transactions.Txid, minRound basics.Round, maxRound basics.Round) (node.TxnWithStatus, bool) {
	return node.TxnWithStatus{}, false
}

func (m *mockNode) PoolStats() node.PoolStats {
	return node.PoolStats{}
}

func (m *mockNode) IsArchival() bool {
	return false
}

func (m *mockNode) OnNewBlock(block bookkeeping.Block, delta ledgercore.StateDelta) {}

func (m *mockNode) Uint64() uint64 {
	return 1
}

func (m *mockNode) Indexer() (*indexer.Indexer, error) {
	return nil, fmt.Errorf("indexer not implemented")
}

func (m *mockNode) GetTransactionByID(txid transactions.Txid, rnd basics.Round) (node.TxnWithStatus, error) {
	return node.TxnWithStatus{}, fmt.Errorf("get transaction by id not implemented")
}

func (m *mockNode) AssembleBlock(round basics.Round) (agreement.ValidatedBlock, error) {
	return nil, fmt.Errorf("assemble block not implemented")
}

func (m *mockNode) StartCatchup(catchpoint string) error {
	return m.err
}

func (m *mockNode) AbortCatchup(catchpoint string) error {
	return m.err
}

////// mock ledger testing environment follows

var sinkAddr = basics.Address{0x7, 0xda, 0xcb, 0x4b, 0x6d, 0x9e, 0xd1, 0x41, 0xb1, 0x75, 0x76, 0xbd, 0x45, 0x9a, 0xe6, 0x42, 0x1d, 0x48, 0x6d, 0xa3, 0xd4, 0xef, 0x22, 0x47, 0xc4, 0x9, 0xa3, 0x96, 0xb8, 0x2e, 0xa2, 0x21}
var poolAddr = basics.Address{0xff, 0xff, 0xff, 0xff, 0xff, 0xff, 0xff, 0xff, 0xff, 0xff, 0xff, 0xff, 0xff, 0xff, 0xff, 0xff, 0xff, 0xff, 0xff, 0xff, 0xff, 0xff, 0xff, 0xff, 0xff, 0xff, 0xff, 0xff, 0xff, 0xff, 0xff, 0xff}
var genesisHash = crypto.Digest{0xff, 0xfe, 0xff, 0xff, 0xff, 0xff, 0xff, 0xff, 0xff, 0xff, 0xff, 0xff, 0xff, 0xff, 0xff, 0xff, 0xff, 0xff, 0xff, 0xff, 0xff, 0xff, 0xff, 0xff, 0xff, 0xff, 0xff, 0xff, 0xff, 0xff, 0xff, 0xfe}
var genesisID = "testingid"
var retOneProgram = []byte{2, 0x20, 1, 1, 0x22}

var proto = config.Consensus[protocol.ConsensusCurrentVersion]

func testingenv(t testing.TB, numAccounts, numTxs int, offlineAccounts bool) (*data.Ledger, []account.Root, []account.Participation, []transactions.SignedTxn, func()) {
	P := numAccounts               // n accounts
	TXs := numTxs                  // n txns
	maxMoneyAtStart := 1000000     // max money start
	minMoneyAtStart := 100000      // max money start
	transferredMoney := 100        // max money/txn
	maxFee := 10                   // max maxFee/txn
	lastValid := basics.Round(500) // max round

	accessors := []db.Accessor{}

	release := func() {
		for _, acc := range accessors {
			acc.Close()
		}

	}

	// generate accounts
	genesis := make(map[basics.Address]basics.AccountData)
	gen := rand.New(rand.NewSource(2))
	roots := make([]account.Root, P)
	parts := make([]account.Participation, P)
	for i := 0; i < P; i++ {
		access, err := db.MakeAccessor(t.Name()+"_root_testingenv"+strconv.Itoa(i), false, true)
		if err != nil {
			panic(err)
		}
		accessors = append(accessors, access)

		root, err := account.GenerateRoot(access)
		if err != nil {
			panic(err)
		}

		access, err = db.MakeAccessor(t.Name()+"_part_testingenv"+strconv.Itoa(i), false, true)
		if err != nil {
			panic(err)
		}
		accessors = append(accessors, access)

		part, err := account.FillDBWithParticipationKeys(access, root.Address(), 0, lastValid, config.Consensus[protocol.ConsensusCurrentVersion].DefaultKeyDilution)
		if err != nil {
			panic(err)
		}

		roots[i] = root
		parts[i] = part.Participation

		startamt := basics.MicroAlgos{Raw: uint64(minMoneyAtStart + (gen.Int() % (maxMoneyAtStart - minMoneyAtStart)))}
		short := root.Address()

		if offlineAccounts && i > P/2 {
			genesis[short] = basics.MakeAccountData(basics.Offline, startamt)
		} else {
			data := basics.MakeAccountData(basics.Online, startamt)
			data.SelectionID = parts[i].VRFSecrets().PK
			data.VoteID = parts[i].VotingSecrets().OneTimeSignatureVerifier
			genesis[short] = data
		}
		part.Close()
	}

	genesis[poolAddr] = basics.MakeAccountData(basics.NotParticipating, basics.MicroAlgos{Raw: 100000 * uint64(proto.RewardsRateRefreshInterval)})

	program := logic.Program(retOneProgram)
	lhash := crypto.HashObj(&program)
	var addr basics.Address
	copy(addr[:], lhash[:])
	ad := basics.MakeAccountData(basics.NotParticipating, basics.MicroAlgos{Raw: 100000 * uint64(proto.RewardsRateRefreshInterval)})
	ad.AppLocalStates = map[basics.AppIndex]basics.AppLocalState{1: {}}
	genesis[addr] = ad

	bootstrap := bookkeeping.MakeGenesisBalances(genesis, sinkAddr, poolAddr)

	// generate test transactions
	const inMem = true
	cfg := config.GetDefaultLocal()
	cfg.Archival = true
	ledger, err := data.LoadLedger(logging.Base(), t.Name(), inMem, protocol.ConsensusCurrentVersion, bootstrap, genesisID, genesisHash, nil, cfg)
	if err != nil {
		panic(err)
	}

	tx := make([]transactions.SignedTxn, TXs)
	latest := ledger.Latest()
	if latest != 0 {
		panic(fmt.Errorf("newly created ledger doesn't start on round 0"))
	}
	bal := genesis // the current balance record is the same as the genesis balance record

	for i := 0; i < TXs; i++ {
		send := gen.Int() % P
		recv := gen.Int() % P

		saddr := roots[send].Address()
		raddr := roots[recv].Address()

		if proto.MinTxnFee+uint64(maxFee) > bal[saddr].MicroAlgos.Raw {
			continue
		}

		xferMax := transferredMoney
		if uint64(xferMax) > bal[saddr].MicroAlgos.Raw-proto.MinTxnFee-uint64(maxFee) {
			xferMax = int(bal[saddr].MicroAlgos.Raw - proto.MinTxnFee - uint64(maxFee))
		}

		if xferMax == 0 {
			continue
		}

		amt := basics.MicroAlgos{Raw: uint64(gen.Int() % xferMax)}
		fee := basics.MicroAlgos{Raw: uint64(gen.Int()%maxFee) + proto.MinTxnFee}

		t := transactions.Transaction{
			Type: protocol.PaymentTx,
			Header: transactions.Header{
				Sender:      saddr,
				Fee:         fee,
				FirstValid:  ledger.LastRound(),
				LastValid:   ledger.LastRound() + lastValid,
				Note:        make([]byte, 4),
				GenesisHash: genesisHash,
			},
			PaymentTxnFields: transactions.PaymentTxnFields{
				Receiver: raddr,
				Amount:   amt,
			},
		}

		rand.Read(t.Note)
		tx[i] = t.Sign(roots[send].Secrets())

		sbal := bal[saddr]
		sbal.MicroAlgos.Raw -= fee.Raw
		sbal.MicroAlgos.Raw -= amt.Raw
		bal[saddr] = sbal

		ibal := bal[poolAddr]
		ibal.MicroAlgos.Raw += fee.Raw
		bal[poolAddr] = ibal

		rbal := bal[raddr]
		rbal.MicroAlgos.Raw += amt.Raw
		bal[raddr] = rbal
	}

	return ledger, roots, parts, tx, release
}<|MERGE_RESOLUTION|>--- conflicted
+++ resolved
@@ -190,15 +190,11 @@
 	return m.err
 }
 
-<<<<<<< HEAD
-func (m mockNode) Simulate(txgroup []transactions.SignedTxn) (*ledgercore.ValidatedBlock, bool, error) {
+func (m *mockNode) Simulate(txgroup []transactions.SignedTxn) (*ledgercore.ValidatedBlock, bool, error) {
 	return nil, false, m.err
 }
 
-func (m mockNode) GetPendingTransaction(txID transactions.Txid) (res node.TxnWithStatus, found bool) {
-=======
 func (m *mockNode) GetPendingTransaction(txID transactions.Txid) (res node.TxnWithStatus, found bool) {
->>>>>>> 00cf6be3
 	res = node.TxnWithStatus{}
 	found = true
 	return
