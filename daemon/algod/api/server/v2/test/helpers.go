// Copyright (C) 2019-2023 Algorand, Inc.
// This file is part of go-algorand
//
// go-algorand is free software: you can redistribute it and/or modify
// it under the terms of the GNU Affero General Public License as
// published by the Free Software Foundation, either version 3 of the
// License, or (at your option) any later version.
//
// go-algorand is distributed in the hope that it will be useful,
// but WITHOUT ANY WARRANTY; without even the implied warranty of
// MERCHANTABILITY or FITNESS FOR A PARTICULAR PURPOSE.  See the
// GNU Affero General Public License for more details.
//
// You should have received a copy of the GNU Affero General Public License
// along with go-algorand.  If not, see <https://www.gnu.org/licenses/>.

package test

import (
	"fmt"
	"math/rand"
	"strconv"
	"testing"

	"github.com/stretchr/testify/mock"

	"github.com/algorand/go-algorand/agreement"
	"github.com/algorand/go-algorand/config"
	"github.com/algorand/go-algorand/crypto"
	v2 "github.com/algorand/go-algorand/daemon/algod/api/server/v2"
	"github.com/algorand/go-algorand/daemon/algod/api/server/v2/generated/model"
	"github.com/algorand/go-algorand/data"
	"github.com/algorand/go-algorand/data/account"
	"github.com/algorand/go-algorand/data/basics"
	basics_testing "github.com/algorand/go-algorand/data/basics/testing"
	"github.com/algorand/go-algorand/data/bookkeeping"
	"github.com/algorand/go-algorand/data/transactions"
	"github.com/algorand/go-algorand/data/transactions/logic"
	"github.com/algorand/go-algorand/ledger/ledgercore"
	"github.com/algorand/go-algorand/ledger/simulation"
	"github.com/algorand/go-algorand/logging"
	"github.com/algorand/go-algorand/node"
	"github.com/algorand/go-algorand/node/indexer"
	"github.com/algorand/go-algorand/protocol"
	"github.com/algorand/go-algorand/util/db"
)

var cannedStatusReportGolden = node.StatusReport{
	LastRound:                          basics.Round(1),
	LastVersion:                        protocol.ConsensusCurrentVersion,
	NextVersion:                        protocol.ConsensusCurrentVersion,
	NextVersionRound:                   basics.Round(1),
	NextVersionSupported:               true,
	StoppedAtUnsupportedRound:          true,
	Catchpoint:                         "",
	CatchpointCatchupAcquiredBlocks:    0,
	CatchpointCatchupProcessedAccounts: 0,
	CatchpointCatchupVerifiedAccounts:  0,
	CatchpointCatchupTotalAccounts:     0,
	CatchpointCatchupTotalKVs:          0,
	CatchpointCatchupProcessedKVs:      0,
	CatchpointCatchupVerifiedKVs:       0,
	CatchpointCatchupTotalBlocks:       0,
	LastCatchpoint:                     "",
}

var poolAddrRewardBaseGolden = uint64(0)
var poolAddrAssetsGolden = make([]model.AssetHolding, 0)
var poolAddrCreatedAssetsGolden = make([]model.Asset, 0)
var appLocalStates = make([]model.ApplicationLocalState, 0)
var appsTotalSchema = model.ApplicationStateSchema{}
var appCreatedApps = make([]model.Application, 0)
var poolAddrResponseGolden = model.AccountResponse{
	Address:                     poolAddr.String(),
	Amount:                      50000000000,
	AmountWithoutPendingRewards: 50000000000,
	Assets:                      &poolAddrAssetsGolden,
	CreatedAssets:               &poolAddrCreatedAssetsGolden,
	RewardBase:                  &poolAddrRewardBaseGolden,
	Status:                      "Not Participating",
	AppsLocalState:              &appLocalStates,
	AppsTotalSchema:             &appsTotalSchema,
	CreatedApps:                 &appCreatedApps,
	MinBalance:                  100000,
}
var txnPoolGolden = make([]transactions.SignedTxn, 2)

// ordinarily mockNode would live in `components/mocks`
// but doing this would create an import cycle, as mockNode needs
// package `data` and package `node`, which themselves import `mocks`
type mockNode struct {
	mock.Mock
	ledger    v2.LedgerForAPI
	genesisID string
	config    config.Local
	err       error
	id        account.ParticipationID
	keys      account.StateProofKeys
	usertxns  map[basics.Address][]node.TxnWithStatus
	status    node.StatusReport
}

func (m *mockNode) InstallParticipationKey(partKeyBinary []byte) (account.ParticipationID, error) {
	panic("implement me")
}

func (m *mockNode) ListParticipationKeys() ([]account.ParticipationRecord, error) {
	panic("implement me")
}

func (m *mockNode) GetParticipationKey(id account.ParticipationID) (account.ParticipationRecord, error) {
	panic("implement me")
}

func (m *mockNode) RemoveParticipationKey(id account.ParticipationID) error {
	panic("implement me")
}

func (m *mockNode) SetSyncRound(rnd uint64) error {
	args := m.Called(rnd)
	return args.Error(0)
}

func (m *mockNode) UnsetSyncRound() {
}

func (m *mockNode) GetSyncRound() uint64 {
	args := m.Called()
	return uint64(args.Int(0))
}

func (m *mockNode) AppendParticipationKeys(id account.ParticipationID, keys account.StateProofKeys) error {
	m.id = id
	m.keys = keys
	return m.err
}

func makeMockNode(ledger v2.LedgerForAPI, genesisID string, nodeError error, status node.StatusReport) *mockNode {
	return &mockNode{
		ledger:    ledger,
		genesisID: genesisID,
		config:    config.GetDefaultLocal(),
		err:       nodeError,
		usertxns:  map[basics.Address][]node.TxnWithStatus{},
		status:    status,
	}
}

func (m *mockNode) LedgerForAPI() v2.LedgerForAPI {
	return m.ledger
}

<<<<<<< HEAD
func (m *mockNode) Status() (s node.StatusReport, err error) {
	if m.consensusUpgrade {
		s = cannedStatusReportConsensusUpgradeGolden
	} else {
		s = cannedStatusReportGolden
	}
	return
=======
func (m *mockNode) Status() (node.StatusReport, error) {
	return m.status, nil
>>>>>>> b7234a38
}
func (m *mockNode) GenesisID() string {
	return m.genesisID
}

func (m *mockNode) GenesisHash() crypto.Digest {
	return m.ledger.(*data.Ledger).GenesisHash()
}

func (m *mockNode) BroadcastSignedTxGroup(txgroup []transactions.SignedTxn) error {
	return m.err
}

func (m *mockNode) Simulate(txgroup []transactions.SignedTxn) (simulation.Result, error) {
	simulator := simulation.MakeSimulator(m.ledger.(*data.Ledger))
	return simulator.Simulate(txgroup)
}

func (m *mockNode) GetPendingTransaction(txID transactions.Txid) (res node.TxnWithStatus, found bool) {
	res = node.TxnWithStatus{}
	found = true
	return
}

func (m *mockNode) GetPendingTxnsFromPool() ([]transactions.SignedTxn, error) {
	return txnPoolGolden, m.err
}

func (m *mockNode) SuggestedFee() basics.MicroAlgos {
	return basics.MicroAlgos{Raw: 1}
}

// unused by handlers:
func (m *mockNode) Config() config.Local {
	return m.config
}
func (m *mockNode) Start() {}

func (m *mockNode) ListeningAddress() (string, bool) {
	return "mock listening addresses not implemented", false
}

func (m *mockNode) Stop() {}

func (m *mockNode) ListTxns(addr basics.Address, minRound basics.Round, maxRound basics.Round) ([]node.TxnWithStatus, error) {
	txns, ok := m.usertxns[addr]
	if !ok {
		return nil, fmt.Errorf("no txns for %s", addr)
	}

	return txns, nil
}

func (m *mockNode) GetTransaction(addr basics.Address, txID transactions.Txid, minRound basics.Round, maxRound basics.Round) (node.TxnWithStatus, bool) {
	return node.TxnWithStatus{}, false
}

func (m *mockNode) IsArchival() bool {
	return false
}

func (m *mockNode) OnNewBlock(block bookkeeping.Block, delta ledgercore.StateDelta) {}

func (m *mockNode) Uint64() uint64 {
	return 1
}

func (m *mockNode) Indexer() (*indexer.Indexer, error) {
	return nil, fmt.Errorf("indexer not implemented")
}

func (m *mockNode) GetTransactionByID(txid transactions.Txid, rnd basics.Round) (node.TxnWithStatus, error) {
	return node.TxnWithStatus{}, fmt.Errorf("get transaction by id not implemented")
}

func (m *mockNode) AssembleBlock(round basics.Round) (agreement.ValidatedBlock, error) {
	return nil, fmt.Errorf("assemble block not implemented")
}

func (m *mockNode) StartCatchup(catchpoint string) error {
	return m.err
}

func (m *mockNode) AbortCatchup(catchpoint string) error {
	return m.err
}

////// mock ledger testing environment follows

var sinkAddr = basics.Address{0x7, 0xda, 0xcb, 0x4b, 0x6d, 0x9e, 0xd1, 0x41, 0xb1, 0x75, 0x76, 0xbd, 0x45, 0x9a, 0xe6, 0x42, 0x1d, 0x48, 0x6d, 0xa3, 0xd4, 0xef, 0x22, 0x47, 0xc4, 0x9, 0xa3, 0x96, 0xb8, 0x2e, 0xa2, 0x21}
var poolAddr = basics.Address{0xff, 0xff, 0xff, 0xff, 0xff, 0xff, 0xff, 0xff, 0xff, 0xff, 0xff, 0xff, 0xff, 0xff, 0xff, 0xff, 0xff, 0xff, 0xff, 0xff, 0xff, 0xff, 0xff, 0xff, 0xff, 0xff, 0xff, 0xff, 0xff, 0xff, 0xff, 0xff}
var genesisHash = crypto.Digest{0xff, 0xfe, 0xff, 0xff, 0xff, 0xff, 0xff, 0xff, 0xff, 0xff, 0xff, 0xff, 0xff, 0xff, 0xff, 0xff, 0xff, 0xff, 0xff, 0xff, 0xff, 0xff, 0xff, 0xff, 0xff, 0xff, 0xff, 0xff, 0xff, 0xff, 0xff, 0xfe}
var genesisID = "testingid"
var retOneProgram = []byte{2, 0x20, 1, 1, 0x22}

var proto = config.Consensus[protocol.ConsensusCurrentVersion]

func testingenv(t testing.TB, numAccounts, numTxs int, offlineAccounts bool) (*data.Ledger, []account.Root, []account.Participation, []transactions.SignedTxn, func()) {
	minMoneyAtStart := 100000  // min money start
	maxMoneyAtStart := 1000000 // max money start
	return testingenvWithBalances(t, minMoneyAtStart, maxMoneyAtStart, numAccounts, numTxs, offlineAccounts)
}

func testingenvWithBalances(t testing.TB, minMoneyAtStart, maxMoneyAtStart, numAccounts, numTxs int, offlineAccounts bool) (*data.Ledger, []account.Root, []account.Participation, []transactions.SignedTxn, func()) {
	P := numAccounts               // n accounts
	TXs := numTxs                  // n txns
	transferredMoney := 100        // max money/txn
	maxFee := 10                   // max maxFee/txn
	lastValid := basics.Round(500) // max round

	accessors := []db.Accessor{}

	release := func() {
		for _, acc := range accessors {
			acc.Close()
		}

	}

	// generate accounts
	genesis := make(map[basics.Address]basics.AccountData)
	gen := rand.New(rand.NewSource(2))
	roots := make([]account.Root, P)
	parts := make([]account.Participation, P)
	for i := 0; i < P; i++ {
		access, err := db.MakeAccessor(t.Name()+"_root_testingenv"+strconv.Itoa(i), false, true)
		if err != nil {
			panic(err)
		}
		accessors = append(accessors, access)

		root, err := account.GenerateRoot(access)
		if err != nil {
			panic(err)
		}

		access, err = db.MakeAccessor(t.Name()+"_part_testingenv"+strconv.Itoa(i), false, true)
		if err != nil {
			panic(err)
		}
		accessors = append(accessors, access)

		part, err := account.FillDBWithParticipationKeys(access, root.Address(), 0, lastValid, config.Consensus[protocol.ConsensusCurrentVersion].DefaultKeyDilution)
		if err != nil {
			panic(err)
		}

		roots[i] = root
		parts[i] = part.Participation

		startamt := basics.MicroAlgos{Raw: uint64(minMoneyAtStart + (gen.Int() % (maxMoneyAtStart - minMoneyAtStart)))}
		short := root.Address()

		if offlineAccounts && i > P/2 {
			genesis[short] = basics_testing.MakeAccountData(basics.Offline, startamt)
		} else {
			data := basics_testing.MakeAccountData(basics.Online, startamt)
			data.SelectionID = parts[i].VRFSecrets().PK
			data.VoteID = parts[i].VotingSecrets().OneTimeSignatureVerifier
			genesis[short] = data
		}
		part.Close()
	}

	genesis[poolAddr] = basics_testing.MakeAccountData(basics.NotParticipating, basics.MicroAlgos{Raw: 100000 * uint64(proto.RewardsRateRefreshInterval)})

	program := logic.Program(retOneProgram)
	lhash := crypto.HashObj(&program)
	var addr basics.Address
	copy(addr[:], lhash[:])
	ad := basics_testing.MakeAccountData(basics.NotParticipating, basics.MicroAlgos{Raw: 100000 * uint64(proto.RewardsRateRefreshInterval)})
	ad.AppLocalStates = map[basics.AppIndex]basics.AppLocalState{1: {}}
	genesis[addr] = ad

	bootstrap := bookkeeping.MakeGenesisBalances(genesis, sinkAddr, poolAddr)

	// generate test transactions
	const inMem = true
	cfg := config.GetDefaultLocal()
	cfg.Archival = true
	ledger, err := data.LoadLedger(logging.Base(), t.Name(), inMem, protocol.ConsensusCurrentVersion, bootstrap, genesisID, genesisHash, nil, cfg)
	if err != nil {
		panic(err)
	}

	tx := make([]transactions.SignedTxn, TXs)
	latest := ledger.Latest()
	if latest != 0 {
		panic(fmt.Errorf("newly created ledger doesn't start on round 0"))
	}
	bal := genesis // the current balance record is the same as the genesis balance record

	for i := 0; i < TXs; i++ {
		send := gen.Int() % P
		recv := gen.Int() % P

		saddr := roots[send].Address()
		raddr := roots[recv].Address()

		if proto.MinTxnFee+uint64(maxFee) > bal[saddr].MicroAlgos.Raw {
			continue
		}

		xferMax := transferredMoney
		if uint64(xferMax) > bal[saddr].MicroAlgos.Raw-proto.MinTxnFee-uint64(maxFee) {
			xferMax = int(bal[saddr].MicroAlgos.Raw - proto.MinTxnFee - uint64(maxFee))
		}

		if xferMax == 0 {
			continue
		}

		amt := basics.MicroAlgos{Raw: uint64(gen.Int() % xferMax)}
		fee := basics.MicroAlgos{Raw: uint64(gen.Int()%maxFee) + proto.MinTxnFee}

		t := transactions.Transaction{
			Type: protocol.PaymentTx,
			Header: transactions.Header{
				Sender:      saddr,
				Fee:         fee,
				FirstValid:  ledger.LastRound(),
				LastValid:   ledger.LastRound() + lastValid,
				Note:        make([]byte, 4),
				GenesisHash: genesisHash,
			},
			PaymentTxnFields: transactions.PaymentTxnFields{
				Receiver: raddr,
				Amount:   amt,
			},
		}

		rand.Read(t.Note)
		tx[i] = t.Sign(roots[send].Secrets())

		sbal := bal[saddr]
		sbal.MicroAlgos.Raw -= fee.Raw
		sbal.MicroAlgos.Raw -= amt.Raw
		bal[saddr] = sbal

		ibal := bal[poolAddr]
		ibal.MicroAlgos.Raw += fee.Raw
		bal[poolAddr] = ibal

		rbal := bal[raddr]
		rbal.MicroAlgos.Raw += amt.Raw
		bal[raddr] = rbal
	}

	return ledger, roots, parts, tx, release
}<|MERGE_RESOLUTION|>--- conflicted
+++ resolved
@@ -149,19 +149,8 @@
 func (m *mockNode) LedgerForAPI() v2.LedgerForAPI {
 	return m.ledger
 }
-
-<<<<<<< HEAD
-func (m *mockNode) Status() (s node.StatusReport, err error) {
-	if m.consensusUpgrade {
-		s = cannedStatusReportConsensusUpgradeGolden
-	} else {
-		s = cannedStatusReportGolden
-	}
-	return
-=======
 func (m *mockNode) Status() (node.StatusReport, error) {
 	return m.status, nil
->>>>>>> b7234a38
 }
 func (m *mockNode) GenesisID() string {
 	return m.genesisID
