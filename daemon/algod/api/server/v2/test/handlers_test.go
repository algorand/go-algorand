--- conflicted
+++ resolved
@@ -644,16 +644,10 @@
 	offlineAccounts := true
 	mockLedger, _, _, stxns, releasefunc := testingenv(t, numAccounts, numTransactions, offlineAccounts)
 	dummyShutdownChan := make(chan struct{})
-<<<<<<< HEAD
-	mockNode := makeMockNode(mockLedger, t.Name(), nil)
-	mockNode.config.EnableExperimentalAPI = enableTransactionSimulator
-	handler = v2.Handlers{
-=======
 	mockNode := makeMockNode(mockLedger, t.Name(), nil, false)
 	mockNode.config.EnableExperimentalAPI = enableTransactionSimulator
 	handler = v2.Handlers{
 
->>>>>>> eddf773a
 		Node:     mockNode,
 		Log:      logging.Base(),
 		Shutdown: dummyShutdownChan,
