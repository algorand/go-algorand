--- conflicted
+++ resolved
@@ -646,14 +646,10 @@
 	offlineAccounts := true
 	mockLedger, _, _, stxns, releasefunc := testingenv(t, numAccounts, numTransactions, offlineAccounts)
 	dummyShutdownChan := make(chan struct{})
-<<<<<<< HEAD
-	mockNode := makeMockNode(mockLedger, t.Name(), nil, false)
-	handler := v2.Handlers{
-=======
 	mockNode := makeMockNode(mockLedger, t.Name(), nil)
 	mockNode.config.EnableExperimentalAPI = enableTransactionSimulator
 	handler = v2.Handlers{
->>>>>>> 3fbe53cb
+
 		Node:     mockNode,
 		Log:      logging.Base(),
 		Shutdown: dummyShutdownChan,
