// Copyright (C) 2019-2021 Algorand, Inc.
// This file is part of go-algorand
//
// go-algorand is free software: you can redistribute it and/or modify
// it under the terms of the GNU Affero General Public License as
// published by the Free Software Foundation, either version 3 of the
// License, or (at your option) any later version.
//
// go-algorand is distributed in the hope that it will be useful,
// but WITHOUT ANY WARRANTY; without even the implied warranty of
// MERCHANTABILITY or FITNESS FOR A PARTICULAR PURPOSE.  See the
// GNU Affero General Public License for more details.
//
// You should have received a copy of the GNU Affero General Public License
// along with go-algorand.  If not, see <https://www.gnu.org/licenses/>.

package v2

import (
	"bytes"
	"encoding/base64"
	"errors"
	"fmt"
	"io"
	"math"
	"net/http"
	"time"

	"github.com/labstack/echo/v4"

	"github.com/algorand/go-algorand/config"
	"github.com/algorand/go-algorand/crypto"
	"github.com/algorand/go-algorand/daemon/algod/api/server/v2/generated"
	"github.com/algorand/go-algorand/daemon/algod/api/server/v2/generated/private"
	"github.com/algorand/go-algorand/data"
	"github.com/algorand/go-algorand/data/basics"
	"github.com/algorand/go-algorand/data/bookkeeping"
	"github.com/algorand/go-algorand/data/transactions"
	"github.com/algorand/go-algorand/data/transactions/logic"
	"github.com/algorand/go-algorand/ledger/ledgercore"
	"github.com/algorand/go-algorand/logging"
	"github.com/algorand/go-algorand/node"
	"github.com/algorand/go-algorand/protocol"
	"github.com/algorand/go-algorand/rpcs"
)

const maxTealSourceBytes = 1e5
const maxTealDryrunBytes = 1e5

// Handlers is an implementation to the V2 route handler interface defined by the generated code.
type Handlers struct {
	Node     NodeInterface
	Log      logging.Logger
	Shutdown <-chan struct{}
}

// NodeInterface represents node fns used by the handlers.
type NodeInterface interface {
	Ledger() *data.Ledger
	Status() (s node.StatusReport, err error)
	GenesisID() string
	GenesisHash() crypto.Digest
	BroadcastSignedTxGroup(txgroup []transactions.SignedTxn) error
	GetPendingTransaction(txID transactions.Txid) (res node.TxnWithStatus, found bool)
	GetPendingTxnsFromPool() ([]transactions.SignedTxn, error)
	SuggestedFee() basics.MicroAlgos
	StartCatchup(catchpoint string) error
	AbortCatchup(catchpoint string) error
	Config() config.Local
}

// RegisterParticipationKeys registers participation keys.
// (POST /v2/register-participation-keys/{address})
func (v2 *Handlers) RegisterParticipationKeys(ctx echo.Context, address string, params private.RegisterParticipationKeysParams) error {
	// TODO: register participation keys endpoint
	return ctx.String(http.StatusNotImplemented, "Endpoint not implemented.")
}

// ShutdownNode shuts down the node.
// (POST /v2/shutdown)
func (v2 *Handlers) ShutdownNode(ctx echo.Context, params private.ShutdownNodeParams) error {
	// TODO: shutdown endpoint
	return ctx.String(http.StatusNotImplemented, "Endpoint not implemented.")
}

// AccountInformation gets account information for a given account.
// (GET /v2/accounts/{address})
func (v2 *Handlers) AccountInformation(ctx echo.Context, address string, params generated.AccountInformationParams) error {
	handle, contentType, err := getCodecHandle(params.Format)
	if err != nil {
		return badRequest(ctx, err, errFailedParsingFormatOption, v2.Log)
	}

	addr, err := basics.UnmarshalChecksumAddress(address)
	if err != nil {
		return badRequest(ctx, err, errFailedToParseAddress, v2.Log)
	}

	myLedger := v2.Node.Ledger()
	lastRound := myLedger.Latest()
	record, err := myLedger.Lookup(lastRound, addr)
	if err != nil {
		return internalError(ctx, err, errFailedLookingUpLedger, v2.Log)
	}

	if handle == protocol.CodecHandle {
		data, err := encode(handle, record)
		if err != nil {
			return internalError(ctx, err, errFailedToEncodeResponse, v2.Log)
		}
		return ctx.Blob(http.StatusOK, contentType, data)
	}

	recordWithoutPendingRewards, _, err := myLedger.LookupWithoutRewards(lastRound, addr)
	if err != nil {
		return internalError(ctx, err, errFailedLookingUpLedger, v2.Log)
	}
	amountWithoutPendingRewards := recordWithoutPendingRewards.MicroAlgos

	assetsCreators := make(map[basics.AssetIndex]string, len(record.Assets))
	if len(record.Assets) > 0 {
		//assets = make(map[uint64]v1.AssetHolding)
		for curid := range record.Assets {
			var creator string
			creatorAddr, ok, err := myLedger.GetCreator(basics.CreatableIndex(curid), basics.AssetCreatable)
			if err == nil && ok {
				creator = creatorAddr.String()
			} else {
				// Asset may have been deleted, so we can no
				// longer fetch the creator
				creator = ""
			}
			assetsCreators[curid] = creator
		}
	}

	account, err := AccountDataToAccount(address, &record, assetsCreators, lastRound, amountWithoutPendingRewards)
	if err != nil {
		return internalError(ctx, err, errInternalFailure, v2.Log)
	}

	response := generated.AccountResponse(account)
	return ctx.JSON(http.StatusOK, response)
}

// GetBlock gets the block for the given round.
// (GET /v2/blocks/{round})
func (v2 *Handlers) GetBlock(ctx echo.Context, round uint64, params generated.GetBlockParams) error {
	handle, contentType, err := getCodecHandle(params.Format)
	if err != nil {
		return badRequest(ctx, err, errFailedParsingFormatOption, v2.Log)
	}

	// msgpack format uses 'RawBlockBytes' and attaches a custom header.
	if handle == protocol.CodecHandle {
		blockbytes, err := rpcs.RawBlockBytes(v2.Node.Ledger(), basics.Round(round))
		if err != nil {
			return internalError(ctx, err, err.Error(), v2.Log)
		}

		ctx.Response().Writer.Header().Add("X-Algorand-Struct", "block-v1")
		return ctx.Blob(http.StatusOK, contentType, blockbytes)
	}

	ledger := v2.Node.Ledger()
	block, _, err := ledger.BlockCert(basics.Round(round))
	if err != nil {
		return internalError(ctx, err, errFailedLookingUpLedger, v2.Log)
	}

	// Encoding wasn't working well without embedding "real" objects.
	response := struct {
		Block bookkeeping.Block `codec:"block"`
	}{
		Block: block,
	}

	data, err := encode(handle, response)
	if err != nil {
		return internalError(ctx, err, errFailedToEncodeResponse, v2.Log)
	}

	return ctx.Blob(http.StatusOK, contentType, data)
}

// GetProof generates a Merkle proof for a transaction in a block.
// (GET /v2/blocks/{round}/transactions/{txid}/proof)
func (v2 *Handlers) GetProof(ctx echo.Context, round uint64, txid string, params generated.GetProofParams) error {
	var txID transactions.Txid
	err := txID.UnmarshalText([]byte(txid))
	if err != nil {
		return badRequest(ctx, err, errNoTxnSpecified, v2.Log)
	}

	ledger := v2.Node.Ledger()
	block, _, err := ledger.BlockCert(basics.Round(round))
	if err != nil {
		return internalError(ctx, err, errFailedLookingUpLedger, v2.Log)
	}

	proto := config.Consensus[block.CurrentProtocol]
	if proto.PaysetCommit != config.PaysetCommitMerkle {
		return notFound(ctx, err, "protocol does not support Merkle proofs", v2.Log)
	}

	txns, err := block.DecodePaysetFlat()
	if err != nil {
		return internalError(ctx, err, "decoding transactions", v2.Log)
	}

	for idx := range txns {
		if txns[idx].Txn.ID() == txID {
			tree, err := block.TxnMerkleTree()
			if err != nil {
				return internalError(ctx, err, "building Merkle tree", v2.Log)
			}

			proof, err := tree.Prove([]uint64{uint64(idx)})
			if err != nil {
				return internalError(ctx, err, "generating proof", v2.Log)
			}

<<<<<<< HEAD
			var proofconcat []byte
=======
			proofconcat := make([]byte, 0)
>>>>>>> 23bfcd79
			for _, proofelem := range proof {
				proofconcat = append(proofconcat, proofelem[:]...)
			}

			stibhash := block.Payset[idx].Hash()

			response := generated.ProofResponse{
				Proof:    proofconcat,
				Stibhash: stibhash[:],
				Idx:      uint64(idx),
			}

			return ctx.JSON(http.StatusOK, response)
		}
	}

	err = errors.New(errTransactionNotFound)
	return notFound(ctx, err, err.Error(), v2.Log)
}

// GetSupply gets the current supply reported by the ledger.
// (GET /v2/ledger/supply)
func (v2 *Handlers) GetSupply(ctx echo.Context) error {
	latest := v2.Node.Ledger().Latest()
	totals, err := v2.Node.Ledger().Totals(latest)
	if err != nil {
		err = fmt.Errorf("GetSupply(): round %d, failed: %v", latest, err)
		return internalError(ctx, err, errInternalFailure, v2.Log)
	}

	supply := generated.SupplyResponse{
		CurrentRound: uint64(latest),
		TotalMoney:   totals.Participating().Raw,
		OnlineMoney:  totals.Online.Money.Raw,
	}

	return ctx.JSON(http.StatusOK, supply)
}

// GetStatus gets the current node status.
// (GET /v2/status)
func (v2 *Handlers) GetStatus(ctx echo.Context) error {
	stat, err := v2.Node.Status()
	if err != nil {
		return internalError(ctx, err, errFailedRetrievingNodeStatus, v2.Log)
	}

	response := generated.NodeStatusResponse{
		LastRound:                   uint64(stat.LastRound),
		LastVersion:                 string(stat.LastVersion),
		NextVersion:                 string(stat.NextVersion),
		NextVersionRound:            uint64(stat.NextVersionRound),
		NextVersionSupported:        stat.NextVersionSupported,
		TimeSinceLastRound:          uint64(stat.TimeSinceLastRound().Nanoseconds()),
		CatchupTime:                 uint64(stat.CatchupTime.Nanoseconds()),
		StoppedAtUnsupportedRound:   stat.StoppedAtUnsupportedRound,
		LastCatchpoint:              &stat.LastCatchpoint,
		Catchpoint:                  &stat.Catchpoint,
		CatchpointTotalAccounts:     &stat.CatchpointCatchupTotalAccounts,
		CatchpointProcessedAccounts: &stat.CatchpointCatchupProcessedAccounts,
		CatchpointVerifiedAccounts:  &stat.CatchpointCatchupVerifiedAccounts,
		CatchpointTotalBlocks:       &stat.CatchpointCatchupTotalBlocks,
		CatchpointAcquiredBlocks:    &stat.CatchpointCatchupAcquiredBlocks,
	}

	return ctx.JSON(http.StatusOK, response)
}

// WaitForBlock returns the node status after waiting for the given round.
// (GET /v2/status/wait-for-block-after/{round}/)
func (v2 *Handlers) WaitForBlock(ctx echo.Context, round uint64) error {
	ledger := v2.Node.Ledger()

	stat, err := v2.Node.Status()
	if err != nil {
		return internalError(ctx, err, errFailedRetrievingNodeStatus, v2.Log)
	}
	if stat.StoppedAtUnsupportedRound {
		return badRequest(ctx, err, errRequestedRoundInUnsupportedRound, v2.Log)
	}
	if stat.Catchpoint != "" {
		// node is currently catching up to the requested catchpoint.
		return serviceUnavailable(ctx, fmt.Errorf("WaitForBlock failed as the node was catchpoint catchuping"), errOperationNotAvailableDuringCatchup, v2.Log)
	}

	latestBlkHdr, err := ledger.BlockHdr(ledger.Latest())
	if err != nil {
		return internalError(ctx, err, errFailedRetrievingLatestBlockHeaderStatus, v2.Log)
	}
	if latestBlkHdr.NextProtocol != "" {
		if _, nextProtocolSupported := config.Consensus[latestBlkHdr.NextProtocol]; !nextProtocolSupported {
			// see if the desired protocol switch is expect to happen before or after the above point.
			if latestBlkHdr.NextProtocolSwitchOn <= basics.Round(round+1) {
				// we would never reach to this round, since this round would happen after the (unsupported) protocol upgrade.
				return badRequest(ctx, err, errRequestedRoundInUnsupportedRound, v2.Log)
			}
		}
	}

	// Wait
	select {
	case <-v2.Shutdown:
		return internalError(ctx, err, errServiceShuttingDown, v2.Log)
	case <-time.After(1 * time.Minute):
	case <-ledger.Wait(basics.Round(round + 1)):
	}

	// Return status after the wait
	return v2.GetStatus(ctx)
}

// RawTransaction broadcasts a raw transaction to the network.
// (POST /v2/transactions)
func (v2 *Handlers) RawTransaction(ctx echo.Context) error {
	stat, err := v2.Node.Status()
	if err != nil {
		return internalError(ctx, err, errFailedRetrievingNodeStatus, v2.Log)
	}
	if stat.Catchpoint != "" {
		// node is currently catching up to the requested catchpoint.
		return serviceUnavailable(ctx, fmt.Errorf("RawTransaction failed as the node was catchpoint catchuping"), errOperationNotAvailableDuringCatchup, v2.Log)
	}
	proto := config.Consensus[stat.LastVersion]

	var txgroup []transactions.SignedTxn
	dec := protocol.NewDecoder(ctx.Request().Body)
	for {
		var st transactions.SignedTxn
		err := dec.Decode(&st)
		if err == io.EOF {
			break
		}
		if err != nil {
			return badRequest(ctx, err, err.Error(), v2.Log)
		}
		txgroup = append(txgroup, st)

		if len(txgroup) > proto.MaxTxGroupSize {
			err := fmt.Errorf("max group size is %d", proto.MaxTxGroupSize)
			return badRequest(ctx, err, err.Error(), v2.Log)
		}
	}

	if len(txgroup) == 0 {
		err := errors.New("empty txgroup")
		return badRequest(ctx, err, err.Error(), v2.Log)
	}

	err = v2.Node.BroadcastSignedTxGroup(txgroup)
	if err != nil {
		return badRequest(ctx, err, err.Error(), v2.Log)
	}

	// For backwards compatibility, return txid of first tx in group
	txid := txgroup[0].ID()
	return ctx.JSON(http.StatusOK, generated.PostTransactionsResponse{TxId: txid.String()})
}

// TealDryrun takes transactions and additional simulated ledger state and returns debugging information.
// (POST /v2/teal/dryrun)
func (v2 *Handlers) TealDryrun(ctx echo.Context) error {
	if !v2.Node.Config().EnableDeveloperAPI {
		return ctx.String(http.StatusNotFound, "/teal/dryrun was not enabled in the configuration file by setting the EnableDeveloperAPI to true")
	}
	req := ctx.Request()
	buf := new(bytes.Buffer)
	req.Body = http.MaxBytesReader(nil, req.Body, maxTealDryrunBytes)
	buf.ReadFrom(req.Body)
	data := buf.Bytes()

	var dr DryrunRequest
	var gdr generated.DryrunRequest
	err := decode(protocol.JSONHandle, data, &gdr)
	if err == nil {
		dr, err = DryrunRequestFromGenerated(&gdr)
		if err != nil {
			return badRequest(ctx, err, err.Error(), v2.Log)
		}
	} else {
		err = decode(protocol.CodecHandle, data, &dr)
		if err != nil {
			return badRequest(ctx, err, err.Error(), v2.Log)
		}
	}

	// fetch previous block header just once to prevent racing with network
	var hdr bookkeeping.BlockHeader
	if dr.ProtocolVersion == "" || dr.Round == 0 || dr.LatestTimestamp == 0 {
		actualLedger := v2.Node.Ledger()
		hdr, err = actualLedger.BlockHdr(actualLedger.Latest())
		if err != nil {
			return internalError(ctx, err, "current block error", v2.Log)
		}
	}

	var response generated.DryrunResponse

	var protocolVersion protocol.ConsensusVersion
	if dr.ProtocolVersion != "" {
		var ok bool
		_, ok = config.Consensus[protocol.ConsensusVersion(dr.ProtocolVersion)]
		if !ok {
			return badRequest(ctx, nil, "unsupported protocol version", v2.Log)
		}
		protocolVersion = protocol.ConsensusVersion(dr.ProtocolVersion)
	} else {
		protocolVersion = hdr.CurrentProtocol
	}
	dr.ProtocolVersion = string(protocolVersion)

	if dr.Round == 0 {
		dr.Round = uint64(hdr.Round + 1)
	}

	if dr.LatestTimestamp == 0 {
		dr.LatestTimestamp = hdr.TimeStamp
	}

	doDryrunRequest(&dr, &response)
	response.ProtocolVersion = string(protocolVersion)
	return ctx.JSON(http.StatusOK, response)
}

// TransactionParams returns the suggested parameters for constructing a new transaction.
// (GET /v2/transactions/params)
func (v2 *Handlers) TransactionParams(ctx echo.Context) error {
	stat, err := v2.Node.Status()
	if err != nil {
		return internalError(ctx, err, errFailedRetrievingNodeStatus, v2.Log)
	}
	if stat.Catchpoint != "" {
		// node is currently catching up to the requested catchpoint.
		return serviceUnavailable(ctx, fmt.Errorf("TransactionParams failed as the node was catchpoint catchuping"), errOperationNotAvailableDuringCatchup, v2.Log)
	}

	gh := v2.Node.GenesisHash()
	proto := config.Consensus[stat.LastVersion]

	response := generated.TransactionParametersResponse{
		ConsensusVersion: string(stat.LastVersion),
		Fee:              v2.Node.SuggestedFee().Raw,
		GenesisHash:      gh[:],
		GenesisId:        v2.Node.GenesisID(),
		LastRound:        uint64(stat.LastRound),
		MinFee:           proto.MinTxnFee,
	}

	return ctx.JSON(http.StatusOK, response)
}

// PendingTransactionInformation returns a transaction with the specified txID
// from the transaction pool. If not found looks for the transaction in the
// last proto.MaxTxnLife rounds
// (GET /v2/transactions/pending/{txid})
func (v2 *Handlers) PendingTransactionInformation(ctx echo.Context, txid string, params generated.PendingTransactionInformationParams) error {

	stat, err := v2.Node.Status()
	if err != nil {
		return internalError(ctx, err, errFailedRetrievingNodeStatus, v2.Log)
	}
	if stat.Catchpoint != "" {
		// node is currently catching up to the requested catchpoint.
		return serviceUnavailable(ctx, fmt.Errorf("PendingTransactionInformation failed as the node was catchpoint catchuping"), errOperationNotAvailableDuringCatchup, v2.Log)
	}

	txID := transactions.Txid{}
	if err := txID.UnmarshalText([]byte(txid)); err != nil {
		return badRequest(ctx, err, errNoTxnSpecified, v2.Log)
	}

	txn, ok := v2.Node.GetPendingTransaction(txID)

	// We didn't find it, return a failure
	if !ok {
		err := errors.New(errTransactionNotFound)
		return notFound(ctx, err, err.Error(), v2.Log)
	}

	// Encoding wasn't working well without embedding "real" objects.
	response := struct {
		AssetIndex         *uint64                        `codec:"asset-index,omitempty"`
		AssetClosingAmount *uint64                        `codec:"asset-closing-amount,omitempty"`
		ApplicationIndex   *uint64                        `codec:"application-index,omitempty"`
		CloseRewards       *uint64                        `codec:"close-rewards,omitempty"`
		ClosingAmount      *uint64                        `codec:"closing-amount,omitempty"`
		ConfirmedRound     *uint64                        `codec:"confirmed-round,omitempty"`
		GlobalStateDelta   *generated.StateDelta          `codec:"global-state-delta,omitempty"`
		LocalStateDelta    *[]generated.AccountStateDelta `codec:"local-state-delta,omitempty"`
		PoolError          string                         `codec:"pool-error"`
		ReceiverRewards    *uint64                        `codec:"receiver-rewards,omitempty"`
		SenderRewards      *uint64                        `codec:"sender-rewards,omitempty"`
		Txn                transactions.SignedTxn         `codec:"txn"`
	}{
		Txn: txn.Txn,
	}

	handle, contentType, err := getCodecHandle(params.Format)
	if err != nil {
		return badRequest(ctx, err, errFailedParsingFormatOption, v2.Log)
	}

	if txn.ConfirmedRound != 0 {
		r := uint64(txn.ConfirmedRound)
		response.ConfirmedRound = &r

		response.ClosingAmount = &txn.ApplyData.ClosingAmount.Raw
		response.AssetClosingAmount = &txn.ApplyData.AssetClosingAmount
		response.SenderRewards = &txn.ApplyData.SenderRewards.Raw
		response.ReceiverRewards = &txn.ApplyData.ReceiverRewards.Raw
		response.CloseRewards = &txn.ApplyData.CloseRewards.Raw

		response.AssetIndex = computeAssetIndexFromTxn(txn, v2.Node.Ledger())
		response.ApplicationIndex = computeAppIndexFromTxn(txn, v2.Node.Ledger())

		response.LocalStateDelta, response.GlobalStateDelta = convertToDeltas(txn)
	}

	data, err := encode(handle, response)
	if err != nil {
		return internalError(ctx, err, errFailedToEncodeResponse, v2.Log)
	}

	return ctx.Blob(http.StatusOK, contentType, data)
}

// getPendingTransactions returns to the provided context a list of uncomfirmed transactions currently in the transaction pool with optional Max/Address filters.
func (v2 *Handlers) getPendingTransactions(ctx echo.Context, max *uint64, format *string, addrFilter *string) error {

	stat, err := v2.Node.Status()
	if err != nil {
		return internalError(ctx, err, errFailedRetrievingNodeStatus, v2.Log)
	}
	if stat.Catchpoint != "" {
		// node is currently catching up to the requested catchpoint.
		return serviceUnavailable(ctx, fmt.Errorf("PendingTransactionInformation failed as the node was catchpoint catchuping"), errOperationNotAvailableDuringCatchup, v2.Log)
	}

	var addrPtr *basics.Address

	if addrFilter != nil {
		addr, err := basics.UnmarshalChecksumAddress(*addrFilter)
		if err != nil {
			return badRequest(ctx, err, errFailedToParseAddress, v2.Log)
		}
		addrPtr = &addr
	}

	handle, contentType, err := getCodecHandle(format)
	if err != nil {
		return badRequest(ctx, err, errFailedParsingFormatOption, v2.Log)
	}

	txnPool, err := v2.Node.GetPendingTxnsFromPool()
	if err != nil {
		return internalError(ctx, err, errFailedLookingUpTransactionPool, v2.Log)
	}

	// MatchAddress uses this to check FeeSink, we don't care about that here.
	spec := transactions.SpecialAddresses{
		FeeSink:     basics.Address{},
		RewardsPool: basics.Address{},
	}

	txnLimit := uint64(math.MaxUint64)
	if max != nil && *max != 0 {
		txnLimit = *max
	}

	// Convert transactions to msgp / json strings
	topTxns := make([]transactions.SignedTxn, 0)
	for _, txn := range txnPool {
		// break out if we've reached the max number of transactions
		if uint64(len(topTxns)) >= txnLimit {
			break
		}

		// continue if we have an address filter and the address doesn't match the transaction.
		if addrPtr != nil && !txn.Txn.MatchAddress(*addrPtr, spec) {
			continue
		}

		topTxns = append(topTxns, txn)
	}

	// Encoding wasn't working well without embedding "real" objects.
	response := struct {
		TopTransactions   []transactions.SignedTxn `json:"top-transactions"`
		TotalTransactions uint64                   `json:"total-transactions"`
	}{
		TopTransactions:   topTxns,
		TotalTransactions: uint64(len(txnPool)),
	}

	data, err := encode(handle, response)
	if err != nil {
		return internalError(ctx, err, errFailedToEncodeResponse, v2.Log)
	}

	return ctx.Blob(http.StatusOK, contentType, data)
}

// startCatchup Given a catchpoint, it starts catching up to this catchpoint
func (v2 *Handlers) startCatchup(ctx echo.Context, catchpoint string) error {
	_, _, err := ledgercore.ParseCatchpointLabel(catchpoint)
	if err != nil {
		return badRequest(ctx, err, errFailedToParseCatchpoint, v2.Log)
	}

	// Select 200/201, or return an error
	var code int
	err = v2.Node.StartCatchup(catchpoint)
	switch err.(type) {
	case nil:
		code = http.StatusCreated
	case *node.CatchpointAlreadyInProgressError:
		code = http.StatusOK
	case *node.CatchpointUnableToStartError:
		return badRequest(ctx, err, err.Error(), v2.Log)
	default:
		return internalError(ctx, err, fmt.Sprintf(errFailedToStartCatchup, err), v2.Log)
	}

	return ctx.JSON(code, private.CatchpointStartResponse{
		CatchupMessage: catchpoint,
	})
}

// abortCatchup Given a catchpoint, it aborts catching up to this catchpoint
func (v2 *Handlers) abortCatchup(ctx echo.Context, catchpoint string) error {
	_, _, err := ledgercore.ParseCatchpointLabel(catchpoint)
	if err != nil {
		return badRequest(ctx, err, errFailedToParseCatchpoint, v2.Log)
	}

	err = v2.Node.AbortCatchup(catchpoint)
	if err != nil {
		return internalError(ctx, err, fmt.Sprintf(errFailedToAbortCatchup, err), v2.Log)
	}

	return ctx.JSON(http.StatusOK, private.CatchpointAbortResponse{
		CatchupMessage: catchpoint,
	})
}

// GetPendingTransactions returns the list of unconfirmed transactions currently in the transaction pool.
// (GET /v2/transactions/pending)
func (v2 *Handlers) GetPendingTransactions(ctx echo.Context, params generated.GetPendingTransactionsParams) error {
	return v2.getPendingTransactions(ctx, params.Max, params.Format, nil)
}

// GetApplicationByID returns application information by app idx.
// (GET /v2/applications/{application-id})
func (v2 *Handlers) GetApplicationByID(ctx echo.Context, applicationID uint64) error {
	appIdx := basics.AppIndex(applicationID)
	ledger := v2.Node.Ledger()
	creator, ok, err := ledger.GetCreator(basics.CreatableIndex(appIdx), basics.AppCreatable)
	if err != nil {
		return internalError(ctx, err, errFailedLookingUpLedger, v2.Log)
	}
	if !ok {
		return notFound(ctx, errors.New(errAppDoesNotExist), errAppDoesNotExist, v2.Log)
	}

	lastRound := ledger.Latest()
	record, _, err := ledger.LookupWithoutRewards(lastRound, creator)
	if err != nil {
		return internalError(ctx, err, errFailedLookingUpLedger, v2.Log)
	}

	appParams, ok := record.AppParams[appIdx]
	if !ok {
		return notFound(ctx, errors.New(errAppDoesNotExist), errAppDoesNotExist, v2.Log)
	}
	app := AppParamsToApplication(creator.String(), appIdx, &appParams)
	response := generated.ApplicationResponse(app)
	return ctx.JSON(http.StatusOK, response)
}

// GetAssetByID returns application information by app idx.
// (GET /v2/assets/{asset-id})
func (v2 *Handlers) GetAssetByID(ctx echo.Context, assetID uint64) error {
	assetIdx := basics.AssetIndex(assetID)
	ledger := v2.Node.Ledger()
	creator, ok, err := ledger.GetCreator(basics.CreatableIndex(assetIdx), basics.AssetCreatable)
	if err != nil {
		return internalError(ctx, err, errFailedLookingUpLedger, v2.Log)
	}
	if !ok {
		return notFound(ctx, errors.New(errAssetDoesNotExist), errAssetDoesNotExist, v2.Log)
	}

	lastRound := ledger.Latest()
	record, err := ledger.Lookup(lastRound, creator)
	if err != nil {
		return internalError(ctx, err, errFailedLookingUpLedger, v2.Log)
	}

	assetParams, ok := record.AssetParams[assetIdx]
	if !ok {
		return notFound(ctx, errors.New(errAssetDoesNotExist), errAssetDoesNotExist, v2.Log)
	}

	asset := AssetParamsToAsset(creator.String(), assetIdx, &assetParams)
	response := generated.AssetResponse(asset)
	return ctx.JSON(http.StatusOK, response)
}

// GetPendingTransactionsByAddress takes an Algorand address and returns its associated list of unconfirmed transactions currently in the transaction pool.
// (GET /v2/accounts/{address}/transactions/pending)
func (v2 *Handlers) GetPendingTransactionsByAddress(ctx echo.Context, addr string, params generated.GetPendingTransactionsByAddressParams) error {
	return v2.getPendingTransactions(ctx, params.Max, params.Format, &addr)
}

// StartCatchup Given a catchpoint, it starts catching up to this catchpoint
// (POST /v2/catchup/{catchpoint})
func (v2 *Handlers) StartCatchup(ctx echo.Context, catchpoint string) error {
	return v2.startCatchup(ctx, catchpoint)
}

// AbortCatchup Given a catchpoint, it aborts catching up to this catchpoint
// (DELETE /v2/catchup/{catchpoint})
func (v2 *Handlers) AbortCatchup(ctx echo.Context, catchpoint string) error {
	return v2.abortCatchup(ctx, catchpoint)
}

// TealCompile compiles TEAL code to binary, return both binary and hash
// (POST /v2/teal/compile)
func (v2 *Handlers) TealCompile(ctx echo.Context) error {
	// return early if teal compile is not allowed in node config
	if !v2.Node.Config().EnableDeveloperAPI {
		return ctx.String(http.StatusNotFound, "/teal/compile was not enabled in the configuration file by setting the EnableDeveloperAPI to true")
	}
	buf := new(bytes.Buffer)
	ctx.Request().Body = http.MaxBytesReader(nil, ctx.Request().Body, maxTealSourceBytes)
	buf.ReadFrom(ctx.Request().Body)
	source := buf.String()
	ops, err := logic.AssembleString(source)
	if err != nil {
		return badRequest(ctx, err, err.Error(), v2.Log)
	}
	pd := logic.HashProgram(ops.Program)
	addr := basics.Address(pd)
	response := generated.CompileResponse{
		Hash:   addr.String(),
		Result: base64.StdEncoding.EncodeToString(ops.Program),
	}
	return ctx.JSON(http.StatusOK, response)
}<|MERGE_RESOLUTION|>--- conflicted
+++ resolved
@@ -220,11 +220,7 @@
 				return internalError(ctx, err, "generating proof", v2.Log)
 			}
 
-<<<<<<< HEAD
-			var proofconcat []byte
-=======
 			proofconcat := make([]byte, 0)
->>>>>>> 23bfcd79
 			for _, proofelem := range proof {
 				proofconcat = append(proofconcat, proofelem[:]...)
 			}
