// Copyright (C) 2019-2022 Algorand, Inc.
// This file is part of go-algorand
//
// go-algorand is free software: you can redistribute it and/or modify
// it under the terms of the GNU Affero General Public License as
// published by the Free Software Foundation, either version 3 of the
// License, or (at your option) any later version.
//
// go-algorand is distributed in the hope that it will be useful,
// but WITHOUT ANY WARRANTY; without even the implied warranty of
// MERCHANTABILITY or FITNESS FOR A PARTICULAR PURPOSE.  See the
// GNU Affero General Public License for more details.
//
// You should have received a copy of the GNU Affero General Public License
// along with go-algorand.  If not, see <https://www.gnu.org/licenses/>.

package v2

import (
	"bytes"
	"encoding/base64"
	"errors"
	"fmt"
	"io"
	"math"
	"net/http"
	"strings"
	"time"

	"github.com/labstack/echo/v4"

	"github.com/algorand/go-algorand/agreement"
	"github.com/algorand/go-algorand/config"
	"github.com/algorand/go-algorand/crypto"
	"github.com/algorand/go-algorand/daemon/algod/api/server/v2/generated"
	"github.com/algorand/go-algorand/daemon/algod/api/server/v2/generated/private"
	model "github.com/algorand/go-algorand/daemon/algod/api/spec/v2"
	"github.com/algorand/go-algorand/data/account"
	"github.com/algorand/go-algorand/data/basics"
	"github.com/algorand/go-algorand/data/bookkeeping"
	"github.com/algorand/go-algorand/data/transactions"
	"github.com/algorand/go-algorand/data/transactions/logic"
	"github.com/algorand/go-algorand/ledger/ledgercore"
	"github.com/algorand/go-algorand/logging"
	"github.com/algorand/go-algorand/node"
	"github.com/algorand/go-algorand/protocol"
	"github.com/algorand/go-algorand/rpcs"
	"github.com/algorand/go-codec/codec"
)

const maxTealSourceBytes = 1e5
const maxTealDryrunBytes = 1e5

// Handlers is an implementation to the V2 route handler interface defined by the generated code.
type Handlers struct {
	Node     NodeInterface
	Log      logging.Logger
	Shutdown <-chan struct{}
}

// LedgerForAPI describes the Ledger methods used by the v2 API.
type LedgerForAPI interface {
	LookupAccount(round basics.Round, addr basics.Address) (ledgercore.AccountData, basics.Round, basics.MicroAlgos, error)
	LookupLatest(addr basics.Address) (basics.AccountData, basics.Round, basics.MicroAlgos, error)
	ConsensusParams(r basics.Round) (config.ConsensusParams, error)
	Latest() basics.Round
	LookupAsset(rnd basics.Round, addr basics.Address, aidx basics.AssetIndex) (ledgercore.AssetResource, error)
	LookupApplication(rnd basics.Round, addr basics.Address, aidx basics.AppIndex) (ledgercore.AppResource, error)
	BlockCert(rnd basics.Round) (blk bookkeeping.Block, cert agreement.Certificate, err error)
	LatestTotals() (basics.Round, ledgercore.AccountTotals, error)
	BlockHdr(rnd basics.Round) (blk bookkeeping.BlockHeader, err error)
	Wait(r basics.Round) chan struct{}
	GetCreator(cidx basics.CreatableIndex, ctype basics.CreatableType) (basics.Address, bool, error)
	EncodedBlockCert(rnd basics.Round) (blk []byte, cert []byte, err error)
	Block(rnd basics.Round) (blk bookkeeping.Block, err error)
}

// NodeInterface represents node fns used by the handlers.
type NodeInterface interface {
	LedgerForAPI() LedgerForAPI
	Status() (s node.StatusReport, err error)
	GenesisID() string
	GenesisHash() crypto.Digest
	BroadcastSignedTxGroup(txgroup []transactions.SignedTxn) error
	GetPendingTransaction(txID transactions.Txid) (res node.TxnWithStatus, found bool)
	GetPendingTxnsFromPool() ([]transactions.SignedTxn, error)
	SuggestedFee() basics.MicroAlgos
	StartCatchup(catchpoint string) error
	AbortCatchup(catchpoint string) error
	Config() config.Local
	InstallParticipationKey(partKeyBinary []byte) (account.ParticipationID, error)
	ListParticipationKeys() ([]account.ParticipationRecord, error)
	GetParticipationKey(account.ParticipationID) (account.ParticipationRecord, error)
	RemoveParticipationKey(account.ParticipationID) error
	AppendParticipationKeys(id account.ParticipationID, keys account.StateProofKeys) error
}

func roundToPtrOrNil(value basics.Round) *uint64 {
	if value == 0 {
		return nil
	}
	result := uint64(value)
	return &result
}

func convertParticipationRecord(record account.ParticipationRecord) generated.ParticipationKey {
	participationKey := generated.ParticipationKey{
		Id:      record.ParticipationID.String(),
		Address: record.Account.String(),
		Key: generated.AccountParticipation{
			VoteFirstValid:  uint64(record.FirstValid),
			VoteLastValid:   uint64(record.LastValid),
			VoteKeyDilution: record.KeyDilution,
		},
	}

	if record.StateProof != nil {
		tmp := record.StateProof[:]
		participationKey.Key.StateProofKey = &tmp
	}

	// These are pointers but should always be present.
	if record.Voting != nil {
		participationKey.Key.VoteParticipationKey = record.Voting.OneTimeSignatureVerifier[:]
	}
	if record.VRF != nil {
		participationKey.Key.SelectionParticipationKey = record.VRF.PK[:]
	}

	// Optional fields.
	if record.EffectiveLast != 0 && record.EffectiveFirst == 0 {
		// Special case for first valid on round 0
		zero := uint64(0)
		participationKey.EffectiveFirstValid = &zero
	} else {
		participationKey.EffectiveFirstValid = roundToPtrOrNil(record.EffectiveFirst)
	}
	participationKey.EffectiveLastValid = roundToPtrOrNil(record.EffectiveLast)
	participationKey.LastVote = roundToPtrOrNil(record.LastVote)
	participationKey.LastBlockProposal = roundToPtrOrNil(record.LastBlockProposal)
	participationKey.LastVote = roundToPtrOrNil(record.LastVote)
	participationKey.LastStateProof = roundToPtrOrNil(record.LastStateProof)

	return participationKey
}

// GetParticipationKeys Return a list of participation keys
// (GET /v2/participation)
func (v2 *Handlers) GetParticipationKeys(ctx echo.Context) error {
	partKeys, err := v2.Node.ListParticipationKeys()

	if err != nil {
		return badRequest(ctx, err, err.Error(), v2.Log)
	}

	var response []generated.ParticipationKey

	for _, participationRecord := range partKeys {
		response = append(response, convertParticipationRecord(participationRecord))
	}

	return ctx.JSON(http.StatusOK, response)
}

// AddParticipationKey Add a participation key to the node
// (POST /v2/participation)
func (v2 *Handlers) AddParticipationKey(ctx echo.Context) error {
	buf := new(bytes.Buffer)
	_, err := buf.ReadFrom(ctx.Request().Body)
	if err != nil {
		return badRequest(ctx, err, err.Error(), v2.Log)
	}
	partKeyBinary := buf.Bytes()

	if len(partKeyBinary) == 0 {
		err := fmt.Errorf(errRESTPayloadZeroLength)
		return badRequest(ctx, err, err.Error(), v2.Log)
	}

	partID, err := v2.Node.InstallParticipationKey(partKeyBinary)

	if err != nil {
		return badRequest(ctx, err, err.Error(), v2.Log)
	}

	response := generated.PostParticipationResponse{PartId: partID.String()}
	return ctx.JSON(http.StatusOK, response)

}

// DeleteParticipationKeyByID Delete a given participation key by id
// (DELETE /v2/participation/{participation-id})
func (v2 *Handlers) DeleteParticipationKeyByID(ctx echo.Context, participationID string) error {

	decodedParticipationID, err := account.ParseParticipationID(participationID)

	if err != nil {
		return badRequest(ctx, err, err.Error(), v2.Log)
	}

	err = v2.Node.RemoveParticipationKey(decodedParticipationID)

	if err != nil {
		if errors.Is(err, account.ErrParticipationIDNotFound) {
			return notFound(ctx, account.ErrParticipationIDNotFound, "participation id not found", v2.Log)
		}

		return internalError(ctx, err, err.Error(), v2.Log)
	}

	return ctx.NoContent(http.StatusOK)
}

// GetParticipationKeyByID Get participation key info by id
// (GET /v2/participation/{participation-id})
func (v2 *Handlers) GetParticipationKeyByID(ctx echo.Context, participationID string) error {

	decodedParticipationID, err := account.ParseParticipationID(participationID)

	if err != nil {
		return badRequest(ctx, err, err.Error(), v2.Log)
	}

	participationRecord, err := v2.Node.GetParticipationKey(decodedParticipationID)

	if err != nil {
		return internalError(ctx, err, err.Error(), v2.Log)
	}

	if participationRecord.IsZero() {
		return notFound(ctx, account.ErrParticipationIDNotFound, account.ErrParticipationIDNotFound.Error(), v2.Log)
	}

	response := convertParticipationRecord(participationRecord)

	return ctx.JSON(http.StatusOK, response)
}

// AppendKeys Append state proof keys to a participation key
// (POST /v2/participation/{participation-id})
func (v2 *Handlers) AppendKeys(ctx echo.Context, participationID string) error {
	decodedParticipationID, err := account.ParseParticipationID(participationID)
	if err != nil {
		return badRequest(ctx, err, err.Error(), v2.Log)
	}

	var keys account.StateProofKeys
	dec := protocol.NewDecoder(ctx.Request().Body)
	err = dec.Decode(&keys)
	if err != nil {
		err = fmt.Errorf("unable to parse keys from body: %w", err)
		return badRequest(ctx, err, err.Error(), v2.Log)
	}
	if len(keys) == 0 {
		err = errors.New("empty request, please attach keys to request body")
		return badRequest(ctx, err, err.Error(), v2.Log)
	}

	err = v2.Node.AppendParticipationKeys(decodedParticipationID, keys)
	if err != nil {
		return internalError(ctx, err, err.Error(), v2.Log)
	}
	return nil
}

// ShutdownNode shuts down the node.
// (POST /v2/shutdown)
func (v2 *Handlers) ShutdownNode(ctx echo.Context, params private.ShutdownNodeParams) error {
	// TODO: shutdown endpoint
	return ctx.String(http.StatusNotImplemented, "Endpoint not implemented.")
}

// AccountInformation gets account information for a given account.
// (GET /v2/accounts/{address})
func (v2 *Handlers) AccountInformation(ctx echo.Context, address string, params generated.AccountInformationParams) error {
	handle, contentType, err := getCodecHandle(params.Format)
	if err != nil {
		return badRequest(ctx, err, errFailedParsingFormatOption, v2.Log)
	}

	addr, err := basics.UnmarshalChecksumAddress(address)
	if err != nil {
		return badRequest(ctx, err, errFailedToParseAddress, v2.Log)
	}

	// should we skip fetching apps and assets?
	if params.Exclude != nil {
		switch *params.Exclude {
		case "all":
			return v2.basicAccountInformation(ctx, addr, handle, contentType)
		case "none", "":
		default:
			return badRequest(ctx, err, errFailedToParseExclude, v2.Log)
		}
	}

	myLedger := v2.Node.LedgerForAPI()

	// count total # of resources, if max limit is set
	if maxResults := v2.Node.Config().MaxAPIResourcesPerAccount; maxResults != 0 {
		record, _, _, err := myLedger.LookupAccount(myLedger.Latest(), addr)
		if err != nil {
			return internalError(ctx, err, errFailedLookingUpLedger, v2.Log)
		}
		totalResults := record.TotalAssets + record.TotalAssetParams + record.TotalAppLocalStates + record.TotalAppParams
		if totalResults > maxResults {
			v2.Log.Info("MaxAccountAPIResults limit %d exceeded, total results %d", maxResults, totalResults)
			extraData := map[string]interface{}{
				"max-results":           maxResults,
				"total-assets-opted-in": record.TotalAssets,
				"total-created-assets":  record.TotalAssetParams,
				"total-apps-opted-in":   record.TotalAppLocalStates,
				"total-created-apps":    record.TotalAppParams,
			}
			return ctx.JSON(http.StatusBadRequest, generated.ErrorResponse{
				Message: "Result limit exceeded",
				Data:    &extraData,
			})
		}
	}

	record, lastRound, amountWithoutPendingRewards, err := myLedger.LookupLatest(addr)
	if err != nil {
		return internalError(ctx, err, errFailedLookingUpLedger, v2.Log)
	}

	// check against configured total limit on assets/apps
	if handle == protocol.CodecHandle {
		data, err := encode(handle, record)
		if err != nil {
			return internalError(ctx, err, errFailedToEncodeResponse, v2.Log)
		}
		return ctx.Blob(http.StatusOK, contentType, data)
	}

	consensus, err := myLedger.ConsensusParams(lastRound)
	if err != nil {
		return internalError(ctx, err, fmt.Sprintf("could not retrieve consensus information for last round (%d)", lastRound), v2.Log)
	}

	account, err := AccountDataToAccount(address, &record, lastRound, &consensus, amountWithoutPendingRewards)
	if err != nil {
		return internalError(ctx, err, errInternalFailure, v2.Log)
	}

	response := generated.AccountResponse(account)
	return ctx.JSON(http.StatusOK, response)
}

// basicAccountInformation handles the case when no resources (assets or apps) are requested.
func (v2 *Handlers) basicAccountInformation(ctx echo.Context, addr basics.Address, handle codec.Handle, contentType string) error {
	myLedger := v2.Node.LedgerForAPI()
	record, lastRound, amountWithoutPendingRewards, err := myLedger.LookupAccount(myLedger.Latest(), addr)
	if err != nil {
		return internalError(ctx, err, errFailedLookingUpLedger, v2.Log)
	}

	if handle == protocol.CodecHandle {
		data, err := encode(handle, record)
		if err != nil {
			return internalError(ctx, err, errFailedToEncodeResponse, v2.Log)
		}
		return ctx.Blob(http.StatusOK, contentType, data)
	}

	consensus, err := myLedger.ConsensusParams(lastRound)
	if err != nil {
		return internalError(ctx, err, fmt.Sprintf("could not retrieve consensus information for last round (%d)", lastRound), v2.Log)
	}

	var apiParticipation *generated.AccountParticipation
	if record.VoteID != (crypto.OneTimeSignatureVerifier{}) {
		apiParticipation = &generated.AccountParticipation{
			VoteParticipationKey:      record.VoteID[:],
			SelectionParticipationKey: record.SelectionID[:],
			VoteFirstValid:            uint64(record.VoteFirstValid),
			VoteLastValid:             uint64(record.VoteLastValid),
			VoteKeyDilution:           uint64(record.VoteKeyDilution),
		}
		if !record.StateProofID.IsEmpty() {
			tmp := record.StateProofID[:]
			apiParticipation.StateProofKey = &tmp
		}
	}

	pendingRewards, overflowed := basics.OSubA(record.MicroAlgos, amountWithoutPendingRewards)
	if overflowed {
		return internalError(ctx, errors.New("overflow on pending reward calculation"), errInternalFailure, v2.Log)
	}

	account := generated.Account{
		SigType:                     nil,
		Round:                       uint64(lastRound),
		Address:                     addr.String(),
		Amount:                      record.MicroAlgos.Raw,
		PendingRewards:              pendingRewards.Raw,
		AmountWithoutPendingRewards: amountWithoutPendingRewards.Raw,
		Rewards:                     record.RewardedMicroAlgos.Raw,
		Status:                      record.Status.String(),
		RewardBase:                  &record.RewardsBase,
		Participation:               apiParticipation,
		TotalCreatedAssets:          record.TotalAssetParams,
		TotalCreatedApps:            record.TotalAppParams,
		TotalAssetsOptedIn:          record.TotalAssets,
		AuthAddr:                    addrOrNil(record.AuthAddr),
		TotalAppsOptedIn:            record.TotalAppLocalStates,
		AppsTotalSchema: &generated.ApplicationStateSchema{
			NumByteSlice: record.TotalAppSchema.NumByteSlice,
			NumUint:      record.TotalAppSchema.NumUint,
		},
		AppsTotalExtraPages: numOrNil(uint64(record.TotalExtraAppPages)),
		MinBalance:          record.MinBalance(&consensus).Raw,
	}
	response := generated.AccountResponse(account)
	return ctx.JSON(http.StatusOK, response)
}

// AccountAssetInformation gets account information about a given asset.
// (GET /v2/accounts/{address}/assets/{asset-id})
func (v2 *Handlers) AccountAssetInformation(ctx echo.Context, address string, assetID uint64, params generated.AccountAssetInformationParams) error {
	handle, contentType, err := getCodecHandle(params.Format)
	if err != nil {
		return badRequest(ctx, err, errFailedParsingFormatOption, v2.Log)
	}

	addr, err := basics.UnmarshalChecksumAddress(address)
	if err != nil {
		return badRequest(ctx, err, errFailedToParseAddress, v2.Log)
	}

	ledger := v2.Node.LedgerForAPI()

	lastRound := ledger.Latest()
	record, err := ledger.LookupAsset(lastRound, addr, basics.AssetIndex(assetID))
	if err != nil {
		return internalError(ctx, err, errFailedLookingUpLedger, v2.Log)
	}

	if record.AssetParams == nil && record.AssetHolding == nil {
		return notFound(ctx, errors.New(errAccountAssetDoesNotExist), errAccountAssetDoesNotExist, v2.Log)
	}

	// return msgpack response
	if handle == protocol.CodecHandle {
		data, err := encode(handle, model.AssetResourceToAccountAssetModel(record))
		if err != nil {
			return internalError(ctx, err, errFailedToEncodeResponse, v2.Log)
		}
		return ctx.Blob(http.StatusOK, contentType, data)
	}

	// prepare JSON response
	response := generated.AccountAssetResponse{Round: uint64(lastRound)}

	if record.AssetParams != nil {
		asset := AssetParamsToAsset(addr.String(), basics.AssetIndex(assetID), record.AssetParams)
		response.CreatedAsset = &asset.Params
	}

	if record.AssetHolding != nil {
		response.AssetHolding = &generated.AssetHolding{
			Amount:   record.AssetHolding.Amount,
			AssetId:  uint64(assetID),
			IsFrozen: record.AssetHolding.Frozen,
		}
	}

	return ctx.JSON(http.StatusOK, response)
}

// AccountApplicationInformation gets account information about a given app.
// (GET /v2/accounts/{address}/applications/{application-id})
func (v2 *Handlers) AccountApplicationInformation(ctx echo.Context, address string, applicationID uint64, params generated.AccountApplicationInformationParams) error {
	handle, contentType, err := getCodecHandle(params.Format)
	if err != nil {
		return badRequest(ctx, err, errFailedParsingFormatOption, v2.Log)
	}

	addr, err := basics.UnmarshalChecksumAddress(address)
	if err != nil {
		return badRequest(ctx, err, errFailedToParseAddress, v2.Log)
	}

	ledger := v2.Node.LedgerForAPI()

	lastRound := ledger.Latest()
	record, err := ledger.LookupApplication(lastRound, addr, basics.AppIndex(applicationID))
	if err != nil {
		return internalError(ctx, err, errFailedLookingUpLedger, v2.Log)
	}

	if record.AppParams == nil && record.AppLocalState == nil {
		return notFound(ctx, errors.New(errAccountAppDoesNotExist), errAccountAppDoesNotExist, v2.Log)
	}

	// return msgpack response
	if handle == protocol.CodecHandle {
		data, err := encode(handle, model.AppResourceToAccountApplicationModel(record))
		if err != nil {
			return internalError(ctx, err, errFailedToEncodeResponse, v2.Log)
		}
		return ctx.Blob(http.StatusOK, contentType, data)
	}

	// prepare JSON response
	response := generated.AccountApplicationResponse{Round: uint64(lastRound)}

	if record.AppParams != nil {
		app := AppParamsToApplication(addr.String(), basics.AppIndex(applicationID), record.AppParams)
		response.CreatedApp = &app.Params
	}

	if record.AppLocalState != nil {
		localState := convertTKVToGenerated(&record.AppLocalState.KeyValue)
		response.AppLocalState = &generated.ApplicationLocalState{
			Id:       uint64(applicationID),
			KeyValue: localState,
			Schema: generated.ApplicationStateSchema{
				NumByteSlice: record.AppLocalState.Schema.NumByteSlice,
				NumUint:      record.AppLocalState.Schema.NumUint,
			},
		}
	}

	return ctx.JSON(http.StatusOK, response)
}

// GetBlock gets the block for the given round.
// (GET /v2/blocks/{round})
func (v2 *Handlers) GetBlock(ctx echo.Context, round uint64, params generated.GetBlockParams) error {
	handle, contentType, err := getCodecHandle(params.Format)
	if err != nil {
		return badRequest(ctx, err, errFailedParsingFormatOption, v2.Log)
	}

	// msgpack format uses 'RawBlockBytes' and attaches a custom header.
	if handle == protocol.CodecHandle {
		blockbytes, err := rpcs.RawBlockBytes(v2.Node.LedgerForAPI(), basics.Round(round))
		if err != nil {
			return internalError(ctx, err, err.Error(), v2.Log)
		}

		ctx.Response().Writer.Header().Add("X-Algorand-Struct", "block-v1")
		return ctx.Blob(http.StatusOK, contentType, blockbytes)
	}

	ledger := v2.Node.LedgerForAPI()
	block, _, err := ledger.BlockCert(basics.Round(round))
	if err != nil {
		return internalError(ctx, err, errFailedLookingUpLedger, v2.Log)
	}

	// Encoding wasn't working well without embedding "real" objects.
	response := struct {
		Block bookkeeping.Block `codec:"block"`
	}{
		Block: block,
	}

	data, err := encode(handle, response)
	if err != nil {
		return internalError(ctx, err, errFailedToEncodeResponse, v2.Log)
	}

	return ctx.Blob(http.StatusOK, contentType, data)
}

// GetProof generates a Merkle proof for a transaction in a block.
// (GET /v2/blocks/{round}/transactions/{txid}/proof)
func (v2 *Handlers) GetProof(ctx echo.Context, round uint64, txid string, params generated.GetProofParams) error {
	var txID transactions.Txid
	err := txID.UnmarshalText([]byte(txid))
	if err != nil {
		return badRequest(ctx, err, errNoTxnSpecified, v2.Log)
	}

	ledger := v2.Node.LedgerForAPI()
	block, _, err := ledger.BlockCert(basics.Round(round))
	if err != nil {
		return internalError(ctx, err, errFailedLookingUpLedger, v2.Log)
	}

	proto := config.Consensus[block.CurrentProtocol]
	if proto.PaysetCommit != config.PaysetCommitMerkle {
		return notFound(ctx, err, "protocol does not support Merkle proofs", v2.Log)
	}

	txns, err := block.DecodePaysetFlat()
	if err != nil {
		return internalError(ctx, err, "decoding transactions", v2.Log)
	}

	for idx := range txns {
		if txns[idx].Txn.ID() == txID {
			tree, err := block.TxnMerkleTree()
			if err != nil {
				return internalError(ctx, err, "building Merkle tree", v2.Log)
			}

			proof, err := tree.ProveSingleLeaf(uint64(idx))
			if err != nil {
				return internalError(ctx, err, "generating proof", v2.Log)
			}

			stibhash := block.Payset[idx].Hash()

			response := generated.ProofResponse{
				Proof:     proof.GetConcatenatedProof(),
				Stibhash:  stibhash[:],
				Idx:       uint64(idx),
				Treedepth: uint64(proof.TreeDepth),
				Hashtype:  proof.HashFactory.HashType.String(),
			}

			return ctx.JSON(http.StatusOK, response)
		}
	}

	err = errors.New(errTransactionNotFound)
	return notFound(ctx, err, err.Error(), v2.Log)
}

// GetSupply gets the current supply reported by the ledger.
// (GET /v2/ledger/supply)
func (v2 *Handlers) GetSupply(ctx echo.Context) error {
	latest, totals, err := v2.Node.LedgerForAPI().LatestTotals()
	if err != nil {
		err = fmt.Errorf("GetSupply(): round %d, failed: %v", latest, err)
		return internalError(ctx, err, errInternalFailure, v2.Log)
	}

	supply := generated.SupplyResponse{
		CurrentRound: uint64(latest),
		TotalMoney:   totals.Participating().Raw,
		OnlineMoney:  totals.Online.Money.Raw,
	}

	return ctx.JSON(http.StatusOK, supply)
}

// GetStatus gets the current node status.
// (GET /v2/status)
func (v2 *Handlers) GetStatus(ctx echo.Context) error {
	stat, err := v2.Node.Status()
	if err != nil {
		return internalError(ctx, err, errFailedRetrievingNodeStatus, v2.Log)
	}

	response := generated.NodeStatusResponse{
		LastRound:                   uint64(stat.LastRound),
		LastVersion:                 string(stat.LastVersion),
		NextVersion:                 string(stat.NextVersion),
		NextVersionRound:            uint64(stat.NextVersionRound),
		NextVersionSupported:        stat.NextVersionSupported,
		TimeSinceLastRound:          uint64(stat.TimeSinceLastRound().Nanoseconds()),
		CatchupTime:                 uint64(stat.CatchupTime.Nanoseconds()),
		StoppedAtUnsupportedRound:   stat.StoppedAtUnsupportedRound,
		LastCatchpoint:              &stat.LastCatchpoint,
		Catchpoint:                  &stat.Catchpoint,
		CatchpointTotalAccounts:     &stat.CatchpointCatchupTotalAccounts,
		CatchpointProcessedAccounts: &stat.CatchpointCatchupProcessedAccounts,
		CatchpointVerifiedAccounts:  &stat.CatchpointCatchupVerifiedAccounts,
		CatchpointTotalBlocks:       &stat.CatchpointCatchupTotalBlocks,
		CatchpointAcquiredBlocks:    &stat.CatchpointCatchupAcquiredBlocks,
	}

	return ctx.JSON(http.StatusOK, response)
}

// WaitForBlock returns the node status after waiting for the given round.
// (GET /v2/status/wait-for-block-after/{round}/)
func (v2 *Handlers) WaitForBlock(ctx echo.Context, round uint64) error {
	ledger := v2.Node.LedgerForAPI()

	stat, err := v2.Node.Status()
	if err != nil {
		return internalError(ctx, err, errFailedRetrievingNodeStatus, v2.Log)
	}
	if stat.StoppedAtUnsupportedRound {
		return badRequest(ctx, err, errRequestedRoundInUnsupportedRound, v2.Log)
	}
	if stat.Catchpoint != "" {
		// node is currently catching up to the requested catchpoint.
		return serviceUnavailable(ctx, fmt.Errorf("WaitForBlock failed as the node was catchpoint catchuping"), errOperationNotAvailableDuringCatchup, v2.Log)
	}

	latestBlkHdr, err := ledger.BlockHdr(ledger.Latest())
	if err != nil {
		return internalError(ctx, err, errFailedRetrievingLatestBlockHeaderStatus, v2.Log)
	}
	if latestBlkHdr.NextProtocol != "" {
		if _, nextProtocolSupported := config.Consensus[latestBlkHdr.NextProtocol]; !nextProtocolSupported {
			// see if the desired protocol switch is expect to happen before or after the above point.
			if latestBlkHdr.NextProtocolSwitchOn <= basics.Round(round+1) {
				// we would never reach to this round, since this round would happen after the (unsupported) protocol upgrade.
				return badRequest(ctx, err, errRequestedRoundInUnsupportedRound, v2.Log)
			}
		}
	}

	// Wait
	select {
	case <-v2.Shutdown:
		return internalError(ctx, err, errServiceShuttingDown, v2.Log)
	case <-time.After(1 * time.Minute):
	case <-ledger.Wait(basics.Round(round + 1)):
	}

	// Return status after the wait
	return v2.GetStatus(ctx)
}

// RawTransaction broadcasts a raw transaction to the network.
// (POST /v2/transactions)
func (v2 *Handlers) RawTransaction(ctx echo.Context) error {
	stat, err := v2.Node.Status()
	if err != nil {
		return internalError(ctx, err, errFailedRetrievingNodeStatus, v2.Log)
	}
	if stat.Catchpoint != "" {
		// node is currently catching up to the requested catchpoint.
		return serviceUnavailable(ctx, fmt.Errorf("RawTransaction failed as the node was catchpoint catchuping"), errOperationNotAvailableDuringCatchup, v2.Log)
	}
	proto := config.Consensus[stat.LastVersion]

	var txgroup []transactions.SignedTxn
	dec := protocol.NewDecoder(ctx.Request().Body)
	for {
		var st transactions.SignedTxn
		err := dec.Decode(&st)
		if err == io.EOF {
			break
		}
		if err != nil {
			return badRequest(ctx, err, err.Error(), v2.Log)
		}
		txgroup = append(txgroup, st)

		if len(txgroup) > proto.MaxTxGroupSize {
			err := fmt.Errorf("max group size is %d", proto.MaxTxGroupSize)
			return badRequest(ctx, err, err.Error(), v2.Log)
		}
	}

	if len(txgroup) == 0 {
		err := errors.New("empty txgroup")
		return badRequest(ctx, err, err.Error(), v2.Log)
	}

	err = v2.Node.BroadcastSignedTxGroup(txgroup)
	if err != nil {
		return badRequest(ctx, err, err.Error(), v2.Log)
	}

	// For backwards compatibility, return txid of first tx in group
	txid := txgroup[0].ID()
	return ctx.JSON(http.StatusOK, generated.PostTransactionsResponse{TxId: txid.String()})
}

// TealDryrun takes transactions and additional simulated ledger state and returns debugging information.
// (POST /v2/teal/dryrun)
func (v2 *Handlers) TealDryrun(ctx echo.Context) error {
	if !v2.Node.Config().EnableDeveloperAPI {
		return ctx.String(http.StatusNotFound, "/teal/dryrun was not enabled in the configuration file by setting the EnableDeveloperAPI to true")
	}
	req := ctx.Request()
	buf := new(bytes.Buffer)
	req.Body = http.MaxBytesReader(nil, req.Body, maxTealDryrunBytes)
	_, err := buf.ReadFrom(ctx.Request().Body)
	if err != nil {
		return badRequest(ctx, err, err.Error(), v2.Log)
	}
	data := buf.Bytes()

	var dr DryrunRequest
	var gdr generated.DryrunRequest
	err = decode(protocol.JSONStrictHandle, data, &gdr)
	if err == nil {
		dr, err = DryrunRequestFromGenerated(&gdr)
		if err != nil {
			return badRequest(ctx, err, err.Error(), v2.Log)
		}
	} else {
		err = decode(protocol.CodecHandle, data, &dr)
		if err != nil {
			return badRequest(ctx, err, err.Error(), v2.Log)
		}
	}

	// fetch previous block header just once to prevent racing with network
	var hdr bookkeeping.BlockHeader
	if dr.ProtocolVersion == "" || dr.Round == 0 || dr.LatestTimestamp == 0 {
		actualLedger := v2.Node.LedgerForAPI()
		hdr, err = actualLedger.BlockHdr(actualLedger.Latest())
		if err != nil {
			return internalError(ctx, err, "current block error", v2.Log)
		}
	}

	var response generated.DryrunResponse

	var protocolVersion protocol.ConsensusVersion
	if dr.ProtocolVersion != "" {
		var ok bool
		_, ok = config.Consensus[protocol.ConsensusVersion(dr.ProtocolVersion)]
		if !ok {
			return badRequest(ctx, nil, "unsupported protocol version", v2.Log)
		}
		protocolVersion = protocol.ConsensusVersion(dr.ProtocolVersion)
	} else {
		protocolVersion = hdr.CurrentProtocol
	}
	dr.ProtocolVersion = string(protocolVersion)

	if dr.Round == 0 {
		dr.Round = uint64(hdr.Round + 1)
	}

	if dr.LatestTimestamp == 0 {
		dr.LatestTimestamp = hdr.TimeStamp
	}

	doDryrunRequest(&dr, &response)
	response.ProtocolVersion = string(protocolVersion)
	return ctx.JSON(http.StatusOK, response)
}

// TransactionParams returns the suggested parameters for constructing a new transaction.
// (GET /v2/transactions/params)
func (v2 *Handlers) TransactionParams(ctx echo.Context) error {
	stat, err := v2.Node.Status()
	if err != nil {
		return internalError(ctx, err, errFailedRetrievingNodeStatus, v2.Log)
	}
	if stat.Catchpoint != "" {
		// node is currently catching up to the requested catchpoint.
		return serviceUnavailable(ctx, fmt.Errorf("TransactionParams failed as the node was catchpoint catchuping"), errOperationNotAvailableDuringCatchup, v2.Log)
	}

	gh := v2.Node.GenesisHash()
	proto := config.Consensus[stat.LastVersion]

	response := generated.TransactionParametersResponse{
		ConsensusVersion: string(stat.LastVersion),
		Fee:              v2.Node.SuggestedFee().Raw,
		GenesisHash:      gh[:],
		GenesisId:        v2.Node.GenesisID(),
		LastRound:        uint64(stat.LastRound),
		MinFee:           proto.MinTxnFee,
	}

	return ctx.JSON(http.StatusOK, response)
}

type preEncodedTxInfo struct {
	AssetIndex         *uint64                        `codec:"asset-index,omitempty"`
	AssetClosingAmount *uint64                        `codec:"asset-closing-amount,omitempty"`
	ApplicationIndex   *uint64                        `codec:"application-index,omitempty"`
	CloseRewards       *uint64                        `codec:"close-rewards,omitempty"`
	ClosingAmount      *uint64                        `codec:"closing-amount,omitempty"`
	ConfirmedRound     *uint64                        `codec:"confirmed-round,omitempty"`
	GlobalStateDelta   *generated.StateDelta          `codec:"global-state-delta,omitempty"`
	LocalStateDelta    *[]generated.AccountStateDelta `codec:"local-state-delta,omitempty"`
	PoolError          string                         `codec:"pool-error"`
	ReceiverRewards    *uint64                        `codec:"receiver-rewards,omitempty"`
	SenderRewards      *uint64                        `codec:"sender-rewards,omitempty"`
	Txn                transactions.SignedTxn         `codec:"txn"`
	Logs               *[][]byte                      `codec:"logs,omitempty"`
	Inners             *[]preEncodedTxInfo            `codec:"inner-txns,omitempty"`
}

// PendingTransactionInformation returns a transaction with the specified txID
// from the transaction pool. If not found looks for the transaction in the
// last proto.MaxTxnLife rounds
// (GET /v2/transactions/pending/{txid})
func (v2 *Handlers) PendingTransactionInformation(ctx echo.Context, txid string, params generated.PendingTransactionInformationParams) error {

	stat, err := v2.Node.Status()
	if err != nil {
		return internalError(ctx, err, errFailedRetrievingNodeStatus, v2.Log)
	}
	if stat.Catchpoint != "" {
		// node is currently catching up to the requested catchpoint.
		return serviceUnavailable(ctx, fmt.Errorf("PendingTransactionInformation failed as the node was catchpoint catchuping"), errOperationNotAvailableDuringCatchup, v2.Log)
	}

	txID := transactions.Txid{}
	if err := txID.UnmarshalText([]byte(txid)); err != nil {
		return badRequest(ctx, err, errNoTxnSpecified, v2.Log)
	}

	txn, ok := v2.Node.GetPendingTransaction(txID)

	// We didn't find it, return a failure
	if !ok {
		err := errors.New(errTransactionNotFound)
		return notFound(ctx, err, err.Error(), v2.Log)
	}

	// Encoding wasn't working well without embedding "real" objects.
	response := preEncodedTxInfo{
		Txn: txn.Txn,
	}

	if txn.ConfirmedRound != 0 {
		r := uint64(txn.ConfirmedRound)
		response.ConfirmedRound = &r

		response.ClosingAmount = &txn.ApplyData.ClosingAmount.Raw
		response.AssetClosingAmount = &txn.ApplyData.AssetClosingAmount
		response.SenderRewards = &txn.ApplyData.SenderRewards.Raw
		response.ReceiverRewards = &txn.ApplyData.ReceiverRewards.Raw
		response.CloseRewards = &txn.ApplyData.CloseRewards.Raw
		response.AssetIndex = computeAssetIndexFromTxn(txn, v2.Node.LedgerForAPI())
		response.ApplicationIndex = computeAppIndexFromTxn(txn, v2.Node.LedgerForAPI())
		response.LocalStateDelta, response.GlobalStateDelta = convertToDeltas(txn)
		response.Logs = convertLogs(txn)
		response.Inners = convertInners(&txn)
	}

	handle, contentType, err := getCodecHandle(params.Format)
	if err != nil {
		return badRequest(ctx, err, errFailedParsingFormatOption, v2.Log)
	}
	data, err := encode(handle, response)
	if err != nil {
		return internalError(ctx, err, errFailedToEncodeResponse, v2.Log)
	}

	return ctx.Blob(http.StatusOK, contentType, data)
}

// getPendingTransactions returns to the provided context a list of uncomfirmed transactions currently in the transaction pool with optional Max/Address filters.
func (v2 *Handlers) getPendingTransactions(ctx echo.Context, max *uint64, format *string, addrFilter *string) error {

	stat, err := v2.Node.Status()
	if err != nil {
		return internalError(ctx, err, errFailedRetrievingNodeStatus, v2.Log)
	}
	if stat.Catchpoint != "" {
		// node is currently catching up to the requested catchpoint.
		return serviceUnavailable(ctx, fmt.Errorf("PendingTransactionInformation failed as the node was catchpoint catchuping"), errOperationNotAvailableDuringCatchup, v2.Log)
	}

	var addrPtr *basics.Address

	if addrFilter != nil {
		addr, err := basics.UnmarshalChecksumAddress(*addrFilter)
		if err != nil {
			return badRequest(ctx, err, errFailedToParseAddress, v2.Log)
		}
		addrPtr = &addr
	}

	handle, contentType, err := getCodecHandle(format)
	if err != nil {
		return badRequest(ctx, err, errFailedParsingFormatOption, v2.Log)
	}

	txnPool, err := v2.Node.GetPendingTxnsFromPool()
	if err != nil {
		return internalError(ctx, err, errFailedLookingUpTransactionPool, v2.Log)
	}

	// MatchAddress uses this to check FeeSink, we don't care about that here.
	spec := transactions.SpecialAddresses{
		FeeSink:     basics.Address{},
		RewardsPool: basics.Address{},
	}

	txnLimit := uint64(math.MaxUint64)
	if max != nil && *max != 0 {
		txnLimit = *max
	}

	// Convert transactions to msgp / json strings
	topTxns := make([]transactions.SignedTxn, 0)
	for _, txn := range txnPool {
		// break out if we've reached the max number of transactions
		if uint64(len(topTxns)) >= txnLimit {
			break
		}

		// continue if we have an address filter and the address doesn't match the transaction.
		if addrPtr != nil && !txn.Txn.MatchAddress(*addrPtr, spec) {
			continue
		}

		topTxns = append(topTxns, txn)
	}

	// Encoding wasn't working well without embedding "real" objects.
	response := struct {
		TopTransactions   []transactions.SignedTxn `json:"top-transactions"`
		TotalTransactions uint64                   `json:"total-transactions"`
	}{
		TopTransactions:   topTxns,
		TotalTransactions: uint64(len(txnPool)),
	}

	data, err := encode(handle, response)
	if err != nil {
		return internalError(ctx, err, errFailedToEncodeResponse, v2.Log)
	}

	return ctx.Blob(http.StatusOK, contentType, data)
}

// startCatchup Given a catchpoint, it starts catching up to this catchpoint
func (v2 *Handlers) startCatchup(ctx echo.Context, catchpoint string) error {
	_, _, err := ledgercore.ParseCatchpointLabel(catchpoint)
	if err != nil {
		return badRequest(ctx, err, errFailedToParseCatchpoint, v2.Log)
	}

	// Select 200/201, or return an error
	var code int
	err = v2.Node.StartCatchup(catchpoint)
	switch err.(type) {
	case nil:
		code = http.StatusCreated
	case *node.CatchpointAlreadyInProgressError:
		code = http.StatusOK
	case *node.CatchpointUnableToStartError:
		return badRequest(ctx, err, err.Error(), v2.Log)
	default:
		return internalError(ctx, err, fmt.Sprintf(errFailedToStartCatchup, err), v2.Log)
	}

	return ctx.JSON(code, private.CatchpointStartResponse{
		CatchupMessage: catchpoint,
	})
}

// abortCatchup Given a catchpoint, it aborts catching up to this catchpoint
func (v2 *Handlers) abortCatchup(ctx echo.Context, catchpoint string) error {
	_, _, err := ledgercore.ParseCatchpointLabel(catchpoint)
	if err != nil {
		return badRequest(ctx, err, errFailedToParseCatchpoint, v2.Log)
	}

	err = v2.Node.AbortCatchup(catchpoint)
	if err != nil {
		return internalError(ctx, err, fmt.Sprintf(errFailedToAbortCatchup, err), v2.Log)
	}

	return ctx.JSON(http.StatusOK, private.CatchpointAbortResponse{
		CatchupMessage: catchpoint,
	})
}

// GetPendingTransactions returns the list of unconfirmed transactions currently in the transaction pool.
// (GET /v2/transactions/pending)
func (v2 *Handlers) GetPendingTransactions(ctx echo.Context, params generated.GetPendingTransactionsParams) error {
	return v2.getPendingTransactions(ctx, params.Max, params.Format, nil)
}

// GetApplicationByID returns application information by app idx.
// (GET /v2/applications/{application-id})
func (v2 *Handlers) GetApplicationByID(ctx echo.Context, applicationID uint64) error {
	appIdx := basics.AppIndex(applicationID)
	ledger := v2.Node.LedgerForAPI()
	creator, ok, err := ledger.GetCreator(basics.CreatableIndex(appIdx), basics.AppCreatable)
	if err != nil {
		return internalError(ctx, err, errFailedLookingUpLedger, v2.Log)
	}
	if !ok {
		return notFound(ctx, errors.New(errAppDoesNotExist), errAppDoesNotExist, v2.Log)
	}

	lastRound := ledger.Latest()

	record, err := ledger.LookupApplication(lastRound, creator, basics.AppIndex(applicationID))
	if err != nil {
		return internalError(ctx, err, errFailedLookingUpLedger, v2.Log)
	}

	if record.AppParams == nil {
		return notFound(ctx, errors.New(errAppDoesNotExist), errAppDoesNotExist, v2.Log)
	}
	appParams := *record.AppParams
	app := AppParamsToApplication(creator.String(), appIdx, &appParams)
	response := generated.ApplicationResponse(app)
	return ctx.JSON(http.StatusOK, response)
}

// GetAssetByID returns application information by app idx.
// (GET /v2/assets/{asset-id})
func (v2 *Handlers) GetAssetByID(ctx echo.Context, assetID uint64) error {
	assetIdx := basics.AssetIndex(assetID)
	ledger := v2.Node.LedgerForAPI()
	creator, ok, err := ledger.GetCreator(basics.CreatableIndex(assetIdx), basics.AssetCreatable)
	if err != nil {
		return internalError(ctx, err, errFailedLookingUpLedger, v2.Log)
	}
	if !ok {
		return notFound(ctx, errors.New(errAssetDoesNotExist), errAssetDoesNotExist, v2.Log)
	}

	lastRound := ledger.Latest()
	record, err := ledger.LookupAsset(lastRound, creator, basics.AssetIndex(assetID))
	if err != nil {
		return internalError(ctx, err, errFailedLookingUpLedger, v2.Log)
	}

	if record.AssetParams == nil {
		return notFound(ctx, errors.New(errAssetDoesNotExist), errAssetDoesNotExist, v2.Log)
	}
	assetParams := *record.AssetParams
	asset := AssetParamsToAsset(creator.String(), assetIdx, &assetParams)
	response := generated.AssetResponse(asset)
	return ctx.JSON(http.StatusOK, response)
}

// GetPendingTransactionsByAddress takes an Algorand address and returns its associated list of unconfirmed transactions currently in the transaction pool.
// (GET /v2/accounts/{address}/transactions/pending)
func (v2 *Handlers) GetPendingTransactionsByAddress(ctx echo.Context, addr string, params generated.GetPendingTransactionsByAddressParams) error {
	return v2.getPendingTransactions(ctx, params.Max, params.Format, &addr)
}

// StartCatchup Given a catchpoint, it starts catching up to this catchpoint
// (POST /v2/catchup/{catchpoint})
func (v2 *Handlers) StartCatchup(ctx echo.Context, catchpoint string) error {
	return v2.startCatchup(ctx, catchpoint)
}

// AbortCatchup Given a catchpoint, it aborts catching up to this catchpoint
// (DELETE /v2/catchup/{catchpoint})
func (v2 *Handlers) AbortCatchup(ctx echo.Context, catchpoint string) error {
	return v2.abortCatchup(ctx, catchpoint)
}

// TealCompile compiles TEAL code to binary, return both binary and hash
// (POST /v2/teal/compile)
func (v2 *Handlers) TealCompile(ctx echo.Context) error {
	// return early if teal compile is not allowed in node config
	if !v2.Node.Config().EnableDeveloperAPI {
		return ctx.String(http.StatusNotFound, "/teal/compile was not enabled in the configuration file by setting the EnableDeveloperAPI to true")
	}
	buf := new(bytes.Buffer)
	ctx.Request().Body = http.MaxBytesReader(nil, ctx.Request().Body, maxTealSourceBytes)
	_, err := buf.ReadFrom(ctx.Request().Body)
	if err != nil {
		return badRequest(ctx, err, err.Error(), v2.Log)
	}
	source := buf.String()
	ops, err := logic.AssembleString(source)
	if err != nil {
		sb := strings.Builder{}
		ops.ReportProblems("", &sb)
		return badRequest(ctx, err, sb.String(), v2.Log)
	}
	pd := logic.HashProgram(ops.Program)
	addr := basics.Address(pd)
	response := generated.CompileResponse{
		Hash:   addr.String(),
		Result: base64.StdEncoding.EncodeToString(ops.Program),
	}
	return ctx.JSON(http.StatusOK, response)
}

// TealDisassemble disassembles the program bytecode in base64 into TEAL code.
// (POST /v2/teal/disassemble)
func (v2 *Handlers) TealDisassemble(ctx echo.Context) error {
	// return early if teal compile is not allowed in node config
	if !v2.Node.Config().EnableDeveloperAPI {
		return ctx.String(http.StatusNotFound, "/teal/disassemble was not enabled in the configuration file by setting the EnableDeveloperAPI to true")
	}
	buf := new(bytes.Buffer)
	ctx.Request().Body = http.MaxBytesReader(nil, ctx.Request().Body, maxTealSourceBytes)
<<<<<<< HEAD
	buf.ReadFrom(ctx.Request().Body)
	sourceProgram := buf.Bytes()
=======
	_, err := buf.ReadFrom(ctx.Request().Body)
	if err != nil {
		return badRequest(ctx, err, err.Error(), v2.Log)
	}
	sourceProgram, err := base64.StdEncoding.DecodeString(buf.String())
	if err != nil {
		return badRequest(ctx, err, err.Error(), v2.Log)
	}
>>>>>>> 4ecbc34c
	program, err := logic.Disassemble(sourceProgram)
	if err != nil {
		return badRequest(ctx, err, err.Error(), v2.Log)
	}
	response := generated.DisassembleResponse{
		Result: program,
	}
	return ctx.JSON(http.StatusOK, response)
}<|MERGE_RESOLUTION|>--- conflicted
+++ resolved
@@ -1168,19 +1168,11 @@
 	}
 	buf := new(bytes.Buffer)
 	ctx.Request().Body = http.MaxBytesReader(nil, ctx.Request().Body, maxTealSourceBytes)
-<<<<<<< HEAD
-	buf.ReadFrom(ctx.Request().Body)
+	_, err := buf.ReadFrom(ctx.Request().Body)
+	if err != nil {
+		return badRequest(ctx, err, err.Error(), v2.Log)
+	}
 	sourceProgram := buf.Bytes()
-=======
-	_, err := buf.ReadFrom(ctx.Request().Body)
-	if err != nil {
-		return badRequest(ctx, err, err.Error(), v2.Log)
-	}
-	sourceProgram, err := base64.StdEncoding.DecodeString(buf.String())
-	if err != nil {
-		return badRequest(ctx, err, err.Error(), v2.Log)
-	}
->>>>>>> 4ecbc34c
 	program, err := logic.Disassemble(sourceProgram)
 	if err != nil {
 		return badRequest(ctx, err, err.Error(), v2.Log)
