--- conflicted
+++ resolved
@@ -302,14 +302,11 @@
 	if err != nil {
 		return internalError(ctx, err, errFailedRetrievingNodeStatus, v2.Log)
 	}
-<<<<<<< HEAD
 	if stat.Catchpoint != "" {
 		// node is currently catching up to the requested catchpoint.
 		return serviceUnavailable(ctx, fmt.Errorf("RawTransaction failed as the node was catchpoint catchuping"), errOperationNotAvailableDuringCatchup, v2.Log)
 	}
-=======
 	proto := config.Consensus[stat.LastVersion]
->>>>>>> b0d130fb
 
 	var txgroup []transactions.SignedTxn
 	dec := protocol.NewDecoder(ctx.Request().Body)
