--- conflicted
+++ resolved
@@ -867,21 +867,9 @@
 	simulationResult, err := v2.Node.DetailedSimulate(txgroup)
 	if err != nil {
 		var invalidTxErr *simulation.InvalidTxGroupError
-<<<<<<< HEAD
-		var scopedErr *simulation.ScopedSimulatorError
 		switch {
 		case errors.As(err, &invalidTxErr):
 			return badRequest(ctx, invalidTxErr, invalidTxErr.Error(), v2.Log)
-		case errors.As(err, &scopedErr):
-			return internalError(ctx, scopedErr, scopedErr.External, v2.Log)
-=======
-		var evalErr *simulation.EvalFailureError
-		switch {
-		case errors.As(err, &invalidTxErr):
-			return badRequest(ctx, invalidTxErr, invalidTxErr.Error(), v2.Log)
-		case errors.As(err, &evalErr):
-			res.FailureMessage = evalErr.Error()
->>>>>>> 4cf359e5
 		default:
 			return internalError(ctx, err, err.Error(), v2.Log)
 		}
