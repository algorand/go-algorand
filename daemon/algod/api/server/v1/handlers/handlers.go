--- conflicted
+++ resolved
@@ -360,10 +360,6 @@
 		return
 	}
 
-<<<<<<< HEAD
-	amount, rewards, amountWithoutPendingRewards, status, totalCurrency, currencies, round, err := ctx.Node.GetBalanceAndStatus(basics.Address(addr))
-
-=======
 	myLedger := ctx.Node.Ledger()
 	lastRound := myLedger.Latest()
 	record, err := myLedger.Lookup(lastRound, basics.Address(addr))
@@ -372,7 +368,6 @@
 		return
 	}
 	recordWithoutPendingRewards, err := myLedger.LookupWithoutRewards(lastRound, basics.Address(addr))
->>>>>>> 3f6f70ac
 	if err != nil {
 		lib.ErrorResponse(w, http.StatusInternalServerError, err, errFailedLookingUpLedger, ctx.Log)
 		return
@@ -387,18 +382,14 @@
 		return
 	}
 
-<<<<<<< HEAD
 	var currenciesStr map[string]uint64
-	if len(currencies) > 0 {
+	if len(record.Currencies) > 0 {
 		currenciesStr = make(map[string]uint64)
-		for curid, bal := range currencies {
+		for curid, bal := range record.Currencies {
 			currenciesStr[curid.String()] = bal
 		}
 	}
 
-	accountInfo := Account{
-		Round:                       uint64(round),
-=======
 	apiParticipation := v1.Participation{
 		ParticipationPK: record.VoteID[:],
 		VRFPK:           record.SelectionID[:],
@@ -408,21 +399,17 @@
 	}
 	accountInfo := v1.Account{
 		Round:                       uint64(lastRound),
->>>>>>> 3f6f70ac
 		Address:                     addr.String(),
 		Amount:                      amount.Raw,
 		PendingRewards:              pendingRewards.Raw,
 		AmountWithoutPendingRewards: amountWithoutPendingRewards.Raw,
-<<<<<<< HEAD
 		Rewards:                     rewards.Raw,
 		Status:                      status.String(),
-		ThisCurrencyTotal:		totalCurrency,
-		Currencies: currenciesStr,
-=======
+		ThisCurrencyTotal:	     record.ThisCurrencyTotal,
+		Currencies:		     currenciesStr,
 		Rewards:                     record.RewardedMicroAlgos.Raw,
 		Status:                      record.Status.String(),
 		Participation:               apiParticipation,
->>>>>>> 3f6f70ac
 	}
 
 	SendJSON(AccountInformationResponse{&accountInfo}, w, ctx.Log)
