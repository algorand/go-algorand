--- conflicted
+++ resolved
@@ -99,6 +99,7 @@
 	res.FromRewards = ad.SenderRewards.Raw
 	res.GenesisID = tx.GenesisID
 	res.GenesisHash = tx.GenesisHash[:]
+	res.Group = tx.Group[:]
 	return res, nil
 }
 
@@ -116,22 +117,7 @@
 	}
 
 	return v1.Transaction{
-<<<<<<< HEAD
-		Type:        string(tx.Type),
-		TxID:        tx.ID().String(),
-		From:        tx.Src().String(),
-		Fee:         tx.TxFee().Raw,
-		FirstRound:  uint64(tx.First()),
-		LastRound:   uint64(tx.Last()),
-		Note:        tx.Aux(),
-		Payment:     &payment,
-		FromRewards: ad.SenderRewards.Raw,
-		GenesisID:   tx.GenesisID,
-		GenesisHash: tx.GenesisHash[:],
-		Group:	     tx.Group[:],
-=======
 		Payment: &payment,
->>>>>>> 494e7455
 	}
 }
 
@@ -145,20 +131,6 @@
 	}
 
 	return v1.Transaction{
-<<<<<<< HEAD
-		Type:        string(tx.Type),
-		TxID:        tx.ID().String(),
-		From:        tx.Src().String(),
-		Fee:         tx.TxFee().Raw,
-		FirstRound:  uint64(tx.First()),
-		LastRound:   uint64(tx.Last()),
-		Note:        tx.Aux(),
-		Keyreg:      &keyreg,
-		FromRewards: ad.SenderRewards.Raw,
-		GenesisID:   tx.GenesisID,
-		GenesisHash: tx.GenesisHash[:],
-		Group:	     tx.Group[:],
-=======
 		Keyreg: &keyreg,
 	}
 }
@@ -235,7 +207,6 @@
 
 	return v1.Transaction{
 		AssetFreeze: &freeze,
->>>>>>> 494e7455
 	}
 }
 
