--- conflicted
+++ resolved
@@ -47,10 +47,7 @@
 type ReqContext struct {
 	Node     *node.AlgorandFullNode
 	Log      logging.Logger
-<<<<<<< HEAD
-=======
 	Context  echo.Context
->>>>>>> 91e4032e
 	Shutdown <-chan struct{}
 }
 
