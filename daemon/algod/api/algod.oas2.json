{
  "consumes": [
    "application/json"
  ],
  "produces": [
    "application/json"
  ],
  "schemes": [
    "http",
    "https"
  ],
  "swagger": "2.0",
  "info": {
    "description": "API endpoint for algod operations.",
    "title": "Algod REST API.",
    "contact": {
      "name": "algorand",
      "url": "https://www.algorand.com/get-in-touch/contact",
      "email": "contact@algorand.com"
    },
    "version": "0.0.1"
  },
  "host": "localhost",
  "basePath": "/",
  "paths": {
    "/health": {
      "get": {
        "tags": [
          "public",
          "common"
        ],
        "produces": [
          "application/json"
        ],
        "schemes": [
          "http"
        ],
        "summary": "Returns OK if healthy.",
        "operationId": "HealthCheck",
        "responses": {
          "200": {
            "description": "OK."
          },
          "default": {
            "description": "Unknown Error"
          }
        }
      }
    },
    "/metrics": {
      "get": {
        "tags": [
          "public",
          "common"
        ],
        "produces": [
          "text/plain"
        ],
        "schemes": [
          "http"
        ],
        "summary": "Return metrics about algod functioning.",
        "operationId": "Metrics",
        "responses": {
          "200": {
            "description": "text with \\#-comments and key:value lines"
          },
          "404": {
            "description": "metrics were compiled out"
          }
        }
      }
    },
    "/genesis": {
      "get": {
        "description": "Returns the entire genesis file in json.",
        "tags": [
          "public",
          "common"
        ],
        "produces": [
          "application/json"
        ],
        "schemes": [
          "http"
        ],
        "summary": "Gets the genesis information.",
        "operationId": "GetGenesis",
        "responses": {
          "200": {
            "description": "The genesis file in json.",
            "schema": {
              "type": "string"
            }
          },
          "default": {
            "description": "Unknown Error"
          }
        }
      }
    },
    "/swagger.json": {
      "get": {
        "description": "Returns the entire swagger spec in json.",
        "tags": [
          "public",
          "common"
        ],
        "produces": [
          "application/json"
        ],
        "schemes": [
          "http"
        ],
        "summary": "Gets the current swagger spec.",
        "operationId": "SwaggerJSON",
        "responses": {
          "200": {
            "description": "The current swagger spec",
            "schema": {
              "type": "string"
            }
          },
          "default": {
            "description": "Unknown Error"
          }
        }
      }
    },
    "/versions": {
      "get": {
        "description": "Retrieves the supported API versions, binary build versions, and genesis information.",
        "tags": [
          "public",
          "common"
        ],
        "produces": [
          "application/json"
        ],
        "schemes": [
          "http"
        ],
        "operationId": "GetVersion",
        "responses": {
          "200": {
            "$ref": "#/responses/VersionsResponse"
          }
        }
      }
    },
    "/v2/accounts/{address}": {
      "get": {
        "description": "Given a specific account public key, this call returns the accounts status, balance and spendable amounts",
        "tags": [
          "public",
          "nonparticipating"
        ],
        "produces": [
          "application/json",
          "application/msgpack"
        ],
        "schemes": [
          "http"
        ],
        "summary": "Get account information.",
        "operationId": "AccountInformation",
        "parameters": [
          {
            "pattern": "[A-Z0-9]{58}",
            "type": "string",
            "description": "An account public key",
            "name": "address",
            "in": "path",
            "required": true
          },
          {
            "name": "exclude",
            "description": "When set to `all` will exclude asset holdings, application local state, created asset parameters, any created application parameters. Defaults to `none`.",
            "in": "query",
            "required": false,
            "type": "string",
            "enum": [
              "all",
              "none"
            ]
          },
          {
            "$ref": "#/parameters/format"
          }
        ],
        "responses": {
          "200": {
            "$ref": "#/responses/AccountResponse"
          },
          "400": {
            "description": "Bad request",
            "schema": {
              "$ref": "#/definitions/ErrorResponse"
            }
          },
          "401": {
            "description": "Invalid API Token",
            "schema": {
              "$ref": "#/definitions/ErrorResponse"
            }
          },
          "500": {
            "description": "Internal Error",
            "schema": {
              "$ref": "#/definitions/ErrorResponse"
            }
          },
          "default": {
            "description": "Unknown Error"
          }
        }
      },
      "parameters": [
        {
          "type": "string",
          "name": "address",
          "in": "path",
          "required": true
        },
        {
          "enum": [
            "json",
            "msgpack"
          ],
          "type": "string",
          "name": "format",
          "in": "query"
        }
      ]
    },
    "/v2/accounts/{address}/assets/{asset-id}": {
      "get": {
        "description": "Given a specific account public key and asset ID, this call returns the account's asset holding and asset parameters (if either exist). Asset parameters will only be returned if the provided address is the asset's creator.",
        "tags": [
          "public",
          "nonparticipating"
        ],
        "produces": [
          "application/json",
          "application/msgpack"
        ],
        "schemes": [
          "http"
        ],
        "summary": "Get account information about a given asset.",
        "operationId": "AccountAssetInformation",
        "parameters": [
          {
            "pattern": "[A-Z0-9]{58}",
            "type": "string",
            "description": "An account public key",
            "name": "address",
            "in": "path",
            "required": true
          },
          {
            "type": "integer",
            "description": "An asset identifier",
            "name": "asset-id",
            "in": "path",
            "required": true
          },
          {
            "$ref": "#/parameters/format"
          }
        ],
        "responses": {
          "200": {
            "$ref": "#/responses/AccountAssetResponse"
          },
          "400": {
            "description": "Malformed address or asset ID",
            "schema": {
              "$ref": "#/definitions/ErrorResponse"
            }
          },
          "401": {
            "description": "Invalid API Token",
            "schema": {
              "$ref": "#/definitions/ErrorResponse"
            }
          },
          "500": {
            "description": "Internal Error",
            "schema": {
              "$ref": "#/definitions/ErrorResponse"
            }
          },
          "default": {
            "description": "Unknown Error"
          }
        }
      },
      "parameters": [
        {
          "type": "string",
          "name": "address",
          "in": "path",
          "required": true
        },
        {
          "enum": [
            "json",
            "msgpack"
          ],
          "type": "string",
          "name": "format",
          "in": "query"
        }
      ]
    },
    "/v2/accounts/{address}/applications/{application-id}": {
      "get": {
        "description": "Given a specific account public key and application ID, this call returns the account's application local state and global state (AppLocalState and AppParams, if either exists). Global state will only be returned if the provided address is the application's creator.",
        "tags": [
          "public",
          "nonparticipating"
        ],
        "produces": [
          "application/json",
          "application/msgpack"
        ],
        "schemes": [
          "http"
        ],
        "summary": "Get account information about a given app.",
        "operationId": "AccountApplicationInformation",
        "parameters": [
          {
            "pattern": "[A-Z0-9]{58}",
            "type": "string",
            "description": "An account public key",
            "name": "address",
            "in": "path",
            "required": true
          },
          {
            "type": "integer",
            "description": "An application identifier",
            "name": "application-id",
            "in": "path",
            "required": true
          },
          {
            "$ref": "#/parameters/format"
          }
        ],
        "responses": {
          "200": {
            "$ref": "#/responses/AccountApplicationResponse"
          },
          "400": {
            "description": "Malformed address or application ID",
            "schema": {
              "$ref": "#/definitions/ErrorResponse"
            }
          },
          "401": {
            "description": "Invalid API Token",
            "schema": {
              "$ref": "#/definitions/ErrorResponse"
            }
          },
          "500": {
            "description": "Internal Error",
            "schema": {
              "$ref": "#/definitions/ErrorResponse"
            }
          },
          "default": {
            "description": "Unknown Error"
          }
        }
      },
      "parameters": [
        {
          "type": "string",
          "name": "address",
          "in": "path",
          "required": true
        },
        {
          "enum": [
            "json",
            "msgpack"
          ],
          "type": "string",
          "name": "format",
          "in": "query"
        }
      ]
    },
    "/v2/accounts/{address}/transactions/pending": {
      "get": {
        "description": "Get the list of pending transactions by address, sorted by priority, in decreasing order, truncated at the end at MAX. If MAX = 0, returns all pending transactions.\n",
        "tags": [
          "public",
          "participating"
        ],
        "produces": [
          "application/json",
          "application/msgpack"
        ],
        "schemes": [
          "http"
        ],
        "summary": "Get a list of unconfirmed transactions currently in the transaction pool by address.",
        "operationId": "GetPendingTransactionsByAddress",
        "parameters": [
          {
            "pattern": "[A-Z0-9]{58}",
            "type": "string",
            "description": "An account public key",
            "name": "address",
            "in": "path",
            "required": true
          },
          {
            "$ref": "#/parameters/max"
          },
          {
            "$ref": "#/parameters/format"
          }
        ],
        "responses": {
          "200": {
            "$ref": "#/responses/PendingTransactionsResponse"
          },
          "400": {
            "description": "Max must be a non-negative integer",
            "schema": {
              "$ref": "#/definitions/ErrorResponse"
            }
          },
          "401": {
            "description": "Invalid API Token",
            "schema": {
              "$ref": "#/definitions/ErrorResponse"
            }
          },
          "500": {
            "description": "Internal Error",
            "schema": {
              "$ref": "#/definitions/ErrorResponse"
            }
          },
          "503": {
            "description": "Service Temporarily Unavailable",
            "schema": {
              "$ref": "#/definitions/ErrorResponse"
            }
          },
          "default": {
            "description": "Unknown Error"
          }
        }
      },
      "parameters": [
        {
          "type": "string",
          "name": "address",
          "in": "path",
          "required": true
        }
      ]
    },
    "/v2/blocks/{round}": {
      "get": {
        "tags": [
          "public",
          "nonparticipating"
        ],
        "produces": [
          "application/json",
          "application/msgpack"
        ],
        "schemes": [
          "http"
        ],
        "summary": "Get the block for the given round.",
        "operationId": "GetBlock",
        "parameters": [
          {
            "minimum": 0,
            "type": "integer",
            "description": "The round from which to fetch block information.",
            "name": "round",
            "in": "path",
            "required": true
          },
          {
            "$ref": "#/parameters/format"
          }
        ],
        "responses": {
          "200": {
            "$ref": "#/responses/BlockResponse"
          },
          "400": {
            "description": "Bad Request - Non integer number",
            "schema": {
              "$ref": "#/definitions/ErrorResponse"
            }
          },
          "401": {
            "description": "Invalid API Token",
            "schema": {
              "$ref": "#/definitions/ErrorResponse"
            }
          },
          "404": {
            "description": "None existing block ",
            "schema": {
              "$ref": "#/definitions/ErrorResponse"
            }
          },
          "500": {
            "description": "Internal Error",
            "schema": {
              "$ref": "#/definitions/ErrorResponse"
            }
          },
          "default": {
            "description": "Unknown Error"
          }
        }
      },
      "parameters": [
        {
          "type": "string",
          "name": "round",
          "in": "path",
          "required": true
        },
        {
          "enum": [
            "json",
            "msgpack"
          ],
          "type": "string",
          "name": "format",
          "in": "query"
        }
      ]
    },
    "/v2/blocks/{round}/hash": {
      "get": {
        "tags": [
          "public",
          "nonparticipating"
        ],
        "produces": [
          "application/json"
        ],
        "schemes": [
          "http"
        ],
        "summary": "Get the block hash for the block on the given round.",
        "operationId": "GetBlockHash",
        "parameters": [
          {
            "minimum": 0,
            "type": "integer",
            "description": "The round from which to fetch block hash information.",
            "name": "round",
            "in": "path",
            "required": true
          }
        ],
        "responses": {
          "200": {
            "$ref": "#/responses/BlockHashResponse"
          },
          "400": {
            "description": "Bad Request - Non integer number",
            "schema": {
              "$ref": "#/definitions/ErrorResponse"
            }
          },
          "401": {
            "description": "Invalid API Token",
            "schema": {
              "$ref": "#/definitions/ErrorResponse"
            }
          },
          "404": {
            "description": "None existing block ",
            "schema": {
              "$ref": "#/definitions/ErrorResponse"
            }
          },
          "500": {
            "description": "Internal Error",
            "schema": {
              "$ref": "#/definitions/ErrorResponse"
            }
          },
          "default": {
            "description": "Unknown Error"
          }
        }
      }
    },
    "/v2/blocks/{round}/transactions/{txid}/proof": {
      "get": {
        "tags": [
          "public",
          "nonparticipating"
        ],
        "produces": [
          "application/json"
        ],
        "schemes": [
          "http"
        ],
        "summary": "Get a proof for a transaction in a block.",
        "operationId": "GetTransactionProof",
        "parameters": [
          {
            "type": "integer",
            "description": "The round in which the transaction appears.",
            "name": "round",
            "in": "path",
            "required": true
          },
          {
            "type": "string",
            "pattern": "[A-Z0-9]+",
            "description": "The transaction ID for which to generate a proof.",
            "name": "txid",
            "in": "path",
            "required": true
          },
          {
            "type": "string",
            "enum": [
              "sha512_256",
              "sha256"
            ],
            "description": "The type of hash function used to create the proof, must be one of: \n* sha512_256 \n* sha256",
            "name": "hashtype",
            "in": "query",
            "required": false
          },
          {
            "$ref": "#/parameters/format"
          }
        ],
        "responses": {
          "200": {
            "$ref": "#/responses/TransactionProofResponse"
          },
          "400": {
            "description": "Malformed round number or transaction ID",
            "schema": {
              "$ref": "#/definitions/ErrorResponse"
            }
          },
          "401": {
            "description": "Invalid API token",
            "schema": {
              "$ref": "#/definitions/ErrorResponse"
            }
          },
          "404": {
            "description": "Non-existent block or transaction",
            "schema": {
              "$ref": "#/definitions/ErrorResponse"
            }
          },
          "500": {
            "description": "Internal error, including protocol not supporting proofs.",
            "schema": {
              "$ref": "#/definitions/ErrorResponse"
            }
          },
          "default": {
            "description": "Unknown error"
          }
        }
      },
      "parameters": [
        {
          "type": "integer",
          "name": "round",
          "in": "path",
          "required": true
        },
        {
          "type": "string",
          "name": "txid",
          "in": "path",
          "required": true
        }
      ]
    },
    "/v2/ledger/supply": {
      "get": {
        "tags": [
          "public",
          "nonparticipating"
        ],
        "produces": [
          "application/json"
        ],
        "schemes": [
          "http"
        ],
        "summary": "Get the current supply reported by the ledger.",
        "operationId": "GetSupply",
        "responses": {
          "200": {
            "$ref": "#/responses/SupplyResponse"
          },
          "401": {
            "description": "Invalid API Token",
            "schema": {
              "$ref": "#/definitions/ErrorResponse"
            }
          },
          "default": {
            "description": "Unknown Error"
          }
        }
      }
    },
    "/v2/participation": {
      "get": {
        "tags": [
          "private",
          "participating"
        ],
        "description": "Return a list of participation keys",
        "produces": [
          "application/json"
        ],
        "schemes": [
          "http"
        ],
        "summary": "Return a list of participation keys",
        "operationId": "GetParticipationKeys",
        "responses": {
          "200": {
            "description": "OK",
            "$ref": "#/responses/ParticipationKeysResponse"
          },
          "400": {
            "description": "Bad Request",
            "schema": {
              "$ref": "#/definitions/ErrorResponse"
            }
          },
          "401": {
            "description": "Invalid API Token",
            "schema": {
              "$ref": "#/definitions/ErrorResponse"
            }
          },
          "404": {
            "description": "Participation Key Not Found",
            "schema": {
              "$ref": "#/definitions/ErrorResponse"
            }
          },
          "500": {
            "description": "Internal Error",
            "schema": {
              "$ref": "#/definitions/ErrorResponse"
            }
          },
          "default": {
            "description": "Unknown Error"
          }
        }
      },
      "post": {
        "tags": [
          "private",
          "participating"
        ],
        "consumes": [
          "application/msgpack"
        ],
        "produces": [
          "application/json"
        ],
        "schemes": [
          "http"
        ],
        "summary": "Add a participation key to the node",
        "operationId": "AddParticipationKey",
        "parameters": [
          {
            "description": "The participation key to add to the node",
            "name": "participationkey",
            "in": "body",
            "required": true,
            "schema": {
              "type": "string",
              "format": "binary"
            }
          }
        ],
        "responses": {
          "200": {
            "$ref": "#/responses/PostParticipationResponse"
          },
          "400": {
            "description": "Bad Request",
            "schema": {
              "$ref": "#/definitions/ErrorResponse"
            }
          },
          "401": {
            "description": "Invalid API Token",
            "schema": {
              "$ref": "#/definitions/ErrorResponse"
            }
          },
          "404": {
            "description": "Participation Key Not Found",
            "schema": {
              "$ref": "#/definitions/ErrorResponse"
            }
          },
          "500": {
            "description": "Internal Error",
            "schema": {
              "$ref": "#/definitions/ErrorResponse"
            }
          },
          "503": {
            "description": "Service Temporarily Unavailable",
            "schema": {
              "$ref": "#/definitions/ErrorResponse"
            }
          },
          "default": {
            "description": "Unknown Error"
          }
        }
      }
    },
    "/v2/participation/{participation-id}": {
      "delete": {
        "tags": [
          "private",
          "participating"
        ],
        "description": "Delete a given participation key by ID",
        "produces": [
          "application/json"
        ],
        "schemes": [
          "http"
        ],
        "summary": "Delete a given participation key by ID",
        "operationId": "DeleteParticipationKeyByID",
        "responses": {
          "200": {
            "description": "Participation key got deleted by ID"
          },
          "400": {
            "description": "Bad Request",
            "schema": {
              "$ref": "#/definitions/ErrorResponse"
            }
          },
          "401": {
            "description": "Invalid API Token",
            "schema": {
              "$ref": "#/definitions/ErrorResponse"
            }
          },
          "404": {
            "description": "Participation Key Not Found",
            "schema": {
              "$ref": "#/definitions/ErrorResponse"
            }
          },
          "500": {
            "description": "Internal Error",
            "schema": {
              "$ref": "#/definitions/ErrorResponse"
            }
          },
          "default": {
            "description": "Unknown Error"
          }
        }
      },
      "get": {
        "tags": [
          "private",
          "participating"
        ],
        "description": "Given a participation ID, return information about that participation key",
        "produces": [
          "application/json"
        ],
        "schemes": [
          "http"
        ],
        "summary": "Get participation key info given a participation ID",
        "operationId": "GetParticipationKeyByID",
        "responses": {
          "200": {
            "description": "OK",
            "$ref": "#/responses/ParticipationKeyResponse"
          },
          "400": {
            "description": "Bad Request",
            "schema": {
              "$ref": "#/definitions/ErrorResponse"
            }
          },
          "401": {
            "description": "Invalid API Token",
            "schema": {
              "$ref": "#/definitions/ErrorResponse"
            }
          },
          "404": {
            "description": "Participation Key Not Found",
            "schema": {
              "$ref": "#/definitions/ErrorResponse"
            }
          },
          "500": {
            "description": "Internal Error",
            "schema": {
              "$ref": "#/definitions/ErrorResponse"
            }
          },
          "default": {
            "description": "Unknown Error"
          }
        }
      },
      "post": {
        "tags": [
          "private",
          "participating"
        ],
        "description": "Given a participation ID, append state proof keys to a particular set of participation keys",
        "consumes": [
          "application/msgpack"
        ],
        "produces": [
          "application/json"
        ],
        "parameters": [
          {
            "description": "The state proof keys to add to an existing participation ID",
            "name": "keymap",
            "in": "body",
            "required": true,
            "schema": {
              "type": "string",
              "format": "binary"
            }
          }
        ],
        "schemes": [
          "http"
        ],
        "summary": "Append state proof keys to a participation key",
        "operationId": "AppendKeys",
        "responses": {
          "200": {
            "description": "OK",
            "$ref": "#/responses/ParticipationKeyResponse"
          },
          "400": {
            "description": "Bad Request",
            "schema": {
              "$ref": "#/definitions/ErrorResponse"
            }
          },
          "401": {
            "description": "Invalid API Token",
            "schema": {
              "$ref": "#/definitions/ErrorResponse"
            }
          },
          "404": {
            "description": "Participation Key Not Found",
            "schema": {
              "$ref": "#/definitions/ErrorResponse"
            }
          },
          "500": {
            "description": "Internal Error",
            "schema": {
              "$ref": "#/definitions/ErrorResponse"
            }
          },
          "default": {
            "description": "Unknown Error"
          }
        }
      },
      "parameters": [
        {
          "type": "string",
          "name": "participation-id",
          "in": "path",
          "required": true
        }
      ]
    },
    "/v2/shutdown": {
      "post": {
        "description": "Special management endpoint to shutdown the node. Optionally provide a timeout parameter to indicate that the node should begin shutting down after a number of seconds.",
        "tags": [
          "private",
          "nonparticipating"
        ],
        "operationId": "ShutdownNode",
        "parameters": [
          {
            "type": "integer",
            "default": 0,
            "name": "timeout",
            "in": "query"
          }
        ],
        "responses": {
          "200": {
            "schema": {
              "type": "object"
            }
          }
        }
      }
    },
    "/v2/status": {
      "get": {
        "tags": [
          "public",
          "nonparticipating"
        ],
        "produces": [
          "application/json"
        ],
        "schemes": [
          "http"
        ],
        "summary": "Gets the current node status.",
        "operationId": "GetStatus",
        "responses": {
          "200": {
            "$ref": "#/responses/NodeStatusResponse"
          },
          "401": {
            "description": "Invalid API Token",
            "schema": {
              "$ref": "#/definitions/ErrorResponse"
            }
          },
          "500": {
            "description": "Internal Error",
            "schema": {
              "type": "string"
            }
          },
          "default": {
            "description": "Unknown Error"
          }
        }
      }
    },
    "/v2/status/wait-for-block-after/{round}": {
      "get": {
        "tags": [
          "public",
          "nonparticipating"
        ],
        "description": "Waits for a block to appear after round {round} and returns the node's status at the time.",
        "produces": [
          "application/json"
        ],
        "schemes": [
          "http"
        ],
        "summary": "Gets the node status after waiting for the given round.",
        "operationId": "WaitForBlock",
        "parameters": [
          {
            "minimum": 0,
            "type": "integer",
            "description": "The round to wait until returning status",
            "name": "round",
            "in": "path",
            "required": true
          }
        ],
        "responses": {
          "200": {
            "$ref": "#/responses/NodeStatusResponse"
          },
          "400": {
            "description": "Bad Request -- number must be non-negative integer ",
            "schema": {
              "$ref": "#/definitions/ErrorResponse"
            }
          },
          "401": {
            "description": "Invalid API Token",
            "schema": {
              "$ref": "#/definitions/ErrorResponse"
            }
          },
          "500": {
            "description": "Internal Error",
            "schema": {
              "$ref": "#/definitions/ErrorResponse"
            }
          },
          "503": {
            "description": "Service Temporarily Unavailable",
            "schema": {
              "$ref": "#/definitions/ErrorResponse"
            }
          },
          "default": {
            "description": "Unknown Error"
          }
        }
      },
      "parameters": [
        {
          "type": "string",
          "name": "round",
          "in": "path",
          "required": true
        }
      ]
    },
    "/v2/transactions": {
      "post": {
        "tags": [
          "public",
          "participating"
        ],
        "consumes": [
          "application/x-binary"
        ],
        "produces": [
          "application/json"
        ],
        "schemes": [
          "http"
        ],
        "summary": "Broadcasts a raw transaction to the network.",
        "operationId": "RawTransaction",
        "parameters": [
          {
            "description": "The byte encoded signed transaction to broadcast to network",
            "name": "rawtxn",
            "in": "body",
            "required": true,
            "schema": {
              "type": "string",
              "format": "binary"
            }
          }
        ],
        "responses": {
          "200": {
            "$ref": "#/responses/PostTransactionsResponse"
          },
          "400": {
            "description": "Bad Request - Malformed Algorand transaction ",
            "schema": {
              "$ref": "#/definitions/ErrorResponse"
            }
          },
          "401": {
            "description": "Invalid API Token",
            "schema": {
              "$ref": "#/definitions/ErrorResponse"
            }
          },
          "500": {
            "description": "Internal Error",
            "schema": {
              "$ref": "#/definitions/ErrorResponse"
            }
          },
          "503": {
            "description": "Service Temporarily Unavailable",
            "schema": {
              "$ref": "#/definitions/ErrorResponse"
            }
          },
          "default": {
            "description": "Unknown Error"
          }
        }
      }
    },
    "/v2/transactions/params": {
      "get": {
        "tags": [
          "public",
          "participating"
        ],
        "produces": [
          "application/json"
        ],
        "schemes": [
          "http"
        ],
        "summary": "Get parameters for constructing a new transaction",
        "operationId": "TransactionParams",
        "responses": {
          "200": {
            "$ref": "#/responses/TransactionParametersResponse"
          },
          "401": {
            "description": "Invalid API Token",
            "schema": {
              "$ref": "#/definitions/ErrorResponse"
            }
          },
          "500": {
            "description": "Internal Error",
            "schema": {
              "$ref": "#/definitions/ErrorResponse"
            }
          },
          "503": {
            "description": "Service Temporarily Unavailable",
            "schema": {
              "$ref": "#/definitions/ErrorResponse"
            }
          },
          "default": {
            "description": "Unknown Error"
          }
        }
      }
    },
    "/v2/transactions/pending": {
      "get": {
        "description": "Get the list of pending transactions, sorted by priority, in decreasing order, truncated at the end at MAX. If MAX = 0, returns all pending transactions.\n",
        "tags": [
          "public",
          "participating"
        ],
        "produces": [
          "application/json",
          "application/msgpack"
        ],
        "schemes": [
          "http"
        ],
        "summary": "Get a list of unconfirmed transactions currently in the transaction pool.",
        "operationId": "GetPendingTransactions",
        "parameters": [
          {
            "$ref": "#/parameters/max"
          },
          {
            "$ref": "#/parameters/format"
          }
        ],
        "responses": {
          "200": {
            "$ref": "#/responses/PendingTransactionsResponse"
          },
          "401": {
            "description": "Invalid API Token",
            "schema": {
              "$ref": "#/definitions/ErrorResponse"
            }
          },
          "500": {
            "description": "Internal Error",
            "schema": {
              "$ref": "#/definitions/ErrorResponse"
            }
          },
          "503": {
            "description": "Service Temporarily Unavailable",
            "schema": {
              "$ref": "#/definitions/ErrorResponse"
            }
          },
          "default": {
            "description": "Unknown Error"
          }
        }
      }
    },
    "/v2/transactions/pending/{txid}": {
      "get": {
        "description": "Given a transaction ID of a recently submitted transaction, it returns information about it.  There are several cases when this might succeed:\n- transaction committed (committed round \u003e 0)\n- transaction still in the pool (committed round = 0, pool error = \"\")\n- transaction removed from pool due to error (committed round = 0, pool error != \"\")\nOr the transaction may have happened sufficiently long ago that the node no longer remembers it, and this will return an error.\n",
        "tags": [
          "public",
          "participating"
        ],
        "produces": [
          "application/json",
          "application/msgpack"
        ],
        "schemes": [
          "http"
        ],
        "summary": "Get a specific pending transaction.",
        "operationId": "PendingTransactionInformation",
        "parameters": [
          {
            "pattern": "[A-Z0-9]+",
            "type": "string",
            "description": "A transaction ID",
            "name": "txid",
            "in": "path",
            "required": true
          },
          {
            "$ref": "#/parameters/format"
          }
        ],
        "responses": {
          "200": {
            "description": "Given a transaction ID of a recently submitted transaction, it returns information about it.  There are several cases when this might succeed:\n- transaction committed (committed round \u003e 0)\n- transaction still in the pool (committed round = 0, pool error = \"\")\n- transaction removed from pool due to error (committed round = 0, pool error != \"\")\n\nOr the transaction may have happened sufficiently long ago that the node no longer remembers it, and this will return an error.",
            "schema": {
              "$ref": "#/definitions/PendingTransactionResponse"
            }
          },
          "400": {
            "description": "Bad Request",
            "schema": {
              "$ref": "#/definitions/ErrorResponse"
            }
          },
          "401": {
            "description": "Invalid API Token",
            "schema": {
              "$ref": "#/definitions/ErrorResponse"
            }
          },
          "404": {
            "description": "Transaction Not Found",
            "schema": {
              "$ref": "#/definitions/ErrorResponse"
            }
          },
          "default": {
            "description": "Unknown Error"
          }
        }
      },
      "parameters": [
        {
          "type": "string",
          "name": "txid",
          "in": "path",
          "required": true
        }
      ]
    },
    "/v2/deltas/{round}": {
      "get": {
<<<<<<< HEAD
        "description": "Get round deltas for a round.",
        "tags": [
          "private",
          "data"
=======
        "description": "Get deltas for a round.",
        "tags": [
          "private"
>>>>>>> 7e29b90e
        ],
        "produces": [
          "application/json"
        ],
        "schemes": [
          "http"
        ],
<<<<<<< HEAD
        "summary": "Get a RoundDeltas object for a given round",
        "operationId": "GetRoundDeltas",
=======
        "summary": "Get a RoundStateDelta object for a given round",
        "operationId": "GetRoundStateDelta",
>>>>>>> 7e29b90e
        "parameters": [
          {
            "type": "integer",
            "description": "The round for which the deltas are desired.",
            "name": "round",
            "in": "path",
            "required": true,
            "minimum": 0
          }
        ],
        "responses": {
          "200": {
<<<<<<< HEAD
            "$ref": "#/responses/RoundDeltasResponse"
=======
            "$ref": "#/responses/RoundStateDeltaResponse"
>>>>>>> 7e29b90e
          },
          "401": {
            "description": "Invalid API Token",
            "schema": {
              "$ref": "#/definitions/ErrorResponse"
            }
          },
          "404": {
            "description": "Could not find a delta that covers a given round",
            "schema": {
              "$ref": "#/definitions/ErrorResponse"
            }
          },
          "408": {
            "description": "timed out on request",
            "schema": {
              "$ref": "#/definitions/ErrorResponse"
            }
          },
          "500": {
            "description": "Internal Error",
            "schema": {
              "$ref": "#/definitions/ErrorResponse"
            }
          },
          "503": {
            "description": "Service Temporarily Unavailable",
            "schema": {
              "$ref": "#/definitions/ErrorResponse"
            }
          },
          "default": {
            "description": "Unknown Error"
          }
        }
      }
    },
    "/v2/stateproofs/{round}": {
      "get": {
        "tags": [
          "public",
          "nonparticipating"
        ],
        "produces": [
          "application/json"
        ],
        "schemes": [
          "http"
        ],
        "summary": "Get a state proof that covers a given round",
        "operationId": "GetStateProof",
        "parameters": [
          {
            "type": "integer",
            "description": "The round for which a state proof is desired.",
            "name": "round",
            "in": "path",
            "required": true,
            "minimum": 0
          }
        ],
        "responses": {
          "200": {
            "$ref": "#/responses/StateProofResponse"
          },
          "401": {
            "description": "Invalid API Token",
            "schema": {
              "$ref": "#/definitions/ErrorResponse"
            }
          },
          "404": {
            "description": "Could not find a state proof that covers a given round",
            "schema": {
              "$ref": "#/definitions/ErrorResponse"
            }
          },
          "408": {
            "description": "timed out on request",
            "schema": {
              "$ref": "#/definitions/ErrorResponse"
            }
          },
          "500": {
            "description": "Internal Error",
            "schema": {
              "$ref": "#/definitions/ErrorResponse"
            }
          },
          "503": {
            "description": "Service Temporarily Unavailable",
            "schema": {
              "$ref": "#/definitions/ErrorResponse"
            }
          },
          "default": {
            "description": "Unknown Error"
          }
        }
      },
      "parameters": [
        {
          "type": "integer",
          "name": "round",
          "in": "path",
          "required": true
        }
      ]
    },
    "/v2/blocks/{round}/lightheader/proof": {
      "get": {
        "tags": [
          "public",
          "nonparticipating"
        ],
        "produces": [
          "application/json"
        ],
        "schemes": [
          "http"
        ],
        "summary": "Gets a proof for a given light block header inside a state proof commitment",
        "operationId": "GetLightBlockHeaderProof",
        "parameters": [
          {
            "type": "integer",
            "description": "The round to which the light block header belongs.",
            "name": "round",
            "in": "path",
            "required": true,
            "minimum": 0
          }
        ],
        "responses": {
          "200": {
            "$ref": "#/responses/LightBlockHeaderProofResponse"
          },
          "401": {
            "description": "Invalid API Token",
            "schema": {
              "$ref": "#/definitions/ErrorResponse"
            }
          },
          "408": {
            "description": "timed out on request",
            "schema": {
              "$ref": "#/definitions/ErrorResponse"
            }
          },
          "404": {
            "description": "Could not create proof since some data is missing",
            "schema": {
              "$ref": "#/definitions/ErrorResponse"
            }
          },
          "500": {
            "description": "Internal Error",
            "schema": {
              "$ref": "#/definitions/ErrorResponse"
            }
          },
          "503": {
            "description": "Service Temporarily Unavailable",
            "schema": {
              "$ref": "#/definitions/ErrorResponse"
            }
          },
          "default": {
            "description": "Unknown Error"
          }
        }
      },
      "parameters": [
        {
          "type": "integer",
          "name": "round",
          "in": "path",
          "required": true
        }
      ]
    },
    "/v2/applications/{application-id}": {
      "get": {
        "description": "Given a application ID, it returns application information including creator, approval and clear programs, global and local schemas, and global state.",
        "tags": [
          "public",
          "nonparticipating"
        ],
        "produces": [
          "application/json"
        ],
        "schemes": [
          "http"
        ],
        "summary": "Get application information.",
        "operationId": "GetApplicationByID",
        "parameters": [
          {
            "type": "integer",
            "description": "An application identifier",
            "name": "application-id",
            "in": "path",
            "required": true
          }
        ],
        "responses": {
          "200": {
            "description": "OK",
            "$ref": "#/responses/ApplicationResponse"
          },
          "400": {
            "description": "Bad Request",
            "schema": {
              "$ref": "#/definitions/ErrorResponse"
            }
          },
          "401": {
            "description": "Invalid API Token",
            "schema": {
              "$ref": "#/definitions/ErrorResponse"
            }
          },
          "404": {
            "description": "Application Not Found",
            "schema": {
              "$ref": "#/definitions/ErrorResponse"
            }
          },
          "500": {
            "description": "Internal Error",
            "schema": {
              "$ref": "#/definitions/ErrorResponse"
            }
          },
          "default": {
            "description": "Unknown Error"
          }
        }
      },
      "parameters": [
        {
          "type": "integer",
          "name": "application-id",
          "in": "path",
          "required": true
        }
      ]
    },
    "/v2/applications/{application-id}/boxes": {
      "get": {
        "description": "Given an application ID, return all Box names. No particular ordering is guaranteed. Request fails when client or server-side configured limits prevent returning all Box names.",
        "tags": [
          "public",
          "nonparticipating"
        ],
        "produces": [
          "application/json"
        ],
        "schemes": [
          "http"
        ],
        "summary": "Get all box names for a given application.",
        "operationId": "GetApplicationBoxes",
        "parameters": [
          {
            "type": "integer",
            "description": "An application identifier",
            "name": "application-id",
            "in": "path",
            "required": true
          },
          {
            "type": "integer",
            "description": "Max number of box names to return. If max is not set, or max == 0, returns all box-names.",
            "name": "max",
            "in": "query"
          }
        ],
        "responses": {
          "200": {
            "description": "OK",
            "$ref": "#/responses/BoxesResponse"
          },
          "400": {
            "description": "Bad Request",
            "schema": {
              "$ref": "#/definitions/ErrorResponse"
            }
          },
          "401": {
            "description": "Invalid API Token",
            "schema": {
              "$ref": "#/definitions/ErrorResponse"
            }
          },
          "500": {
            "description": "Internal Error",
            "schema": {
              "$ref": "#/definitions/ErrorResponse"
            }
          },
          "default": {
            "description": "Unknown Error"
          }
        }
      },
      "parameters": [
        {
          "type": "integer",
          "name": "application-id",
          "in": "path",
          "required": true
        }
      ]
    },
    "/v2/applications/{application-id}/box": {
      "get": {
        "description": "Given an application ID and box name, it returns the box name and value (each base64 encoded). Box names must be in the goal app call arg encoding form 'encoding:value'. For ints, use the form 'int:1234'. For raw bytes, use the form 'b64:A=='. For printable strings, use the form 'str:hello'. For addresses, use the form 'addr:XYZ...'.",
        "tags": [
          "public",
          "nonparticipating"
        ],
        "produces": [
          "application/json"
        ],
        "schemes": [
          "http"
        ],
        "summary": "Get box information for a given application.",
        "operationId": "GetApplicationBoxByName",
        "parameters": [
          {
            "type": "integer",
            "description": "An application identifier",
            "name": "application-id",
            "in": "path",
            "required": true
          },
          {
            "type": "string",
            "description": "A box name, in the goal app call arg form 'encoding:value'. For ints, use the form 'int:1234'. For raw bytes, use the form 'b64:A=='. For printable strings, use the form 'str:hello'. For addresses, use the form 'addr:XYZ...'.",
            "name": "name",
            "in": "query",
            "required": true
          }
        ],
        "responses": {
          "200": {
            "description": "OK",
            "$ref": "#/responses/BoxResponse"
          },
          "400": {
            "description": "Bad Request",
            "schema": {
              "$ref": "#/definitions/ErrorResponse"
            }
          },
          "401": {
            "description": "Invalid API Token",
            "schema": {
              "$ref": "#/definitions/ErrorResponse"
            }
          },
          "404": {
            "description": "Box Not Found",
            "schema": {
              "$ref": "#/definitions/ErrorResponse"
            }
          },
          "500": {
            "description": "Internal Error",
            "schema": {
              "$ref": "#/definitions/ErrorResponse"
            }
          },
          "default": {
            "description": "Unknown Error"
          }
        }
      },
      "parameters": [
        {
          "type": "integer",
          "name": "application-id",
          "in": "path",
          "required": true
        },
        {
          "type": "string",
          "name": "name",
          "in": "query",
          "required": true
        }
      ]
    },
    "/v2/assets/{asset-id}": {
      "get": {
        "description": "Given a asset ID, it returns asset information including creator, name, total supply and special addresses.",
        "tags": [
          "public",
          "nonparticipating"
        ],
        "produces": [
          "application/json"
        ],
        "schemes": [
          "http"
        ],
        "summary": "Get asset information.",
        "operationId": "GetAssetByID",
        "parameters": [
          {
            "type": "integer",
            "description": "An asset identifier",
            "name": "asset-id",
            "in": "path",
            "required": true
          }
        ],
        "responses": {
          "200": {
            "description": "OK",
            "$ref": "#/responses/AssetResponse"
          },
          "400": {
            "description": "Bad Request",
            "schema": {
              "$ref": "#/definitions/ErrorResponse"
            }
          },
          "401": {
            "description": "Invalid API Token",
            "schema": {
              "$ref": "#/definitions/ErrorResponse"
            }
          },
          "404": {
            "description": "Application Not Found",
            "schema": {
              "$ref": "#/definitions/ErrorResponse"
            }
          },
          "500": {
            "description": "Internal Error",
            "schema": {
              "$ref": "#/definitions/ErrorResponse"
            }
          },
          "default": {
            "description": "Unknown Error"
          }
        }
      },
      "parameters": [
        {
          "type": "integer",
          "name": "asset-id",
          "in": "path",
          "required": true
        }
      ]
    },
    "/v2/ledger/sync": {
      "delete": {
        "description": "Unset the ledger sync round.",
        "tags": [
<<<<<<< HEAD
          "private",
          "data"
=======
          "private"
>>>>>>> 7e29b90e
        ],
        "schemes": [
          "http"
        ],
        "summary": "Removes minimum sync round restriction from the ledger.",
        "operationId": "UnsetSyncRound",
        "responses": {
          "200": {
            "type": "object"
          },
          "400": {
            "description": "Sync round not set.",
            "schema": {
              "$ref": "#/definitions/ErrorResponse"
            }
          },
          "401": {
            "description": "Invalid API Token",
            "schema": {
              "$ref": "#/definitions/ErrorResponse"
            }
          },
          "500": {
            "description": "Internal Error",
            "schema": {
              "$ref": "#/definitions/ErrorResponse"
            }
          },
          "503": {
            "description": "Service Temporarily Unavailable",
            "schema": {
              "$ref": "#/definitions/ErrorResponse"
            }
          },
          "default": {
            "description": "Unknown Error"
          }
        }
      },
      "get": {
        "description": "Gets the minimum sync round for the ledger.",
        "tags": [
<<<<<<< HEAD
          "private",
          "data"
=======
          "private"
>>>>>>> 7e29b90e
        ],
        "schemes": [
          "http"
        ],
        "summary": "Returns the minimum sync round the ledger is keeping in cache.",
        "operationId": "GetSyncRound",
        "responses": {
          "200": {
            "$ref": "#/responses/GetSyncRoundResponse"
          },
          "400": {
            "description": "Sync round not set.",
            "schema": {
              "$ref": "#/definitions/ErrorResponse"
            }
          },
          "401": {
            "description": "Invalid API Token",
            "schema": {
              "$ref": "#/definitions/ErrorResponse"
            }
          },
          "500": {
            "description": "Internal Error",
            "schema": {
              "$ref": "#/definitions/ErrorResponse"
            }
          },
          "503": {
            "description": "Service Temporarily Unavailable",
            "schema": {
              "$ref": "#/definitions/ErrorResponse"
            }
          },
          "default": {
            "description": "Unknown Error"
          }
        }
      }
    },
    "/v2/ledger/sync/{round}": {
      "post": {
        "description": "Sets the minimum sync round on the ledger.",
        "tags": [
<<<<<<< HEAD
          "private",
          "data"
=======
          "private"
>>>>>>> 7e29b90e
        ],
        "schemes": [
          "http"
        ],
        "summary": "Given a round, tells the ledger to keep that round in its cache.",
        "operationId": "SetSyncRound",
        "parameters": [
          {
            "type": "integer",
            "description": "The round for which the deltas are desired.",
            "name": "round",
            "in": "path",
            "required": true,
            "minimum": 0
          }
        ],
        "responses": {
          "200": {
            "type": "object"
          },
          "400": {
            "description": "Can not set sync round to an earlier round than the current round.",
            "schema": {
              "$ref": "#/definitions/ErrorResponse"
            }
          },
          "401": {
            "description": "Invalid API Token",
            "schema": {
              "$ref": "#/definitions/ErrorResponse"
            }
          },
          "500": {
            "description": "Internal Error",
            "schema": {
              "$ref": "#/definitions/ErrorResponse"
            }
          },
          "503": {
            "description": "Service Temporarily Unavailable",
            "schema": {
              "$ref": "#/definitions/ErrorResponse"
            }
          },
          "default": {
            "description": "Unknown Error"
          }
        }
      }
    },
    "/v2/teal/compile": {
      "post": {
        "description": "Given TEAL source code in plain text, return base64 encoded program bytes and base32 SHA512_256 hash of program bytes (Address style). This endpoint is only enabled when a node's configuration file sets EnableDeveloperAPI to true.",
        "tags": [
          "public",
          "nonparticipating"
        ],
        "consumes": [
          "text/plain"
        ],
        "produces": [
          "application/json"
        ],
        "schemes": [
          "http"
        ],
        "summary": "Compile TEAL source code to binary, produce its hash",
        "operationId": "TealCompile",
        "parameters": [
          {
            "description": "TEAL source code to be compiled",
            "name": "source",
            "in": "body",
            "required": true,
            "schema": {
              "type": "string",
              "format": "binary"
            }
          },
          {
            "name": "sourcemap",
            "description": "When set to `true`, returns the source map of the program as a JSON. Defaults to `false`.",
            "in": "query",
            "type": "boolean"
          }
        ],
        "responses": {
          "200": {
            "description": "Successful compilation",
            "$ref": "#/responses/CompileResponse"
          },
          "400": {
            "description": "Bad Request - Teal Compile Error",
            "schema": {
              "$ref": "#/definitions/ErrorResponse"
            }
          },
          "401": {
            "description": "Invalid API Token",
            "schema": {
              "$ref": "#/definitions/ErrorResponse"
            }
          },
          "404": {
            "description": "Developer API not enabled"
          },
          "500": {
            "description": "Internal Error",
            "schema": {
              "$ref": "#/definitions/ErrorResponse"
            }
          },
          "default": {
            "description": "Unknown Error"
          }
        }
      }
    },
    "/v2/teal/disassemble": {
      "post": {
        "description": "Given the program bytes, return the TEAL source code in plain text. This endpoint is only enabled when a node's configuration file sets EnableDeveloperAPI to true.",
        "tags": [
          "public",
          "nonparticipating"
        ],
        "consumes": [
          "application/x-binary"
        ],
        "produces": [
          "application/json"
        ],
        "schemes": [
          "http"
        ],
        "summary": "Disassemble program bytes into the TEAL source code.",
        "operationId": "TealDisassemble",
        "parameters": [
          {
            "description": "TEAL program binary to be disassembled",
            "name": "source",
            "in": "body",
            "required": true,
            "schema": {
              "type": "string",
              "format": "byte"
            }
          }
        ],
        "responses": {
          "200": {
            "description": "Successful disassembly",
            "$ref": "#/responses/DisassembleResponse"
          },
          "400": {
            "description": "Bad Request - Teal Compile Error",
            "schema": {
              "$ref": "#/definitions/ErrorResponse"
            }
          },
          "401": {
            "description": "Invalid API Token",
            "schema": {
              "$ref": "#/definitions/ErrorResponse"
            }
          },
          "404": {
            "description": "Developer API not enabled"
          },
          "500": {
            "description": "Internal Error",
            "schema": {
              "$ref": "#/definitions/ErrorResponse"
            }
          },
          "default": {
            "description": "Unknown Error"
          }
        }
      }
    },
    "/v2/catchup/{catchpoint}": {
      "post": {
        "tags": [
          "private",
          "nonparticipating"
        ],
        "description": "Given a catchpoint, it starts catching up to this catchpoint",
        "produces": [
          "application/json"
        ],
        "schemes": [
          "http"
        ],
        "summary": "Starts a catchpoint catchup.",
        "operationId": "StartCatchup",
        "parameters": [
          {
            "$ref": "#/parameters/catchpoint"
          }
        ],
        "responses": {
          "200": {
            "description": "OK",
            "$ref": "#/responses/CatchpointStartResponse"
          },
          "201": {
            "description": "OK",
            "$ref": "#/responses/CatchpointStartResponse"
          },
          "400": {
            "description": "Bad Request",
            "schema": {
              "$ref": "#/definitions/ErrorResponse"
            }
          },
          "401": {
            "description": "Invalid API Token",
            "schema": {
              "$ref": "#/definitions/ErrorResponse"
            }
          },
          "500": {
            "description": "Internal Error",
            "schema": {
              "$ref": "#/definitions/ErrorResponse"
            }
          },
          "default": {
            "description": "Unknown Error"
          }
        }
      },
      "delete": {
        "tags": [
          "private",
          "nonparticipating"
        ],
        "description": "Given a catchpoint, it aborts catching up to this catchpoint",
        "produces": [
          "application/json"
        ],
        "schemes": [
          "http"
        ],
        "summary": "Aborts a catchpoint catchup.",
        "operationId": "AbortCatchup",
        "parameters": [
          {
            "$ref": "#/parameters/catchpoint"
          }
        ],
        "responses": {
          "200": {
            "$ref": "#/responses/CatchpointAbortResponse"
          },
          "400": {
            "description": "Bad Request",
            "schema": {
              "$ref": "#/definitions/ErrorResponse"
            }
          },
          "401": {
            "description": "Invalid API Token",
            "schema": {
              "$ref": "#/definitions/ErrorResponse"
            }
          },
          "500": {
            "description": "Internal Error",
            "schema": {
              "$ref": "#/definitions/ErrorResponse"
            }
          },
          "default": {
            "description": "Unknown Error"
          }
        }
      },
      "parameters": [
        {
          "type": "string",
          "name": "catchpoint",
          "in": "path",
          "required": true
        }
      ]
    },
    "/v2/teal/dryrun": {
      "post": {
        "description": "Executes TEAL program(s) in context and returns debugging information about the execution. This endpoint is only enabled when a node's configuration file sets EnableDeveloperAPI to true.",
        "tags": [
          "public",
          "nonparticipating"
        ],
        "consumes": [
          "application/json",
          "application/msgpack"
        ],
        "produces": [
          "application/json"
        ],
        "schemes": [
          "http"
        ],
        "summary": "Provide debugging information for a transaction (or group).",
        "operationId": "TealDryrun",
        "parameters": [
          {
            "description": "Transaction (or group) and any accompanying state-simulation data.",
            "name": "request",
            "in": "body",
            "schema": {
              "$ref": "#/definitions/DryrunRequest"
            }
          }
        ],
        "responses": {
          "200": {
            "description": "OK",
            "$ref": "#/responses/DryrunResponse"
          },
          "400": {
            "description": "Bad Request",
            "schema": {
              "$ref": "#/definitions/ErrorResponse"
            }
          },
          "401": {
            "description": "Invalid API Token",
            "schema": {
              "$ref": "#/definitions/ErrorResponse"
            }
          },
          "404": {
            "description": "Developer API not enabled"
          },
          "500": {
            "description": "Internal Error",
            "schema": {
              "$ref": "#/definitions/ErrorResponse"
            }
          },
          "default": {
            "description": "Unknown Error"
          }
        }
      }
    }
  },
  "definitions": {
    "Account": {
      "description": "Account information at a given round.\n\nDefinition:\ndata/basics/userBalance.go : AccountData\n",
      "type": "object",
      "required": [
        "round",
        "address",
        "amount",
        "pending-rewards",
        "amount-without-pending-rewards",
        "rewards",
        "status",
        "min-balance",
        "total-apps-opted-in",
        "total-assets-opted-in",
        "total-created-apps",
        "total-created-assets"
      ],
      "properties": {
        "address": {
          "description": "the account public key",
          "type": "string"
        },
        "amount": {
          "description": "\\[algo\\] total number of MicroAlgos in the account",
          "type": "integer"
        },
        "min-balance": {
          "description": "MicroAlgo balance required by the account.\n\nThe requirement grows based on asset and application usage.",
          "type": "integer"
        },
        "amount-without-pending-rewards": {
          "description": "specifies the amount of MicroAlgos in the account, without the pending rewards.",
          "type": "integer"
        },
        "apps-local-state": {
          "description": "\\[appl\\] applications local data stored in this account.\n\nNote the raw object uses `map[int] -\u003e AppLocalState` for this type.",
          "type": "array",
          "items": {
            "$ref": "#/definitions/ApplicationLocalState"
          }
        },
        "total-apps-opted-in": {
          "description": "The count of all applications that have been opted in, equivalent to the count of application local data (AppLocalState objects) stored in this account.",
          "type": "integer"
        },
        "apps-total-schema": {
          "description": "\\[tsch\\] stores the sum of all of the local schemas and global schemas in this account.\n\nNote: the raw account uses `StateSchema` for this type.",
          "$ref": "#/definitions/ApplicationStateSchema"
        },
        "apps-total-extra-pages": {
          "description": "\\[teap\\] the sum of all extra application program pages for this account.",
          "type": "integer"
        },
        "assets": {
          "description": "\\[asset\\] assets held by this account.\n\nNote the raw object uses `map[int] -\u003e AssetHolding` for this type.",
          "type": "array",
          "items": {
            "$ref": "#/definitions/AssetHolding"
          }
        },
        "total-assets-opted-in": {
          "description": "The count of all assets that have been opted in, equivalent to the count of AssetHolding objects held by this account.",
          "type": "integer"
        },
        "created-apps": {
          "description": "\\[appp\\] parameters of applications created by this account including app global data.\n\nNote: the raw account uses `map[int] -\u003e AppParams` for this type.",
          "type": "array",
          "items": {
            "$ref": "#/definitions/Application"
          }
        },
        "total-created-apps": {
          "description": "The count of all apps (AppParams objects) created by this account.",
          "type": "integer"
        },
        "created-assets": {
          "description": "\\[apar\\] parameters of assets created by this account.\n\nNote: the raw account uses `map[int] -\u003e Asset` for this type.",
          "type": "array",
          "items": {
            "$ref": "#/definitions/Asset"
          }
        },
        "total-created-assets": {
          "description": "The count of all assets (AssetParams objects) created by this account.",
          "type": "integer"
        },
        "total-boxes": {
          "description": "\\[tbx\\] The number of existing boxes created by this account's app.",
          "type": "integer"
        },
        "total-box-bytes": {
          "description": "\\[tbxb\\] The total number of bytes used by this account's app's box keys and values.",
          "type": "integer"
        },
        "participation": {
          "$ref": "#/definitions/AccountParticipation"
        },
        "pending-rewards": {
          "description": "amount of MicroAlgos of pending rewards in this account.",
          "type": "integer"
        },
        "reward-base": {
          "description": "\\[ebase\\] used as part of the rewards computation. Only applicable to accounts which are participating.",
          "type": "integer"
        },
        "rewards": {
          "description": "\\[ern\\] total rewards of MicroAlgos the account has received, including pending rewards.",
          "type": "integer"
        },
        "round": {
          "description": "The round for which this information is relevant.",
          "type": "integer"
        },
        "status": {
          "description": "\\[onl\\] delegation status of the account's MicroAlgos\n* Offline - indicates that the associated account is delegated.\n*  Online  - indicates that the associated account used as part of the delegation pool.\n*   NotParticipating - indicates that the associated account is neither a delegator nor a delegate.",
          "type": "string"
        },
        "sig-type": {
          "description": "Indicates what type of signature is used by this account, must be one of:\n* sig\n* msig\n* lsig",
          "type": "string",
          "enum": [
            "sig",
            "msig",
            "lsig"
          ]
        },
        "auth-addr": {
          "description": "\\[spend\\] the address against which signing should be checked. If empty, the address of the current account is used. This field can be updated in any transaction by setting the RekeyTo field.",
          "type": "string",
          "x-algorand-format": "Address"
        }
      }
    },
<<<<<<< HEAD
    "RoundDeltas": {
=======
    "RoundStateDelta": {
>>>>>>> 7e29b90e
      "description": "Contains updates from a given round.",
      "type": "object",
      "required": [

      ],
      "properties": {
<<<<<<< HEAD
=======
        "accts": {
          "description": "AccountDeltas object for the round",
          "$ref": "#/definitions/AccountDeltas"
        },
        "kv-mods": {
          "description": "Array of KV Deltas for the round.",
          "type": "array",
          "items": {
            "$ref": "#/definitions/KvDelta"
          }
        },
        "tx-ids": {
          "description": "List of included transactions for a given round.",
          "type": "array",
          "items": {
            "$ref": "#/definitions/IncludedTransaction"
          }
        },
        "tx-leases": {
          "description": "",
          "type": "array",
          "items": {
            "$ref": "#/definitions/TxLease"
          }
        },
        "creatables": {
          "description": "List of modified Creatables for the given round.",
          "type": "array",
          "items": {
            "$ref": "#/definitions/ModifiedCreatable"
          }
        },
        "state-proof-next": {
          "description": "Next round for which we expect a state proof",
          "type": "integer"
        },
        "prev-timestamp": {
          "description": "Previous block timestamp",
          "type": "integer"
        },
        "totals": {
          "description": "Account Totals for the given round",
          "$ref": "#/definitions/AccountTotals"
        }
      }
    },
    "AccountTotals": {
      "description": "Total Algos in the system grouped by account status",
      "type": "object",
      "required": [
        "online",
        "offline",
        "not-participating",
        "rewards-level"
      ],
      "properties": {
        "online": {
          "description": "Amount of stake in online accounts",
          "type": "integer"
        },
        "offline": {
          "description": "Amount of stake in offline accounts",
          "type": "integer"
        },
        "not-participating": {
          "description": "Amount of stake in non-participating accounts",
          "type": "integer"
        },
        "rewards-level": {
          "description": "Total number of algos received per reward unit since genesis",
          "type": "integer"
        }
      }
    },
    "AccountDeltas": {
      "description": "Exposes deltas for account based resources in a single round",
      "type": "object",
      "properties": {
>>>>>>> 7e29b90e
        "accounts": {
          "description": "Array of Account updates for the round",
          "type": "array",
          "items": {
<<<<<<< HEAD
           "$ref": "#/definitions/AccountBalanceRecord"
=======
            "$ref": "#/definitions/AccountBalanceRecord"
>>>>>>> 7e29b90e
          }
        },
        "apps": {
          "description": "Array of App updates for the round.",
          "type": "array",
          "items": {
            "$ref": "#/definitions/AppResourceRecord"
          }
        },
        "assets": {
          "description": "Array of Asset updates for the round.",
          "type": "array",
          "items": {
            "$ref": "#/definitions/AssetResourceRecord"
          }
<<<<<<< HEAD
        },
        "kv-deltas": {
          "description": "Array of KV Deltas for the round.",
          "type": "array",
          "items": {
            "$ref": "#/definitions/KvDelta"
          }
=======
        }
      }
    },
    "TxLease": {
      "description": "",
      "type": "object",
      "required": [
        "sender",
        "lease",
        "expiration"
      ],
      "properties": {
        "sender": {
          "description": "Address of the lease sender",
          "type": "string"
        },
        "lease": {
          "description": "Lease data",
          "type": "string",
          "format": "byte"
        },
        "expiration": {
          "description": "Round that the lease expires",
          "type": "integer"
        }
      }
    },
    "ModifiedCreatable": {
      "description": "Creatable which was created or deleted during the round.",
      "type": "object",
      "required": [
        "index",
        "creatable-type",
        "created",
        "creator"
      ],
      "properties": {
        "index": {
          "description": "Index of the Creatable",
          "type": "integer"
        },
        "creatable-type": {
          "description": "Type of creatable",
          "type": "string",
          "enum": [
            "app",
            "asset"
          ]
        },
        "created": {
          "description": "Created during this round if true, deleted if false",
          "type": "boolean"
        },
        "creator": {
          "description": "Address of the creator of the Creatable.",
          "type": "string"
        }
      }
    },
    "IncludedTransaction": {
      "description": "Location information for a transaction included in a block",
      "type": "object",
      "required": [
        "txId",
        "lastValid",
        "intra"
      ],
      "properties": {
        "txId": {
          "description": "ID of the transaction.",
          "type": "string"
        },
        "lastValid": {
          "description": "Last valid round of the included transaction.",
          "type": "integer"
        },
        "intra": {
          "description": "Intra round index of the transaction in the block.",
          "type": "integer"
>>>>>>> 7e29b90e
        }
      }
    },
    "AccountBalanceRecord": {
      "description": "Account and its address",
      "type": "object",
      "required": [
        "address",
        "account-data"
      ],
      "properties": {
        "address": {
          "description": "Address of the updated account.",
          "type": "string"
        },
        "account-data": {
          "description": "Updated account data.",
          "$ref": "#/definitions/Account"
        }
      }
    },
    "AppResourceRecord": {
      "description": "Represents AppParams and AppLocalStateDelta in deltas",
      "type": "object",
      "required": [
        "app-index",
        "address",
        "app-params-deleted",
        "app-local-state-deleted"
      ],
      "properties": {
        "app-index": {
          "description": "App index",
          "type": "integer",
          "x-algorand-format": "uint64"
        },
        "address": {
          "description": "App account address",
          "type": "string"
        },
        "app-params-deleted": {
          "description": "Whether the app params were deleted",
          "type": "boolean"
        },
        "app-local-state-deleted": {
          "description": "Whether the app local state was deleted",
          "type": "boolean"
        },
        "app-params": {
          "description": "App params",
          "$ref": "#/definitions/ApplicationParams"
        },
        "app-local-state": {
          "description": "App local state",
          "$ref": "#/definitions/ApplicationLocalState"
        }
      }
    },
    "AssetResourceRecord": {
      "description": "Represents AssetParams and AssetHolding in deltas",
      "required": [
        "asset-index",
        "address",
        "asset-params-deleted",
        "asset-holding-deleted"
      ],
      "properties": {
        "asset-index": {
          "description": "Index of the asset",
          "type": "integer",
          "x-algorand-format": "uint64"
        },
        "address": {
          "description": "Account address of the asset",
          "type": "string"
        },
        "asset-params-deleted": {
          "description": "Whether the asset params were deleted",
          "type": "boolean"
        },
        "asset-params": {
          "description": "Assets params",
          "$ref": "#/definitions/AssetParams"
        },
        "asset-holding-deleted": {
          "description": "Whether the asset holding was deleted",
          "type": "boolean"
        },
        "asset-holding": {
          "description": "The asset holding",
          "$ref": "#/definitions/AssetHolding"
        }
      }
    },
    "AccountParticipation": {
      "description": "AccountParticipation describes the parameters used by this account in consensus protocol.",
      "type": "object",
      "required": [
        "vote-participation-key",
        "selection-participation-key",
        "vote-first-valid",
        "vote-last-valid",
        "vote-key-dilution"
      ],
      "properties": {
        "selection-participation-key": {
          "description": "\\[sel\\] Selection public key (if any) currently registered for this round.",
          "type": "string",
          "format": "byte"
        },
        "vote-first-valid": {
          "description": "\\[voteFst\\] First round for which this participation is valid.",
          "type": "integer"
        },
        "vote-key-dilution": {
          "description": "\\[voteKD\\] Number of subkeys in each batch of participation keys.",
          "type": "integer"
        },
        "vote-last-valid": {
          "description": "\\[voteLst\\] Last round for which this participation is valid.",
          "type": "integer"
        },
        "vote-participation-key": {
          "description": "\\[vote\\] root participation public key (if any) currently registered for this round.",
          "type": "string",
          "format": "byte"
        },
        "state-proof-key": {
          "description": "\\[stprf\\] Root of the state proof key (if any)",
          "type": "string",
          "format": "byte"
        }
      }
    },
    "Asset": {
      "description": "Specifies both the unique identifier and the parameters for an asset",
      "type": "object",
      "required": [
        "index",
        "params"
      ],
      "properties": {
        "index": {
          "description": "unique asset identifier",
          "type": "integer"
        },
        "params": {
          "$ref": "#/definitions/AssetParams"
        }
      }
    },
    "AssetHolding": {
      "description": "Describes an asset held by an account.\n\nDefinition:\ndata/basics/userBalance.go : AssetHolding",
      "type": "object",
      "required": [
        "asset-id",
        "amount",
        "is-frozen"
      ],
      "properties": {
        "amount": {
          "description": "\\[a\\] number of units held.",
          "type": "integer",
          "x-algorand-format": "uint64"
        },
        "asset-id": {
          "description": "Asset ID of the holding.",
          "type": "integer",
          "x-go-name": "AssetID"
        },
        "is-frozen": {
          "description": "\\[f\\] whether or not the holding is frozen.",
          "type": "boolean"
        }
      }
    },
    "AssetParams": {
      "description": "AssetParams specifies the parameters for an asset.\n\n\\[apar\\] when part of an AssetConfig transaction.\n\nDefinition:\ndata/transactions/asset.go : AssetParams",
      "type": "object",
      "required": [
        "creator",
        "total",
        "decimals"
      ],
      "properties": {
        "clawback": {
          "description": "\\[c\\] Address of account used to clawback holdings of this asset.  If empty, clawback is not permitted.",
          "type": "string"
        },
        "creator": {
          "description": "The address that created this asset. This is the address where the parameters for this asset can be found, and also the address where unwanted asset units can be sent in the worst case.",
          "type": "string"
        },
        "decimals": {
          "description": "\\[dc\\] The number of digits to use after the decimal point when displaying this asset. If 0, the asset is not divisible. If 1, the base unit of the asset is in tenths. If 2, the base unit of the asset is in hundredths, and so on. This value must be between 0 and 19 (inclusive).",
          "type": "integer",
          "maximum": 19,
          "minimum": 0
        },
        "default-frozen": {
          "description": "\\[df\\] Whether holdings of this asset are frozen by default.",
          "type": "boolean"
        },
        "freeze": {
          "description": "\\[f\\] Address of account used to freeze holdings of this asset.  If empty, freezing is not permitted.",
          "type": "string"
        },
        "manager": {
          "description": "\\[m\\] Address of account used to manage the keys of this asset and to destroy it.",
          "type": "string"
        },
        "metadata-hash": {
          "description": "\\[am\\] A commitment to some unspecified asset metadata. The format of this metadata is up to the application.",
          "type": "string",
          "format": "byte"
        },
        "name": {
          "description": "\\[an\\] Name of this asset, as supplied by the creator. Included only when the asset name is composed of printable utf-8 characters.",
          "type": "string"
        },
        "name-b64": {
          "description": "Base64 encoded name of this asset, as supplied by the creator.",
          "type": "string",
          "format": "byte"
        },
        "reserve": {
          "description": "\\[r\\] Address of account holding reserve (non-minted) units of this asset.",
          "type": "string"
        },
        "total": {
          "description": "\\[t\\] The total number of units of this asset.",
          "type": "integer",
          "x-algorand-format": "uint64"
        },
        "unit-name": {
          "description": "\\[un\\] Name of a unit of this asset, as supplied by the creator. Included only when the name of a unit of this asset is composed of printable utf-8 characters.",
          "type": "string"
        },
        "unit-name-b64": {
          "description": "Base64 encoded name of a unit of this asset, as supplied by the creator.",
          "type": "string",
          "format": "byte"
        },
        "url": {
          "description": "\\[au\\] URL where more information about the asset can be retrieved. Included only when the URL is composed of printable utf-8 characters.",
          "type": "string"
        },
        "url-b64": {
          "description": "Base64 encoded URL where more information about the asset can be retrieved.",
          "type": "string",
          "format": "byte"
        }
      }
    },
    "ApplicationStateSchema": {
      "description": "Specifies maximums on the number of each type that may be stored.",
      "type": "object",
      "required": [
        "num-uint",
        "num-byte-slice"
      ],
      "properties": {
        "num-uint": {
          "description": "\\[nui\\] num of uints.",
          "type": "integer"
        },
        "num-byte-slice": {
          "description": "\\[nbs\\] num of byte slices.",
          "type": "integer"
        }
      }
    },
    "ApplicationLocalState": {
      "description": "Stores local state associated with an application.",
      "type": "object",
      "required": [
        "id",
        "schema"
      ],
      "properties": {
        "id": {
          "description": "The application which this local state is for.",
          "type": "integer"
        },
        "schema": {
          "description": "\\[hsch\\] schema.",
          "$ref": "#/definitions/ApplicationStateSchema"
        },
        "key-value": {
          "description": "\\[tkv\\] storage.",
          "$ref": "#/definitions/TealKeyValueStore"
        }
      }
    },
    "ParticipationKey": {
      "description": "Represents a participation key used by the node.",
      "type": "object",
      "required": [
        "id",
        "key",
        "address"
      ],
      "properties": {
        "id": {
          "description": "The key's ParticipationID.",
          "type": "string"
        },
        "address": {
          "description": "Address the key was generated for.",
          "type": "string",
          "x-algorand-format": "Address"
        },
        "effective-first-valid": {
          "description": "When registered, this is the first round it may be used.",
          "type": "integer",
          "x-algorand-format": "uint64"
        },
        "effective-last-valid": {
          "description": "When registered, this is the last round it may be used.",
          "type": "integer",
          "x-algorand-format": "uint64"
        },
        "last-vote": {
          "description": "Round when this key was last used to vote.",
          "type": "integer"
        },
        "last-block-proposal": {
          "description": "Round when this key was last used to propose a block.",
          "type": "integer"
        },
        "last-state-proof": {
          "description": "Round when this key was last used to generate a state proof.",
          "type": "integer"
        },
        "key": {
          "description": "Key information stored on the account.",
          "$ref": "#/definitions/AccountParticipation"
        }
      }
    },
    "TealKeyValueStore": {
      "description": "Represents a key-value store for use in an application.",
      "type": "array",
      "items": {
        "$ref": "#/definitions/TealKeyValue"
      }
    },
    "TealKeyValue": {
      "description": "Represents a key-value pair in an application store.",
      "type": "object",
      "required": [
        "key",
        "value"
      ],
      "properties": {
        "key": {
          "type": "string"
        },
        "value": {
          "$ref": "#/definitions/TealValue"
        }
      }
    },
    "TealValue": {
      "description": "Represents a TEAL value.",
      "type": "object",
      "required": [
        "type",
        "uint",
        "bytes"
      ],
      "properties": {
        "type": {
          "description": "\\[tt\\] value type. Value `1` refers to **bytes**, value `2` refers to **uint**",
          "type": "integer"
        },
        "bytes": {
          "description": "\\[tb\\] bytes value.",
          "type": "string"
        },
        "uint": {
          "description": "\\[ui\\] uint value.",
          "type": "integer",
          "x-algorand-format": "uint64"
        }
      }
    },
    "StateDelta": {
      "description": "Application state delta.",
      "type": "array",
      "items": {
        "$ref": "#/definitions/EvalDeltaKeyValue"
      }
    },
    "AccountStateDelta": {
      "description": "Application state delta.",
      "type": "object",
      "required": [
        "address",
        "delta"
      ],
      "properties": {
        "address": {
          "type": "string"
        },
        "delta": {
          "$ref": "#/definitions/StateDelta"
        }
      }
    },
    "EvalDeltaKeyValue": {
      "description": "Key-value pairs for StateDelta.",
      "type": "object",
      "required": [
        "key",
        "value"
      ],
      "properties": {
        "key": {
          "type": "string"
        },
        "value": {
          "$ref": "#/definitions/EvalDelta"
        }
      }
    },
    "EvalDelta": {
      "description": "Represents a TEAL value delta.",
      "type": "object",
      "required": [
        "action"
      ],
      "properties": {
        "action": {
          "description": "\\[at\\] delta action.",
          "type": "integer"
        },
        "bytes": {
          "description": "\\[bs\\] bytes value.",
          "type": "string"
        },
        "uint": {
          "description": "\\[ui\\] uint value.",
          "type": "integer",
          "x-algorand-format": "uint64"
        }
      }
    },
    "Application": {
      "description": "Application index and its parameters",
      "type": "object",
      "required": [
        "id",
        "params"
      ],
      "properties": {
        "id": {
          "description": "\\[appidx\\] application index.",
          "type": "integer"
        },
        "params": {
          "description": "\\[appparams\\] application parameters.",
          "$ref": "#/definitions/ApplicationParams"
        }
      }
    },
    "ApplicationParams": {
      "description": "Stores the global information associated with an application.",
      "type": "object",
      "required": [
        "creator",
        "approval-program",
        "clear-state-program"
      ],
      "properties": {
        "creator": {
          "description": "The address that created this application. This is the address where the parameters and global state for this application can be found.",
          "type": "string",
          "x-algorand-format": "Address"
        },
        "approval-program": {
          "description": "\\[approv\\] approval program.",
          "type": "string",
          "format": "byte",
          "x-algorand-format": "TEALProgram"
        },
        "clear-state-program": {
          "description": "\\[clearp\\] approval program.",
          "type": "string",
          "format": "byte",
          "x-algorand-format": "TEALProgram"
        },
        "extra-program-pages": {
          "description": "\\[epp\\] the amount of extra program pages available to this app.",
          "type": "integer"
        },
        "local-state-schema": {
          "description": "[\\lsch\\] local schema",
          "$ref": "#/definitions/ApplicationStateSchema"
        },
        "global-state-schema": {
          "description": "[\\gsch\\] global schema",
          "$ref": "#/definitions/ApplicationStateSchema"
        },
        "global-state": {
          "description": "[\\gs\\] global schema",
          "$ref": "#/definitions/TealKeyValueStore"
        }
      }
    },
    "DryrunState": {
      "description": "Stores the TEAL eval step data",
      "type": "object",
      "required": [
        "line",
        "pc",
        "stack"
      ],
      "properties": {
        "line": {
          "description": "Line number",
          "type": "integer"
        },
        "pc": {
          "description": "Program counter",
          "type": "integer"
        },
        "stack": {
          "type": "array",
          "items": {
            "$ref": "#/definitions/TealValue"
          }
        },
        "scratch": {
          "type": "array",
          "items": {
            "$ref": "#/definitions/TealValue"
          }
        },
        "error": {
          "description": "Evaluation error if any",
          "type": "string"
        }
      }
    },
    "DryrunTxnResult": {
      "description": "DryrunTxnResult contains any LogicSig or ApplicationCall program debug information and state updates from a dryrun.",
      "type": "object",
      "required": [
        "disassembly"
      ],
      "properties": {
        "disassembly": {
          "description": "Disassembled program line by line.",
          "type": "array",
          "items": {
            "type": "string"
          }
        },
        "logic-sig-disassembly": {
          "description": "Disassembled lsig program line by line.",
          "type": "array",
          "items": {
            "type": "string"
          }
        },
        "logic-sig-trace": {
          "type": "array",
          "items": {
            "$ref": "#/definitions/DryrunState"
          }
        },
        "logic-sig-messages": {
          "type": "array",
          "items": {
            "type": "string"
          }
        },
        "app-call-trace": {
          "type": "array",
          "items": {
            "$ref": "#/definitions/DryrunState"
          }
        },
        "app-call-messages": {
          "type": "array",
          "items": {
            "type": "string"
          }
        },
        "global-delta": {
          "$ref": "#/definitions/StateDelta"
        },
        "local-deltas": {
          "type": "array",
          "items": {
            "$ref": "#/definitions/AccountStateDelta"
          }
        },
        "logs": {
          "type": "array",
          "items": {
            "type": "string",
            "format": "byte"
          }
        },
        "budget-added": {
          "description": "Budget added during execution of app call transaction.",
          "type": "integer"
        },
        "budget-consumed": {
          "description": "Budget consumed during execution of app call transaction.",
          "type": "integer"
        },
        "cost": {
          "description": "Net cost of app execution. Field is DEPRECATED and is subject for removal. Instead, use `budget-added` and `budget-consumed.",
          "type": "integer"
        }
      }
    },
    "ErrorResponse": {
      "description": "An error response with optional data field.",
      "type": "object",
      "required": [
        "message"
      ],
      "properties": {
        "data": {
          "type": "object"
        },
        "message": {
          "type": "string"
        }
      }
    },
    "DryrunRequest": {
      "description": "Request data type for dryrun endpoint. Given the Transactions and simulated ledger state upload, run TEAL scripts and return debugging information.",
      "type": "object",
      "required": [
        "txns",
        "accounts",
        "apps",
        "protocol-version",
        "round",
        "latest-timestamp",
        "sources"
      ],
      "properties": {
        "txns": {
          "type": "array",
          "items": {
            "description": "SignedTxn object. Must be canonically encoded.",
            "type": "string",
            "format": "json",
            "x-algorand-format": "SignedTransaction"
          }
        },
        "accounts": {
          "type": "array",
          "items": {
            "$ref": "#/definitions/Account"
          }
        },
        "apps": {
          "type": "array",
          "items": {
            "$ref": "#/definitions/Application"
          }
        },
        "protocol-version": {
          "description": "ProtocolVersion specifies a specific version string to operate under, otherwise whatever the current protocol of the network this algod is running in.",
          "type": "string"
        },
        "round": {
          "description": "Round is available to some TEAL scripts. Defaults to the current round on the network this algod is attached to.",
          "type": "integer",
          "x-algorand-format": "uint64"
        },
        "latest-timestamp": {
          "description": "LatestTimestamp is available to some TEAL scripts. Defaults to the latest confirmed timestamp this algod is attached to.",
          "type": "integer",
          "format": "int64"
        },
        "sources": {
          "type": "array",
          "items": {
            "$ref": "#/definitions/DryrunSource"
          }
        }
      }
    },
    "DryrunSource": {
      "description": "DryrunSource is TEAL source text that gets uploaded, compiled, and inserted into transactions or application state.",
      "type": "object",
      "required": [
        "field-name",
        "source",
        "txn-index",
        "app-index"
      ],
      "properties": {
        "field-name": {
          "description": "FieldName is what kind of sources this is. If lsig then it goes into the transactions[this.TxnIndex].LogicSig. If approv or clearp it goes into the Approval Program or Clear State Program of application[this.AppIndex].",
          "type": "string"
        },
        "source": {
          "type": "string"
        },
        "txn-index": {
          "type": "integer"
        },
        "app-index": {
          "type": "integer",
          "x-algorand-format": "uint64"
        }
      }
    },
    "Box": {
      "description": "Box name and its content.",
      "type": "object",
      "required": [
        "name",
        "value"
      ],
      "properties": {
        "name": {
          "description": "\\[name\\] box name, base64 encoded",
          "type": "string",
          "format": "byte"
        },
        "value": {
          "description": "\\[value\\] box value, base64 encoded.",
          "type": "string",
          "format": "byte"
        }
      }
    },
    "BoxDescriptor": {
      "description": "Box descriptor describes a Box.",
      "type": "object",
      "required": [
        "name"
      ],
      "properties": {
        "name": {
          "description": "Base64 encoded box name",
          "type": "string",
          "format": "byte"
        }
      }
    },
    "KvDelta": {
      "description": "A single Delta containing the key, the previous value and the current value for a single round.",
      "type": "object",
      "properties": {
        "key": {
          "description": "",
          "type": "string",
          "format": "byte"
        },
        "prev-value": {
          "description": "The previous value of the KV store entry.",
          "type": "string",
          "format": "byte"
        },
        "value": {
          "description": "The new value of the KV store entry.",
          "type": "string",
          "format": "byte"
        }
      }
    },
    "Version": {
      "description": "algod version information.",
      "type": "object",
      "title": "Version contains the current algod version.",
      "required": [
        "versions",
        "genesis_id",
        "genesis_hash_b64",
        "build"
      ],
      "properties": {
        "build": {
          "$ref": "#/definitions/BuildVersion"
        },
        "genesis_hash_b64": {
          "type": "string",
          "format": "byte"
        },
        "genesis_id": {
          "type": "string"
        },
        "versions": {
          "type": "array",
          "items": {
            "type": "string"
          }
        }
      }
    },
    "BuildVersion": {
      "tags": [
        "common"
      ],
      "type": "object",
      "title": "BuildVersion contains the current algod build version information.",
      "required": [
        "major",
        "minor",
        "build_number",
        "commit_hash",
        "branch",
        "channel"
      ],
      "properties": {
        "branch": {
          "type": "string"
        },
        "build_number": {
          "type": "integer",
          "format": "int64"
        },
        "channel": {
          "type": "string"
        },
        "commit_hash": {
          "type": "string"
        },
        "major": {
          "type": "integer",
          "format": "int64"
        },
        "minor": {
          "type": "integer",
          "format": "int64"
        }
      }
    },
    "PendingTransactionResponse": {
      "description": "Details about a pending transaction. If the transaction was recently confirmed, includes confirmation details like the round and reward details.",
      "type": "object",
      "required": [
        "txn",
        "pool-error"
      ],
      "properties": {
        "asset-index": {
          "description": "The asset index if the transaction was found and it created an asset.",
          "type": "integer"
        },
        "application-index": {
          "description": "The application index if the transaction was found and it created an application.",
          "type": "integer"
        },
        "close-rewards": {
          "description": "Rewards in microalgos applied to the close remainder to account.",
          "type": "integer"
        },
        "closing-amount": {
          "description": "Closing amount for the transaction.",
          "type": "integer"
        },
        "asset-closing-amount": {
          "description": "The number of the asset's unit that were transferred to the close-to address.",
          "type": "integer"
        },
        "confirmed-round": {
          "description": "The round where this transaction was confirmed, if present.",
          "type": "integer"
        },
        "pool-error": {
          "description": "Indicates that the transaction was kicked out of this node's transaction pool (and specifies why that happened).  An empty string indicates the transaction wasn't kicked out of this node's txpool due to an error.\n",
          "type": "string"
        },
        "receiver-rewards": {
          "description": "Rewards in microalgos applied to the receiver account.",
          "type": "integer"
        },
        "sender-rewards": {
          "description": "Rewards in microalgos applied to the sender account.",
          "type": "integer"
        },
        "local-state-delta": {
          "description": "\\[ld\\] Local state key/value changes for the application being executed by this transaction.",
          "type": "array",
          "items": {
            "$ref": "#/definitions/AccountStateDelta"
          }
        },
        "global-state-delta": {
          "description": "\\[gd\\] Global state key/value changes for the application being executed by this transaction.",
          "$ref": "#/definitions/StateDelta"
        },
        "logs": {
          "description": "\\[lg\\] Logs for the application being executed by this transaction.",
          "type": "array",
          "items": {
            "type": "string",
            "format": "byte"
          }
        },
        "inner-txns": {
          "description": "Inner transactions produced by application execution.",
          "type": "array",
          "items": {
            "$ref": "#/definitions/PendingTransactionResponse"
          }
        },
        "txn": {
          "description": "The raw signed transaction.",
          "type": "object",
          "x-algorand-format": "SignedTransaction"
        }
      }
    },
    "StateProof": {
      "description": "Represents a state proof and its corresponding message",
      "type": "object",
      "required": [
        "Message",
        "StateProof"
      ],
      "properties": {
        "Message": {
          "$ref": "#/definitions/StateProofMessage"
        },
        "StateProof": {
          "description": "The encoded StateProof for the message.",
          "type": "string",
          "format": "byte"
        }
      }
    },
    "LightBlockHeaderProof": {
      "description": "Proof of membership and position of a light block header.",
      "type": "object",
      "required": [
        "index",
        "treedepth",
        "proof"
      ],
      "properties": {
        "index": {
          "description": "The index of the light block header in the vector commitment tree",
          "type": "integer"
        },
        "treedepth": {
          "description": "Represents the depth of the tree that is being proven, i.e. the number of edges from a leaf to the root.",
          "type": "integer"
        },
        "proof": {
          "description": "The encoded proof.",
          "type": "string",
          "format": "byte"
        }
      }
    },
    "StateProofMessage": {
      "description": "Represents the message that the state proofs are attesting to.",
      "type": "object",
      "required": [
        "BlockHeadersCommitment",
        "VotersCommitment",
        "LnProvenWeight",
        "FirstAttestedRound",
        "LastAttestedRound"
      ],
      "properties": {
        "BlockHeadersCommitment": {
          "description": "The vector commitment root on all light block headers within a state proof interval.",
          "type": "string",
          "format": "byte"
        },
        "VotersCommitment": {
          "description": "The vector commitment root of the top N accounts to sign the next StateProof.",
          "type": "string",
          "format": "byte"
        },
        "LnProvenWeight": {
          "description": "An integer value representing the natural log of the proven weight with 16 bits of precision. This value would be used to verify the next state proof.",
          "type": "integer",
          "x-algorand-format": "uint64"
        },
        "FirstAttestedRound": {
          "description": "The first round the message attests to.",
          "type": "integer",
          "x-algorand-format": "uint64"
        },
        "LastAttestedRound": {
          "description": "The last round the message attests to.",
          "type": "integer",
          "x-algorand-format": "uint64"
        }
      }
    }
  },
  "parameters": {
    "account-id": {
      "type": "string",
      "x-go-name": "AccountID",
      "description": "account string",
      "name": "account-id",
      "in": "path",
      "required": true
    },
    "address": {
      "type": "string",
      "description": "Only include transactions with this address in one of the transaction fields.",
      "name": "address",
      "in": "query"
    },
    "address-role": {
      "enum": [
        "sender",
        "receiver",
        "freeze-target"
      ],
      "type": "string",
      "description": "Combine with the address parameter to define what type of address to search for.",
      "name": "address-role",
      "in": "query"
    },
    "after-time": {
      "type": "string",
      "format": "date-time",
      "x-algorand-format": "RFC3339 String",
      "description": "Include results after the given time. Must be an RFC 3339 formatted string.",
      "name": "after-time",
      "in": "query"
    },
    "asset-id": {
      "type": "integer",
      "x-go-name": "AssetID",
      "description": "Asset ID",
      "name": "asset-id",
      "in": "query"
    },
    "before-time": {
      "type": "string",
      "format": "date-time",
      "x-algorand-format": "RFC3339 String",
      "description": "Include results before the given time. Must be an RFC 3339 formatted string.",
      "name": "before-time",
      "in": "query"
    },
    "catchpoint": {
      "type": "string",
      "format": "catchpoint",
      "pattern": "[0-9]{1,10}#[A-Z0-9]{1,53}",
      "x-algorand-format": "Catchpoint String",
      "description": "A catch point",
      "name": "catchpoint",
      "in": "path",
      "required": true
    },
    "currency-greater-than": {
      "type": "integer",
      "description": "Results should have an amount greater than this value. MicroAlgos are the default currency unless an asset-id is provided, in which case the asset will be used.",
      "name": "currency-greater-than",
      "in": "query"
    },
    "currency-less-than": {
      "type": "integer",
      "description": "Results should have an amount less than this value. MicroAlgos are the default currency unless an asset-id is provided, in which case the asset will be used.",
      "name": "currency-less-than",
      "in": "query"
    },
    "exclude-close-to": {
      "type": "boolean",
      "description": "Combine with address and address-role parameters to define what type of address to search for. The close to fields are normally treated as a receiver, if you would like to exclude them set this parameter to true.",
      "name": "exclude-close-to",
      "in": "query"
    },
    "format": {
      "enum": [
        "json",
        "msgpack"
      ],
      "type": "string",
      "description": "Configures whether the response object is JSON or MessagePack encoded.",
      "name": "format",
      "in": "query"
    },
    "limit": {
      "type": "integer",
      "description": "Maximum number of results to return.",
      "name": "limit",
      "in": "query"
    },
    "max": {
      "type": "integer",
      "description": "Truncated number of transactions to display. If max=0, returns all pending txns.",
      "name": "max",
      "in": "query"
    },
    "max-round": {
      "type": "integer",
      "description": "Include results at or before the specified max-round.",
      "name": "max-round",
      "in": "query"
    },
    "min-round": {
      "type": "integer",
      "description": "Include results at or after the specified min-round.",
      "name": "min-round",
      "in": "query"
    },
    "next": {
      "type": "string",
      "description": "The next page of results. Use the next token provided by the previous results.",
      "name": "next",
      "in": "query"
    },
    "note-prefix": {
      "type": "string",
      "description": "Specifies a prefix which must be contained in the note field.",
      "name": "note-prefix",
      "in": "query",
      "x-algorand-format": "base64"
    },
    "round": {
      "type": "integer",
      "description": "Include results for the specified round.",
      "name": "round",
      "in": "query"
    },
    "round-number": {
      "type": "integer",
      "description": "Round number",
      "name": "round-number",
      "in": "path",
      "required": true
    },
    "sig-type": {
      "enum": [
        "sig",
        "msig",
        "lsig"
      ],
      "type": "string",
      "description": "SigType filters just results using the specified type of signature:\n* sig - Standard\n* msig - MultiSig\n* lsig - LogicSig",
      "name": "sig-type",
      "in": "query"
    },
    "tx-id": {
      "type": "string",
      "x-algorand-format": "Address",
      "x-go-name": "TxID",
      "description": "Lookup the specific transaction by ID.",
      "name": "tx-id",
      "in": "query"
    },
    "tx-type": {
      "enum": [
        "pay",
        "keyreg",
        "acfg",
        "axfer",
        "afrz",
        "appl",
        "stpf"
      ],
      "type": "string",
      "name": "tx-type",
      "in": "query"
    }
  },
  "responses": {
    "GetSyncRoundResponse": {
      "description": "Response containing the ledger's minimum sync round",
      "schema": {
        "type": "object",
        "required": [
          "round"
        ],
        "properties": {
          "round": {
            "description": "The minimum sync round for the ledger.",
            "type": "integer"
          }
        }
      }
    },
<<<<<<< HEAD
    "RoundDeltasResponse": {
      "description": "Contains the deltas for a given round.",
      "schema": {
        "$ref": "#/definitions/RoundDeltas"
=======
    "RoundStateDeltaResponse": {
      "description": "Contains the deltas for a given round.",
      "schema": {
        "$ref": "#/definitions/RoundStateDelta"
>>>>>>> 7e29b90e
      }
    },
    "LightBlockHeaderProofResponse": {
      "description": "Proof of a light block header.",
      "schema": {
        "$ref": "#/definitions/LightBlockHeaderProof"
      }
    },
    "StateProofResponse": {
      "description": "StateProofResponse wraps the StateProof type in a response.",
      "schema": {
        "$ref": "#/definitions/StateProof"
      }
    },
    "AccountResponse": {
      "description": "AccountResponse wraps the Account type in a response.",
      "schema": {
        "$ref": "#/definitions/Account"
      }
    },
    "AccountAssetResponse": {
      "description": "AccountAssetResponse describes the account's asset holding and asset parameters (if either exist) for a specific asset ID. Asset parameters will only be returned if the provided address is the asset's creator.",
      "schema": {
        "type": "object",
        "required": [
          "round"
        ],
        "properties": {
          "round": {
            "description": "The round for which this information is relevant.",
            "type": "integer"
          },
          "asset-holding": {
            "description": "\\[asset\\] Details about the asset held by this account.\n\nThe raw account uses `AssetHolding` for this type.",
            "$ref": "#/definitions/AssetHolding"
          },
          "created-asset": {
            "description": "\\[apar\\] parameters of the asset created by this account.\n\nThe raw account uses `AssetParams` for this type.",
            "$ref": "#/definitions/AssetParams"
          }
        }
      }
    },
    "AccountApplicationResponse": {
      "description": "AccountApplicationResponse describes the account's application local state and global state (AppLocalState and AppParams, if either exists) for a specific application ID. Global state will only be returned if the provided address is the application's creator.",
      "schema": {
        "type": "object",
        "required": [
          "round"
        ],
        "properties": {
          "round": {
            "description": "The round for which this information is relevant.",
            "type": "integer"
          },
          "app-local-state": {
            "description": "\\[appl\\] the application local data stored in this account.\n\nThe raw account uses `AppLocalState` for this type.",
            "$ref": "#/definitions/ApplicationLocalState"
          },
          "created-app": {
            "description": "\\[appp\\] parameters of the application created by this account including app global data.\n\nThe raw account uses `AppParams` for this type.",
            "$ref": "#/definitions/ApplicationParams"
          }
        }
      }
    },
    "BlockResponse": {
      "description": "Encoded block object.",
      "schema": {
        "type": "object",
        "required": [
          "block"
        ],
        "properties": {
          "block": {
            "description": "Block header data.",
            "type": "object",
            "x-algorand-format": "BlockHeader"
          },
          "cert": {
            "description": "Optional certificate object. This is only included when the format is set to message pack.",
            "type": "object",
            "x-algorand-format": "BlockCertificate"
          }
        }
      }
    },
    "BlockHashResponse": {
      "description": "Hash of a block header.",
      "schema": {
        "type": "object",
        "required": [
          "blockHash"
        ],
        "properties": {
          "blockHash": {
            "description": "Block header hash.",
            "type": "string"
          }
        }
      }
    },
    "TransactionProofResponse": {
      "description": "Proof of transaction in a block.",
      "schema": {
        "type": "object",
        "required": [
          "proof",
          "stibhash",
          "idx",
          "treedepth",
          "hashtype"
        ],
        "properties": {
          "proof": {
            "description": "Proof of transaction membership.",
            "type": "string",
            "format": "byte"
          },
          "stibhash": {
            "description": "Hash of SignedTxnInBlock for verifying proof.",
            "type": "string",
            "format": "byte"
          },
          "treedepth": {
            "description": "Represents the depth of the tree that is being proven, i.e. the number of edges from a leaf to the root.",
            "type": "integer"
          },
          "idx": {
            "description": "Index of the transaction in the block's payset.",
            "type": "integer"
          },
          "hashtype": {
            "type": "string",
            "enum": [
              "sha512_256",
              "sha256"
            ],
            "description": "The type of hash function used to create the proof, must be one of: \n* sha512_256 \n* sha256"
          }
        }
      }
    },
    "CatchpointStartResponse": {
      "tags": [
        "private"
      ],
      "schema": {
        "description": "An catchpoint start response.",
        "type": "object",
        "required": [
          "catchup-message"
        ],
        "properties": {
          "catchup-message": {
            "description": "Catchup start response string",
            "type": "string"
          }
        }
      }
    },
    "CatchpointAbortResponse": {
      "tags": [
        "private"
      ],
      "schema": {
        "description": "An catchpoint abort response.",
        "type": "object",
        "required": [
          "catchup-message"
        ],
        "properties": {
          "catchup-message": {
            "description": "Catchup abort response string",
            "type": "string"
          }
        }
      }
    },
    "NodeStatusResponse": {
      "schema": {
        "description": "NodeStatus contains the information about a node status",
        "type": "object",
        "required": [
          "catchup-time",
          "last-version",
          "last-round",
          "next-version",
          "next-version-round",
          "next-version-supported",
          "stopped-at-unsupported-round",
          "time-since-last-round"
        ],
        "properties": {
          "catchup-time": {
            "description": "CatchupTime in nanoseconds",
            "type": "integer"
          },
          "last-round": {
            "description": "LastRound indicates the last round seen",
            "type": "integer"
          },
          "last-version": {
            "description": "LastVersion indicates the last consensus version supported",
            "type": "string"
          },
          "next-version": {
            "description": "NextVersion of consensus protocol to use",
            "type": "string"
          },
          "next-version-round": {
            "description": "NextVersionRound is the round at which the next consensus version will apply",
            "type": "integer"
          },
          "next-version-supported": {
            "description": "NextVersionSupported indicates whether the next consensus version is supported by this node",
            "type": "boolean"
          },
          "stopped-at-unsupported-round": {
            "description": "StoppedAtUnsupportedRound indicates that the node does not support the new rounds and has stopped making progress",
            "type": "boolean"
          },
          "time-since-last-round": {
            "description": "TimeSinceLastRound in nanoseconds",
            "type": "integer"
          },
          "last-catchpoint": {
            "description": "The last catchpoint seen by the node",
            "type": "string"
          },
          "catchpoint": {
            "description": "The current catchpoint that is being caught up to",
            "type": "string"
          },
          "catchpoint-total-accounts": {
            "description": "The total number of accounts included in the current catchpoint",
            "type": "integer"
          },
          "catchpoint-processed-accounts": {
            "description": "The number of accounts from the current catchpoint that have been processed so far as part of the catchup",
            "type": "integer"
          },
          "catchpoint-verified-accounts": {
            "description": "The number of accounts from the current catchpoint that have been verified so far as part of the catchup",
            "type": "integer"
          },
          "catchpoint-total-blocks": {
            "description": "The total number of blocks that are required to complete the current catchpoint catchup",
            "type": "integer"
          },
          "catchpoint-acquired-blocks": {
            "description": "The number of blocks that have already been obtained by the node as part of the catchup",
            "type": "integer"
          }
        }
      }
    },
    "PendingTransactionsResponse": {
      "description": "A potentially truncated list of transactions currently in the node's transaction pool. You can compute whether or not the list is truncated if the number of elements in the **top-transactions** array is fewer than **total-transactions**.",
      "schema": {
        "description": "PendingTransactions is an array of signed transactions exactly as they were submitted.",
        "type": "object",
        "required": [
          "top-transactions",
          "total-transactions"
        ],
        "properties": {
          "top-transactions": {
            "description": "An array of signed transaction objects.",
            "type": "array",
            "items": {
              "type": "object",
              "x-algorand-format": "SignedTransaction"
            }
          },
          "total-transactions": {
            "description": "Total number of transactions in the pool.",
            "type": "integer"
          }
        }
      }
    },
    "ParticipationKeysResponse": {
      "description": "A list of participation keys",
      "schema": {
        "type": "array",
        "items": {
          "$ref": "#/definitions/ParticipationKey"
        }
      }
    },
    "ParticipationKeyResponse": {
      "description": "A detailed description of a participation ID",
      "schema": {
        "$ref": "#/definitions/ParticipationKey"
      }
    },
    "PostParticipationResponse": {
      "description": "Participation ID of the submission",
      "schema": {
        "type": "object",
        "required": [
          "partId"
        ],
        "properties": {
          "partId": {
            "description": "encoding of the participation ID.",
            "type": "string"
          }
        }
      }
    },
    "PostTransactionsResponse": {
      "description": "Transaction ID of the submission.",
      "schema": {
        "type": "object",
        "required": [
          "txId"
        ],
        "properties": {
          "txId": {
            "description": "encoding of the transaction hash.",
            "type": "string"
          }
        }
      }
    },
    "SupplyResponse": {
      "description": "Supply represents the current supply of MicroAlgos in the system.",
      "schema": {
        "description": "Supply represents the current supply of MicroAlgos in the system",
        "type": "object",
        "required": [
          "online-money",
          "current_round",
          "total-money"
        ],
        "properties": {
          "current_round": {
            "description": "Round",
            "type": "integer"
          },
          "online-money": {
            "description": "OnlineMoney",
            "type": "integer"
          },
          "total-money": {
            "description": "TotalMoney",
            "type": "integer"
          }
        }
      }
    },
    "TransactionParametersResponse": {
      "description": "TransactionParams contains the parameters that help a client construct a new transaction.",
      "schema": {
        "description": "TransactionParams contains the parameters that help a client construct\na new transaction.",
        "type": "object",
        "required": [
          "consensus-version",
          "fee",
          "genesis-id",
          "genesis-hash",
          "last-round",
          "min-fee"
        ],
        "properties": {
          "consensus-version": {
            "description": "ConsensusVersion indicates the consensus protocol version\nas of LastRound.",
            "type": "string"
          },
          "fee": {
            "description": "Fee is the suggested transaction fee\nFee is in units of micro-Algos per byte.\nFee may fall to zero but transactions must still have a fee of\nat least MinTxnFee for the current network protocol.",
            "type": "integer"
          },
          "genesis-hash": {
            "description": "GenesisHash is the hash of the genesis block.",
            "type": "string",
            "format": "byte"
          },
          "genesis-id": {
            "description": "GenesisID is an ID listed in the genesis block.",
            "type": "string"
          },
          "last-round": {
            "description": "LastRound indicates the last round seen",
            "type": "integer"
          },
          "min-fee": {
            "description": "The minimum transaction fee (not per byte) required for the\ntxn to validate for the current network protocol.",
            "type": "integer"
          }
        },
        "x-go-package": "github.com/algorand/go-algorand/daemon/algod/api/spec/v1"
      }
    },
    "ApplicationResponse": {
      "description": "Application information",
      "schema": {
        "$ref": "#/definitions/Application"
      }
    },
    "BoxesResponse": {
      "description": "Box names of an application",
      "schema": {
        "type": "object",
        "required": [
          "boxes"
        ],
        "properties": {
          "boxes": {
            "type": "array",
            "items": {
              "$ref": "#/definitions/BoxDescriptor"
            }
          }
        }
      }
    },
    "BoxResponse": {
      "description": "Box information",
      "schema": {
        "$ref": "#/definitions/Box"
      }
    },
    "AssetResponse": {
      "description": "Asset information",
      "schema": {
        "$ref": "#/definitions/Asset"
      }
    },
    "CompileResponse": {
      "description": "Teal compile Result",
      "schema": {
        "type": "object",
        "required": [
          "hash",
          "result"
        ],
        "properties": {
          "hash": {
            "description": "base32 SHA512_256 of program bytes (Address style)",
            "type": "string"
          },
          "result": {
            "description": "base64 encoded program bytes",
            "type": "string"
          },
          "sourcemap": {
            "description": "JSON of the source map",
            "type": "object"
          }
        }
      }
    },
    "DisassembleResponse": {
      "description": "Teal disassembly Result",
      "schema": {
        "type": "object",
        "required": [
          "result"
        ],
        "properties": {
          "result": {
            "description": "disassembled Teal code",
            "type": "string"
          }
        }
      }
    },
    "DryrunResponse": {
      "description": "DryrunResponse contains per-txn debug information from a dryrun.",
      "schema": {
        "type": "object",
        "required": [
          "txns",
          "protocol-version",
          "error"
        ],
        "properties": {
          "txns": {
            "type": "array",
            "items": {
              "$ref": "#/definitions/DryrunTxnResult"
            }
          },
          "error": {
            "type": "string"
          },
          "protocol-version": {
            "description": "Protocol version is the protocol version Dryrun was operated under.",
            "type": "string"
          }
        }
      }
    },
    "VersionsResponse": {
      "description": "VersionsResponse is the response to 'GET /versions'",
      "schema": {
        "$ref": "#/definitions/Version"
      }
    }
  },
  "securityDefinitions": {
    "api_key": {
      "description": "Generated header parameter. This token can be generated using the Goal command line tool. Example value ='b7e384d0317b8050ce45900a94a1931e28540e1f69b2d242b424659c341b4697'",
      "type": "apiKey",
      "name": "X-Algo-API-Token",
      "in": "header",
      "x-example": "b7e384d0317b8050ce45900a94a1931e28540e1f69b2d242b424659c341b4697"
    }
  },
  "security": [
    {
      "api_key": []
    }
  ],
  "tags": [
    {
      "name": "private"
    }
  ]
}<|MERGE_RESOLUTION|>--- conflicted
+++ resolved
@@ -1369,16 +1369,10 @@
     },
     "/v2/deltas/{round}": {
       "get": {
-<<<<<<< HEAD
-        "description": "Get round deltas for a round.",
+        "description": "Get deltas for a round.",
         "tags": [
           "private",
           "data"
-=======
-        "description": "Get deltas for a round.",
-        "tags": [
-          "private"
->>>>>>> 7e29b90e
         ],
         "produces": [
           "application/json"
@@ -1386,13 +1380,8 @@
         "schemes": [
           "http"
         ],
-<<<<<<< HEAD
-        "summary": "Get a RoundDeltas object for a given round",
-        "operationId": "GetRoundDeltas",
-=======
         "summary": "Get a RoundStateDelta object for a given round",
         "operationId": "GetRoundStateDelta",
->>>>>>> 7e29b90e
         "parameters": [
           {
             "type": "integer",
@@ -1405,11 +1394,7 @@
         ],
         "responses": {
           "200": {
-<<<<<<< HEAD
-            "$ref": "#/responses/RoundDeltasResponse"
-=======
             "$ref": "#/responses/RoundStateDeltaResponse"
->>>>>>> 7e29b90e
           },
           "401": {
             "description": "Invalid API Token",
@@ -1876,12 +1861,8 @@
       "delete": {
         "description": "Unset the ledger sync round.",
         "tags": [
-<<<<<<< HEAD
           "private",
           "data"
-=======
-          "private"
->>>>>>> 7e29b90e
         ],
         "schemes": [
           "http"
@@ -1924,12 +1905,8 @@
       "get": {
         "description": "Gets the minimum sync round for the ledger.",
         "tags": [
-<<<<<<< HEAD
           "private",
           "data"
-=======
-          "private"
->>>>>>> 7e29b90e
         ],
         "schemes": [
           "http"
@@ -1974,12 +1951,8 @@
       "post": {
         "description": "Sets the minimum sync round on the ledger.",
         "tags": [
-<<<<<<< HEAD
           "private",
           "data"
-=======
-          "private"
->>>>>>> 7e29b90e
         ],
         "schemes": [
           "http"
@@ -2463,19 +2436,13 @@
         }
       }
     },
-<<<<<<< HEAD
-    "RoundDeltas": {
-=======
     "RoundStateDelta": {
->>>>>>> 7e29b90e
       "description": "Contains updates from a given round.",
       "type": "object",
       "required": [
 
       ],
       "properties": {
-<<<<<<< HEAD
-=======
         "accts": {
           "description": "AccountDeltas object for the round",
           "$ref": "#/definitions/AccountDeltas"
@@ -2554,16 +2521,11 @@
       "description": "Exposes deltas for account based resources in a single round",
       "type": "object",
       "properties": {
->>>>>>> 7e29b90e
         "accounts": {
           "description": "Array of Account updates for the round",
           "type": "array",
           "items": {
-<<<<<<< HEAD
-           "$ref": "#/definitions/AccountBalanceRecord"
-=======
             "$ref": "#/definitions/AccountBalanceRecord"
->>>>>>> 7e29b90e
           }
         },
         "apps": {
@@ -2579,15 +2541,6 @@
           "items": {
             "$ref": "#/definitions/AssetResourceRecord"
           }
-<<<<<<< HEAD
-        },
-        "kv-deltas": {
-          "description": "Array of KV Deltas for the round.",
-          "type": "array",
-          "items": {
-            "$ref": "#/definitions/KvDelta"
-          }
-=======
         }
       }
     },
@@ -2667,7 +2620,6 @@
         "intra": {
           "description": "Intra round index of the transaction in the block.",
           "type": "integer"
->>>>>>> 7e29b90e
         }
       }
     },
@@ -3852,17 +3804,10 @@
         }
       }
     },
-<<<<<<< HEAD
-    "RoundDeltasResponse": {
-      "description": "Contains the deltas for a given round.",
-      "schema": {
-        "$ref": "#/definitions/RoundDeltas"
-=======
     "RoundStateDeltaResponse": {
       "description": "Contains the deltas for a given round.",
       "schema": {
         "$ref": "#/definitions/RoundStateDelta"
->>>>>>> 7e29b90e
       }
     },
     "LightBlockHeaderProofResponse": {
