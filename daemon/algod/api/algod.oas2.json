{
  "consumes": [
    "application/json"
  ],
  "produces": [
    "application/json"
  ],
  "schemes": [
    "http",
    "https"
  ],
  "swagger": "2.0",
  "info": {
    "description": "API endpoint for algod operations.",
    "title": "Algod REST API.",
    "contact": {
      "name": "algorand",
      "url": "https://www.algorand.com/get-in-touch/contact",
      "email": "contact@algorand.com"
    },
    "version": "0.0.1"
  },
  "host": "localhost",
  "basePath": "/",
  "paths": {
    "/health": {
      "get": {
        "tags": [
          "public",
          "common"
        ],
        "produces": [
          "application/json"
        ],
        "schemes": [
          "http"
        ],
        "summary": "Returns OK if healthy.",
        "operationId": "HealthCheck",
        "responses": {
          "200": {
            "description": "OK."
          },
          "default": {
            "description": "Unknown Error"
          }
        }
      }
    },
    "/ready": {
      "get": {
        "tags": [
          "public",
          "common"
        ],
        "produces": [
          "application/json"
        ],
        "scheme": [
          "http"
        ],
        "summary": "Returns OK if healthy and fully caught up.",
        "operationId": "GetReady",
        "responses": {
          "200": {
            "description": "OK."
          },
          "500": {
            "description": "Internal Error"
          },
          "503": {
            "description": "Node not ready yet"
          },
          "default": {
            "description": "Unknown Error"
          }
        }
      }
    },
    "/metrics": {
      "get": {
        "tags": [
          "public",
          "common"
        ],
        "produces": [
          "text/plain"
        ],
        "schemes": [
          "http"
        ],
        "summary": "Return metrics about algod functioning.",
        "operationId": "Metrics",
        "responses": {
          "200": {
            "description": "text with \\#-comments and key:value lines"
          },
          "404": {
            "description": "metrics were compiled out"
          }
        }
      }
    },
    "/genesis": {
      "get": {
        "description": "Returns the entire genesis file in json.",
        "tags": [
          "public",
          "common"
        ],
        "produces": [
          "application/json"
        ],
        "schemes": [
          "http"
        ],
        "summary": "Gets the genesis information.",
        "operationId": "GetGenesis",
        "responses": {
          "200": {
            "description": "The genesis file in json.",
            "schema": {
              "type": "string"
            }
          },
          "default": {
            "description": "Unknown Error"
          }
        }
      }
    },
    "/swagger.json": {
      "get": {
        "description": "Returns the entire swagger spec in json.",
        "tags": [
          "public",
          "common"
        ],
        "produces": [
          "application/json"
        ],
        "schemes": [
          "http"
        ],
        "summary": "Gets the current swagger spec.",
        "operationId": "SwaggerJSON",
        "responses": {
          "200": {
            "description": "The current swagger spec",
            "schema": {
              "type": "string"
            }
          },
          "default": {
            "description": "Unknown Error"
          }
        }
      }
    },
    "/versions": {
      "get": {
        "description": "Retrieves the supported API versions, binary build versions, and genesis information.",
        "tags": [
          "public",
          "common"
        ],
        "produces": [
          "application/json"
        ],
        "schemes": [
          "http"
        ],
        "operationId": "GetVersion",
        "responses": {
          "200": {
            "$ref": "#/responses/VersionsResponse"
          }
        }
      }
    },
    "/v2/accounts/{address}": {
      "get": {
        "description": "Given a specific account public key, this call returns the accounts status, balance and spendable amounts",
        "tags": [
          "public",
          "nonparticipating"
        ],
        "produces": [
          "application/json",
          "application/msgpack"
        ],
        "schemes": [
          "http"
        ],
        "summary": "Get account information.",
        "operationId": "AccountInformation",
        "parameters": [
          {
            "pattern": "[A-Z0-9]{58}",
            "type": "string",
            "description": "An account public key",
            "name": "address",
            "in": "path",
            "required": true
          },
          {
            "name": "exclude",
            "description": "When set to `all` will exclude asset holdings, application local state, created asset parameters, any created application parameters. Defaults to `none`.",
            "in": "query",
            "required": false,
            "type": "string",
            "enum": [
              "all",
              "none"
            ]
          },
          {
            "$ref": "#/parameters/format"
          }
        ],
        "responses": {
          "200": {
            "$ref": "#/responses/AccountResponse"
          },
          "400": {
            "description": "Bad request",
            "schema": {
              "$ref": "#/definitions/ErrorResponse"
            }
          },
          "401": {
            "description": "Invalid API Token",
            "schema": {
              "$ref": "#/definitions/ErrorResponse"
            }
          },
          "500": {
            "description": "Internal Error",
            "schema": {
              "$ref": "#/definitions/ErrorResponse"
            }
          },
          "default": {
            "description": "Unknown Error"
          }
        }
      },
      "parameters": [
        {
          "type": "string",
          "name": "address",
          "in": "path",
          "required": true
        },
        {
          "enum": [
            "json",
            "msgpack"
          ],
          "type": "string",
          "name": "format",
          "in": "query"
        }
      ]
    },
    "/v2/accounts/{address}/assets/{asset-id}": {
      "get": {
        "description": "Given a specific account public key and asset ID, this call returns the account's asset holding and asset parameters (if either exist). Asset parameters will only be returned if the provided address is the asset's creator.",
        "tags": [
          "public",
          "nonparticipating"
        ],
        "produces": [
          "application/json",
          "application/msgpack"
        ],
        "schemes": [
          "http"
        ],
        "summary": "Get account information about a given asset.",
        "operationId": "AccountAssetInformation",
        "parameters": [
          {
            "pattern": "[A-Z0-9]{58}",
            "type": "string",
            "description": "An account public key",
            "name": "address",
            "in": "path",
            "required": true
          },
          {
            "type": "integer",
            "description": "An asset identifier",
            "name": "asset-id",
            "in": "path",
            "required": true
          },
          {
            "$ref": "#/parameters/format"
          }
        ],
        "responses": {
          "200": {
            "$ref": "#/responses/AccountAssetResponse"
          },
          "400": {
            "description": "Malformed address or asset ID",
            "schema": {
              "$ref": "#/definitions/ErrorResponse"
            }
          },
          "401": {
            "description": "Invalid API Token",
            "schema": {
              "$ref": "#/definitions/ErrorResponse"
            }
          },
          "500": {
            "description": "Internal Error",
            "schema": {
              "$ref": "#/definitions/ErrorResponse"
            }
          },
          "default": {
            "description": "Unknown Error"
          }
        }
      },
      "parameters": [
        {
          "type": "string",
          "name": "address",
          "in": "path",
          "required": true
        },
        {
          "enum": [
            "json",
            "msgpack"
          ],
          "type": "string",
          "name": "format",
          "in": "query"
        }
      ]
    },
    "/v2/accounts/{address}/applications/{application-id}": {
      "get": {
        "description": "Given a specific account public key and application ID, this call returns the account's application local state and global state (AppLocalState and AppParams, if either exists). Global state will only be returned if the provided address is the application's creator.",
        "tags": [
          "public",
          "nonparticipating"
        ],
        "produces": [
          "application/json",
          "application/msgpack"
        ],
        "schemes": [
          "http"
        ],
        "summary": "Get account information about a given app.",
        "operationId": "AccountApplicationInformation",
        "parameters": [
          {
            "pattern": "[A-Z0-9]{58}",
            "type": "string",
            "description": "An account public key",
            "name": "address",
            "in": "path",
            "required": true
          },
          {
            "type": "integer",
            "description": "An application identifier",
            "name": "application-id",
            "in": "path",
            "required": true
          },
          {
            "$ref": "#/parameters/format"
          }
        ],
        "responses": {
          "200": {
            "$ref": "#/responses/AccountApplicationResponse"
          },
          "400": {
            "description": "Malformed address or application ID",
            "schema": {
              "$ref": "#/definitions/ErrorResponse"
            }
          },
          "401": {
            "description": "Invalid API Token",
            "schema": {
              "$ref": "#/definitions/ErrorResponse"
            }
          },
          "500": {
            "description": "Internal Error",
            "schema": {
              "$ref": "#/definitions/ErrorResponse"
            }
          },
          "default": {
            "description": "Unknown Error"
          }
        }
      },
      "parameters": [
        {
          "type": "string",
          "name": "address",
          "in": "path",
          "required": true
        },
        {
          "enum": [
            "json",
            "msgpack"
          ],
          "type": "string",
          "name": "format",
          "in": "query"
        }
      ]
    },
    "/v2/accounts/{address}/transactions/pending": {
      "get": {
        "description": "Get the list of pending transactions by address, sorted by priority, in decreasing order, truncated at the end at MAX. If MAX = 0, returns all pending transactions.\n",
        "tags": [
          "public",
          "participating"
        ],
        "produces": [
          "application/json",
          "application/msgpack"
        ],
        "schemes": [
          "http"
        ],
        "summary": "Get a list of unconfirmed transactions currently in the transaction pool by address.",
        "operationId": "GetPendingTransactionsByAddress",
        "parameters": [
          {
            "pattern": "[A-Z0-9]{58}",
            "type": "string",
            "description": "An account public key",
            "name": "address",
            "in": "path",
            "required": true
          },
          {
            "$ref": "#/parameters/max"
          },
          {
            "$ref": "#/parameters/format"
          }
        ],
        "responses": {
          "200": {
            "$ref": "#/responses/PendingTransactionsResponse"
          },
          "400": {
            "description": "Max must be a non-negative integer",
            "schema": {
              "$ref": "#/definitions/ErrorResponse"
            }
          },
          "401": {
            "description": "Invalid API Token",
            "schema": {
              "$ref": "#/definitions/ErrorResponse"
            }
          },
          "500": {
            "description": "Internal Error",
            "schema": {
              "$ref": "#/definitions/ErrorResponse"
            }
          },
          "503": {
            "description": "Service Temporarily Unavailable",
            "schema": {
              "$ref": "#/definitions/ErrorResponse"
            }
          },
          "default": {
            "description": "Unknown Error"
          }
        }
      },
      "parameters": [
        {
          "type": "string",
          "name": "address",
          "in": "path",
          "required": true
        }
      ]
    },
    "/v2/blocks/{round}": {
      "get": {
        "tags": [
          "public",
          "nonparticipating"
        ],
        "produces": [
          "application/json",
          "application/msgpack"
        ],
        "schemes": [
          "http"
        ],
        "summary": "Get the block for the given round.",
        "operationId": "GetBlock",
        "parameters": [
          {
            "minimum": 0,
            "type": "integer",
            "description": "The round from which to fetch block information.",
            "name": "round",
            "in": "path",
            "required": true
          },
          {
            "$ref": "#/parameters/format"
          }
        ],
        "responses": {
          "200": {
            "$ref": "#/responses/BlockResponse"
          },
          "400": {
            "description": "Bad Request - Non integer number",
            "schema": {
              "$ref": "#/definitions/ErrorResponse"
            }
          },
          "401": {
            "description": "Invalid API Token",
            "schema": {
              "$ref": "#/definitions/ErrorResponse"
            }
          },
          "404": {
            "description": "None existing block ",
            "schema": {
              "$ref": "#/definitions/ErrorResponse"
            }
          },
          "500": {
            "description": "Internal Error",
            "schema": {
              "$ref": "#/definitions/ErrorResponse"
            }
          },
          "default": {
            "description": "Unknown Error"
          }
        }
      },
      "parameters": [
        {
          "type": "string",
          "name": "round",
          "in": "path",
          "required": true
        },
        {
          "enum": [
            "json",
            "msgpack"
          ],
          "type": "string",
          "name": "format",
          "in": "query"
        }
      ]
    },
    "/v2/blocks/{round}/hash": {
      "get": {
        "tags": [
          "public",
          "nonparticipating"
        ],
        "produces": [
          "application/json"
        ],
        "schemes": [
          "http"
        ],
        "summary": "Get the block hash for the block on the given round.",
        "operationId": "GetBlockHash",
        "parameters": [
          {
            "minimum": 0,
            "type": "integer",
            "description": "The round from which to fetch block hash information.",
            "name": "round",
            "in": "path",
            "required": true
          }
        ],
        "responses": {
          "200": {
            "$ref": "#/responses/BlockHashResponse"
          },
          "400": {
            "description": "Bad Request - Non integer number",
            "schema": {
              "$ref": "#/definitions/ErrorResponse"
            }
          },
          "401": {
            "description": "Invalid API Token",
            "schema": {
              "$ref": "#/definitions/ErrorResponse"
            }
          },
          "404": {
            "description": "None existing block ",
            "schema": {
              "$ref": "#/definitions/ErrorResponse"
            }
          },
          "500": {
            "description": "Internal Error",
            "schema": {
              "$ref": "#/definitions/ErrorResponse"
            }
          },
          "default": {
            "description": "Unknown Error"
          }
        }
      }
    },
    "/v2/blocks/{round}/transactions/{txid}/proof": {
      "get": {
        "tags": [
          "public",
          "nonparticipating"
        ],
        "produces": [
          "application/json"
        ],
        "schemes": [
          "http"
        ],
        "summary": "Get a proof for a transaction in a block.",
        "operationId": "GetTransactionProof",
        "parameters": [
          {
            "type": "integer",
            "description": "The round in which the transaction appears.",
            "name": "round",
            "in": "path",
            "required": true
          },
          {
            "type": "string",
            "pattern": "[A-Z0-9]+",
            "description": "The transaction ID for which to generate a proof.",
            "name": "txid",
            "in": "path",
            "required": true
          },
          {
            "type": "string",
            "enum": [
              "sha512_256",
              "sha256"
            ],
            "description": "The type of hash function used to create the proof, must be one of: \n* sha512_256 \n* sha256",
            "name": "hashtype",
            "in": "query",
            "required": false
          },
          {
            "$ref": "#/parameters/format"
          }
        ],
        "responses": {
          "200": {
            "$ref": "#/responses/TransactionProofResponse"
          },
          "400": {
            "description": "Malformed round number or transaction ID",
            "schema": {
              "$ref": "#/definitions/ErrorResponse"
            }
          },
          "401": {
            "description": "Invalid API token",
            "schema": {
              "$ref": "#/definitions/ErrorResponse"
            }
          },
          "404": {
            "description": "Non-existent block or transaction",
            "schema": {
              "$ref": "#/definitions/ErrorResponse"
            }
          },
          "500": {
            "description": "Internal error, including protocol not supporting proofs.",
            "schema": {
              "$ref": "#/definitions/ErrorResponse"
            }
          },
          "default": {
            "description": "Unknown error"
          }
        }
      },
      "parameters": [
        {
          "type": "integer",
          "name": "round",
          "in": "path",
          "required": true
        },
        {
          "type": "string",
          "name": "txid",
          "in": "path",
          "required": true
        }
      ]
    },
    "/v2/ledger/supply": {
      "get": {
        "tags": [
          "public",
          "nonparticipating"
        ],
        "produces": [
          "application/json"
        ],
        "schemes": [
          "http"
        ],
        "summary": "Get the current supply reported by the ledger.",
        "operationId": "GetSupply",
        "responses": {
          "200": {
            "$ref": "#/responses/SupplyResponse"
          },
          "401": {
            "description": "Invalid API Token",
            "schema": {
              "$ref": "#/definitions/ErrorResponse"
            }
          },
          "default": {
            "description": "Unknown Error"
          }
        }
      }
    },
    "/v2/participation": {
      "get": {
        "tags": [
          "private",
          "participating"
        ],
        "description": "Return a list of participation keys",
        "produces": [
          "application/json"
        ],
        "schemes": [
          "http"
        ],
        "summary": "Return a list of participation keys",
        "operationId": "GetParticipationKeys",
        "responses": {
          "200": {
            "description": "OK",
            "$ref": "#/responses/ParticipationKeysResponse"
          },
          "400": {
            "description": "Bad Request",
            "schema": {
              "$ref": "#/definitions/ErrorResponse"
            }
          },
          "401": {
            "description": "Invalid API Token",
            "schema": {
              "$ref": "#/definitions/ErrorResponse"
            }
          },
          "404": {
            "description": "Participation Key Not Found",
            "schema": {
              "$ref": "#/definitions/ErrorResponse"
            }
          },
          "500": {
            "description": "Internal Error",
            "schema": {
              "$ref": "#/definitions/ErrorResponse"
            }
          },
          "default": {
            "description": "Unknown Error"
          }
        }
      },
      "post": {
        "tags": [
          "private",
          "participating"
        ],
        "consumes": [
          "application/msgpack"
        ],
        "produces": [
          "application/json"
        ],
        "schemes": [
          "http"
        ],
        "summary": "Add a participation key to the node",
        "operationId": "AddParticipationKey",
        "parameters": [
          {
            "description": "The participation key to add to the node",
            "name": "participationkey",
            "in": "body",
            "required": true,
            "schema": {
              "type": "string",
              "format": "binary"
            }
          }
        ],
        "responses": {
          "200": {
            "$ref": "#/responses/PostParticipationResponse"
          },
          "400": {
            "description": "Bad Request",
            "schema": {
              "$ref": "#/definitions/ErrorResponse"
            }
          },
          "401": {
            "description": "Invalid API Token",
            "schema": {
              "$ref": "#/definitions/ErrorResponse"
            }
          },
          "404": {
            "description": "Participation Key Not Found",
            "schema": {
              "$ref": "#/definitions/ErrorResponse"
            }
          },
          "500": {
            "description": "Internal Error",
            "schema": {
              "$ref": "#/definitions/ErrorResponse"
            }
          },
          "503": {
            "description": "Service Temporarily Unavailable",
            "schema": {
              "$ref": "#/definitions/ErrorResponse"
            }
          },
          "default": {
            "description": "Unknown Error"
          }
        }
      }
    },
    "/v2/participation/{participation-id}": {
      "delete": {
        "tags": [
          "private",
          "participating"
        ],
        "description": "Delete a given participation key by ID",
        "produces": [
          "application/json"
        ],
        "schemes": [
          "http"
        ],
        "summary": "Delete a given participation key by ID",
        "operationId": "DeleteParticipationKeyByID",
        "responses": {
          "200": {
            "description": "Participation key got deleted by ID"
          },
          "400": {
            "description": "Bad Request",
            "schema": {
              "$ref": "#/definitions/ErrorResponse"
            }
          },
          "401": {
            "description": "Invalid API Token",
            "schema": {
              "$ref": "#/definitions/ErrorResponse"
            }
          },
          "404": {
            "description": "Participation Key Not Found",
            "schema": {
              "$ref": "#/definitions/ErrorResponse"
            }
          },
          "500": {
            "description": "Internal Error",
            "schema": {
              "$ref": "#/definitions/ErrorResponse"
            }
          },
          "default": {
            "description": "Unknown Error"
          }
        }
      },
      "get": {
        "tags": [
          "private",
          "participating"
        ],
        "description": "Given a participation ID, return information about that participation key",
        "produces": [
          "application/json"
        ],
        "schemes": [
          "http"
        ],
        "summary": "Get participation key info given a participation ID",
        "operationId": "GetParticipationKeyByID",
        "responses": {
          "200": {
            "description": "OK",
            "$ref": "#/responses/ParticipationKeyResponse"
          },
          "400": {
            "description": "Bad Request",
            "schema": {
              "$ref": "#/definitions/ErrorResponse"
            }
          },
          "401": {
            "description": "Invalid API Token",
            "schema": {
              "$ref": "#/definitions/ErrorResponse"
            }
          },
          "404": {
            "description": "Participation Key Not Found",
            "schema": {
              "$ref": "#/definitions/ErrorResponse"
            }
          },
          "500": {
            "description": "Internal Error",
            "schema": {
              "$ref": "#/definitions/ErrorResponse"
            }
          },
          "default": {
            "description": "Unknown Error"
          }
        }
      },
      "post": {
        "tags": [
          "private",
          "participating"
        ],
        "description": "Given a participation ID, append state proof keys to a particular set of participation keys",
        "consumes": [
          "application/msgpack"
        ],
        "produces": [
          "application/json"
        ],
        "parameters": [
          {
            "description": "The state proof keys to add to an existing participation ID",
            "name": "keymap",
            "in": "body",
            "required": true,
            "schema": {
              "type": "string",
              "format": "binary"
            }
          }
        ],
        "schemes": [
          "http"
        ],
        "summary": "Append state proof keys to a participation key",
        "operationId": "AppendKeys",
        "responses": {
          "200": {
            "description": "OK",
            "$ref": "#/responses/ParticipationKeyResponse"
          },
          "400": {
            "description": "Bad Request",
            "schema": {
              "$ref": "#/definitions/ErrorResponse"
            }
          },
          "401": {
            "description": "Invalid API Token",
            "schema": {
              "$ref": "#/definitions/ErrorResponse"
            }
          },
          "404": {
            "description": "Participation Key Not Found",
            "schema": {
              "$ref": "#/definitions/ErrorResponse"
            }
          },
          "500": {
            "description": "Internal Error",
            "schema": {
              "$ref": "#/definitions/ErrorResponse"
            }
          },
          "default": {
            "description": "Unknown Error"
          }
        }
      },
      "parameters": [
        {
          "type": "string",
          "name": "participation-id",
          "in": "path",
          "required": true
        }
      ]
    },
    "/v2/shutdown": {
      "post": {
        "description": "Special management endpoint to shutdown the node. Optionally provide a timeout parameter to indicate that the node should begin shutting down after a number of seconds.",
        "tags": [
          "private",
          "nonparticipating"
        ],
        "operationId": "ShutdownNode",
        "parameters": [
          {
            "type": "integer",
            "default": 0,
            "name": "timeout",
            "in": "query"
          }
        ],
        "responses": {
          "200": {
            "schema": {
              "type": "object"
            }
          }
        }
      }
    },
    "/v2/status": {
      "get": {
        "tags": [
          "public",
          "nonparticipating"
        ],
        "produces": [
          "application/json"
        ],
        "schemes": [
          "http"
        ],
        "summary": "Gets the current node status.",
        "operationId": "GetStatus",
        "responses": {
          "200": {
            "$ref": "#/responses/NodeStatusResponse"
          },
          "401": {
            "description": "Invalid API Token",
            "schema": {
              "$ref": "#/definitions/ErrorResponse"
            }
          },
          "500": {
            "description": "Internal Error",
            "schema": {
              "type": "string"
            }
          },
          "default": {
            "description": "Unknown Error"
          }
        }
      }
    },
    "/v2/status/wait-for-block-after/{round}": {
      "get": {
        "tags": [
          "public",
          "nonparticipating"
        ],
        "description": "Waits for a block to appear after round {round} and returns the node's status at the time.",
        "produces": [
          "application/json"
        ],
        "schemes": [
          "http"
        ],
        "summary": "Gets the node status after waiting for a round after the given round.",
        "operationId": "WaitForBlock",
        "parameters": [
          {
            "minimum": 0,
            "type": "integer",
            "description": "The round to wait until returning status",
            "name": "round",
            "in": "path",
            "required": true
          }
        ],
        "responses": {
          "200": {
            "$ref": "#/responses/NodeStatusResponse"
          },
          "400": {
            "description": "Bad Request -- number must be non-negative integer ",
            "schema": {
              "$ref": "#/definitions/ErrorResponse"
            }
          },
          "401": {
            "description": "Invalid API Token",
            "schema": {
              "$ref": "#/definitions/ErrorResponse"
            }
          },
          "500": {
            "description": "Internal Error",
            "schema": {
              "$ref": "#/definitions/ErrorResponse"
            }
          },
          "503": {
            "description": "Service Temporarily Unavailable",
            "schema": {
              "$ref": "#/definitions/ErrorResponse"
            }
          },
          "default": {
            "description": "Unknown Error"
          }
        }
      },
      "parameters": [
        {
          "type": "string",
          "name": "round",
          "in": "path",
          "required": true
        }
      ]
    },
    "/v2/transactions": {
      "post": {
        "tags": [
          "public",
          "participating"
        ],
        "consumes": [
          "application/x-binary"
        ],
        "produces": [
          "application/json"
        ],
        "schemes": [
          "http"
        ],
        "summary": "Broadcasts a raw transaction or transaction group to the network.",
        "operationId": "RawTransaction",
        "parameters": [
          {
            "description": "The byte encoded signed transaction to broadcast to network",
            "name": "rawtxn",
            "in": "body",
            "required": true,
            "schema": {
              "type": "string",
              "format": "binary"
            }
          }
        ],
        "responses": {
          "200": {
            "$ref": "#/responses/PostTransactionsResponse"
          },
          "400": {
            "description": "Bad Request - Malformed Algorand transaction ",
            "schema": {
              "$ref": "#/definitions/ErrorResponse"
            }
          },
          "401": {
            "description": "Invalid API Token",
            "schema": {
              "$ref": "#/definitions/ErrorResponse"
            }
          },
          "500": {
            "description": "Internal Error",
            "schema": {
              "$ref": "#/definitions/ErrorResponse"
            }
          },
          "503": {
            "description": "Service Temporarily Unavailable",
            "schema": {
              "$ref": "#/definitions/ErrorResponse"
            }
          },
          "default": {
            "description": "Unknown Error"
          }
        }
      }
    },
    "/v2/transactions/simulate": {
      "post": {
        "tags": [
          "public",
          "nonparticipating"
        ],
        "consumes": [
          "application/json",
          "application/msgpack"
        ],
        "produces": [
          "application/json",
          "application/msgpack"
        ],
        "schemes": [
          "http"
        ],
        "summary": "Simulates a raw transaction or transaction group as it would be evaluated on the network. The simulation will use blockchain state from the latest committed round.",
        "operationId": "SimulateTransaction",
        "parameters": [
          {
            "description": "The transactions to simulate, along with any other inputs.",
            "name": "request",
            "in": "body",
            "required": true,
            "schema": {
              "$ref": "#/definitions/SimulateRequest"
            }
          },
          {
            "$ref": "#/parameters/format"
          }
        ],
        "responses": {
          "200": {
            "$ref": "#/responses/SimulateResponse"
          },
          "400": {
            "description": "Bad Request",
            "schema": {
              "$ref": "#/definitions/ErrorResponse"
            }
          },
          "401": {
            "description": "Invalid API Token",
            "schema": {
              "$ref": "#/definitions/ErrorResponse"
            }
          },
          "500": {
            "description": "Internal Error",
            "schema": {
              "$ref": "#/definitions/ErrorResponse"
            }
          },
          "503": {
            "description": "Service Temporarily Unavailable",
            "schema": {
              "$ref": "#/definitions/ErrorResponse"
            }
          },
          "default": {
            "description": "Unknown Error"
          }
        }
      }
    },
    "/v2/transactions/params": {
      "get": {
        "tags": [
          "public",
          "nonparticipating"
        ],
        "produces": [
          "application/json"
        ],
        "schemes": [
          "http"
        ],
        "summary": "Get parameters for constructing a new transaction",
        "operationId": "TransactionParams",
        "responses": {
          "200": {
            "$ref": "#/responses/TransactionParametersResponse"
          },
          "401": {
            "description": "Invalid API Token",
            "schema": {
              "$ref": "#/definitions/ErrorResponse"
            }
          },
          "500": {
            "description": "Internal Error",
            "schema": {
              "$ref": "#/definitions/ErrorResponse"
            }
          },
          "503": {
            "description": "Service Temporarily Unavailable",
            "schema": {
              "$ref": "#/definitions/ErrorResponse"
            }
          },
          "default": {
            "description": "Unknown Error"
          }
        }
      }
    },
    "/v2/transactions/pending": {
      "get": {
        "description": "Get the list of pending transactions, sorted by priority, in decreasing order, truncated at the end at MAX. If MAX = 0, returns all pending transactions.\n",
        "tags": [
          "public",
          "participating"
        ],
        "produces": [
          "application/json",
          "application/msgpack"
        ],
        "schemes": [
          "http"
        ],
        "summary": "Get a list of unconfirmed transactions currently in the transaction pool.",
        "operationId": "GetPendingTransactions",
        "parameters": [
          {
            "$ref": "#/parameters/max"
          },
          {
            "$ref": "#/parameters/format"
          }
        ],
        "responses": {
          "200": {
            "$ref": "#/responses/PendingTransactionsResponse"
          },
          "401": {
            "description": "Invalid API Token",
            "schema": {
              "$ref": "#/definitions/ErrorResponse"
            }
          },
          "500": {
            "description": "Internal Error",
            "schema": {
              "$ref": "#/definitions/ErrorResponse"
            }
          },
          "503": {
            "description": "Service Temporarily Unavailable",
            "schema": {
              "$ref": "#/definitions/ErrorResponse"
            }
          },
          "default": {
            "description": "Unknown Error"
          }
        }
      }
    },
    "/v2/transactions/pending/{txid}": {
      "get": {
        "description": "Given a transaction ID of a recently submitted transaction, it returns information about it.  There are several cases when this might succeed:\n- transaction committed (committed round \u003e 0)\n- transaction still in the pool (committed round = 0, pool error = \"\")\n- transaction removed from pool due to error (committed round = 0, pool error != \"\")\nOr the transaction may have happened sufficiently long ago that the node no longer remembers it, and this will return an error.\n",
        "tags": [
          "public",
          "participating"
        ],
        "produces": [
          "application/json",
          "application/msgpack"
        ],
        "schemes": [
          "http"
        ],
        "summary": "Get a specific pending transaction.",
        "operationId": "PendingTransactionInformation",
        "parameters": [
          {
            "pattern": "[A-Z0-9]+",
            "type": "string",
            "description": "A transaction ID",
            "name": "txid",
            "in": "path",
            "required": true
          },
          {
            "$ref": "#/parameters/format"
          }
        ],
        "responses": {
          "200": {
            "description": "Given a transaction ID of a recently submitted transaction, it returns information about it.  There are several cases when this might succeed:\n- transaction committed (committed round \u003e 0)\n- transaction still in the pool (committed round = 0, pool error = \"\")\n- transaction removed from pool due to error (committed round = 0, pool error != \"\")\n\nOr the transaction may have happened sufficiently long ago that the node no longer remembers it, and this will return an error.",
            "schema": {
              "$ref": "#/definitions/PendingTransactionResponse"
            }
          },
          "400": {
            "description": "Bad Request",
            "schema": {
              "$ref": "#/definitions/ErrorResponse"
            }
          },
          "401": {
            "description": "Invalid API Token",
            "schema": {
              "$ref": "#/definitions/ErrorResponse"
            }
          },
          "404": {
            "description": "Transaction Not Found",
            "schema": {
              "$ref": "#/definitions/ErrorResponse"
            }
          },
          "default": {
            "description": "Unknown Error"
          }
        }
      },
      "parameters": [
        {
          "type": "string",
          "name": "txid",
          "in": "path",
          "required": true
        }
      ]
    },
    "/v2/deltas/{round}": {
      "get": {
        "description": "Get ledger deltas for a round.",
        "tags": [
            "public",
            "nonparticipating"
        ],
        "produces": [
          "application/json",
          "application/msgpack"
        ],
        "schemes": [
          "http"
        ],
        "summary": "Get a LedgerStateDelta object for a given round",
        "operationId": "GetLedgerStateDelta",
        "parameters": [
          {
            "type": "integer",
            "description": "The round for which the deltas are desired.",
            "name": "round",
            "in": "path",
            "required": true,
            "minimum": 0
          },
          {
            "$ref": "#/parameters/format"
          }
        ],
        "responses": {
          "200": {
            "$ref": "#/responses/LedgerStateDeltaResponse"
          },
          "401": {
            "description": "Invalid API Token",
            "schema": {
              "$ref": "#/definitions/ErrorResponse"
            }
          },
          "404": {
            "description": "Could not find a delta for round",
            "schema": {
              "$ref": "#/definitions/ErrorResponse"
            }
          },
          "408": {
            "description": "timed out on request",
            "schema": {
              "$ref": "#/definitions/ErrorResponse"
            }
          },
          "500": {
            "description": "Internal Error",
            "schema": {
              "$ref": "#/definitions/ErrorResponse"
            }
          },
          "503": {
            "description": "Service Temporarily Unavailable",
            "schema": {
              "$ref": "#/definitions/ErrorResponse"
            }
          },
          "default": {
            "description": "Unknown Error"
          }
        }
      }
    },
    "/v2/deltas/{round}/txn/group": {
      "get": {
        "description": "Get ledger deltas for transaction groups in a given round.",
        "tags": [
          "public",
          "nonparticipating"
        ],
        "produces": [
          "application/json",
          "application/msgpack"
        ],
        "schemes": [
          "http"
        ],
        "summary": "Get LedgerStateDelta objects for all transaction groups in a given round",
        "operationId": "GetTransactionGroupLedgerStateDeltasForRound",
        "parameters": [
          {
            "type": "integer",
            "description": "The round for which the deltas are desired.",
            "name": "round",
            "in": "path",
            "required": true,
            "minimum": 0
          },
          {
            "$ref": "#/parameters/format"
          }
        ],
        "responses": {
          "200": {
            "$ref": "#/responses/TransactionGroupLedgerStateDeltasForRoundResponse"
          },
          "401": {
            "description": "Invalid API Token",
            "schema": {
              "$ref": "#/definitions/ErrorResponse"
            }
          },
          "404": {
            "description": "Could not find deltas for round",
            "schema": {
              "$ref": "#/definitions/ErrorResponse"
            }
          },
          "408": {
            "description": "timed out on request",
            "schema": {
              "$ref": "#/definitions/ErrorResponse"
            }
          },
          "500": {
            "description": "Internal Error",
            "schema": {
              "$ref": "#/definitions/ErrorResponse"
            }
          },
          "501": {
            "description": "Not Implemented",
            "schema": {
              "$ref": "#/definitions/ErrorResponse"
            }
          },
          "default": {
            "description": "Unknown Error"
          }
        }
      }
    },
    "/v2/deltas/txn/group/{id}": {
      "get": {
        "description": "Get a ledger delta for a given transaction group.",
        "tags": [
          "public",
          "nonparticipating"
        ],
        "produces": [
          "application/json",
          "application/msgpack"
        ],
        "schemes": [
          "http"
        ],
        "summary": "Get a LedgerStateDelta object for a given transaction group",
        "operationId": "GetLedgerStateDeltaForTransactionGroup",
        "parameters": [
          {
            "pattern": "[A-Z0-9]+",
            "type": "string",
            "description": "A transaction ID, or transaction group ID",
            "name": "id",
            "in": "path",
            "required": true
          },
          {
            "$ref": "#/parameters/format"
          }
        ],
        "responses": {
          "200": {
            "$ref": "#/responses/LedgerStateDeltaForTransactionGroupResponse"
          },
          "401": {
            "description": "Invalid API Token",
            "schema": {
              "$ref": "#/definitions/ErrorResponse"
            }
          },
          "404": {
            "description": "Could not find a delta for transaction ID or group ID",
            "schema": {
              "$ref": "#/definitions/ErrorResponse"
            }
          },
          "408": {
            "description": "timed out on request",
            "schema": {
              "$ref": "#/definitions/ErrorResponse"
            }
          },
          "500": {
            "description": "Internal Error",
            "schema": {
              "$ref": "#/definitions/ErrorResponse"
            }
          },
          "501": {
            "description": "Not Implemented",
            "schema": {
              "$ref": "#/definitions/ErrorResponse"
            }
          },
          "default": {
            "description": "Unknown Error"
          }
        }
      }
    },
    "/v2/stateproofs/{round}": {
      "get": {
        "tags": [
          "public",
          "nonparticipating"
        ],
        "produces": [
          "application/json"
        ],
        "schemes": [
          "http"
        ],
        "summary": "Get a state proof that covers a given round",
        "operationId": "GetStateProof",
        "parameters": [
          {
            "type": "integer",
            "description": "The round for which a state proof is desired.",
            "name": "round",
            "in": "path",
            "required": true,
            "minimum": 0
          }
        ],
        "responses": {
          "200": {
            "$ref": "#/responses/StateProofResponse"
          },
          "401": {
            "description": "Invalid API Token",
            "schema": {
              "$ref": "#/definitions/ErrorResponse"
            }
          },
          "404": {
            "description": "Could not find a state proof that covers a given round",
            "schema": {
              "$ref": "#/definitions/ErrorResponse"
            }
          },
          "408": {
            "description": "timed out on request",
            "schema": {
              "$ref": "#/definitions/ErrorResponse"
            }
          },
          "500": {
            "description": "Internal Error",
            "schema": {
              "$ref": "#/definitions/ErrorResponse"
            }
          },
          "503": {
            "description": "Service Temporarily Unavailable",
            "schema": {
              "$ref": "#/definitions/ErrorResponse"
            }
          },
          "default": {
            "description": "Unknown Error"
          }
        }
      },
      "parameters": [
        {
          "type": "integer",
          "name": "round",
          "in": "path",
          "required": true
        }
      ]
    },
    "/v2/blocks/{round}/lightheader/proof": {
      "get": {
        "tags": [
          "public",
          "nonparticipating"
        ],
        "produces": [
          "application/json"
        ],
        "schemes": [
          "http"
        ],
        "summary": "Gets a proof for a given light block header inside a state proof commitment",
        "operationId": "GetLightBlockHeaderProof",
        "parameters": [
          {
            "type": "integer",
            "description": "The round to which the light block header belongs.",
            "name": "round",
            "in": "path",
            "required": true,
            "minimum": 0
          }
        ],
        "responses": {
          "200": {
            "$ref": "#/responses/LightBlockHeaderProofResponse"
          },
          "401": {
            "description": "Invalid API Token",
            "schema": {
              "$ref": "#/definitions/ErrorResponse"
            }
          },
          "408": {
            "description": "timed out on request",
            "schema": {
              "$ref": "#/definitions/ErrorResponse"
            }
          },
          "404": {
            "description": "Could not create proof since some data is missing",
            "schema": {
              "$ref": "#/definitions/ErrorResponse"
            }
          },
          "500": {
            "description": "Internal Error",
            "schema": {
              "$ref": "#/definitions/ErrorResponse"
            }
          },
          "503": {
            "description": "Service Temporarily Unavailable",
            "schema": {
              "$ref": "#/definitions/ErrorResponse"
            }
          },
          "default": {
            "description": "Unknown Error"
          }
        }
      },
      "parameters": [
        {
          "type": "integer",
          "name": "round",
          "in": "path",
          "required": true
        }
      ]
    },
    "/v2/applications/{application-id}": {
      "get": {
        "description": "Given a application ID, it returns application information including creator, approval and clear programs, global and local schemas, and global state.",
        "tags": [
          "public",
          "nonparticipating"
        ],
        "produces": [
          "application/json"
        ],
        "schemes": [
          "http"
        ],
        "summary": "Get application information.",
        "operationId": "GetApplicationByID",
        "parameters": [
          {
            "type": "integer",
            "description": "An application identifier",
            "name": "application-id",
            "in": "path",
            "required": true
          }
        ],
        "responses": {
          "200": {
            "description": "OK",
            "$ref": "#/responses/ApplicationResponse"
          },
          "400": {
            "description": "Bad Request",
            "schema": {
              "$ref": "#/definitions/ErrorResponse"
            }
          },
          "401": {
            "description": "Invalid API Token",
            "schema": {
              "$ref": "#/definitions/ErrorResponse"
            }
          },
          "404": {
            "description": "Application Not Found",
            "schema": {
              "$ref": "#/definitions/ErrorResponse"
            }
          },
          "500": {
            "description": "Internal Error",
            "schema": {
              "$ref": "#/definitions/ErrorResponse"
            }
          },
          "default": {
            "description": "Unknown Error"
          }
        }
      },
      "parameters": [
        {
          "type": "integer",
          "name": "application-id",
          "in": "path",
          "required": true
        }
      ]
    },
    "/v2/applications/{application-id}/boxes": {
      "get": {
        "description": "Given an application ID, return all Box names. No particular ordering is guaranteed. Request fails when client or server-side configured limits prevent returning all Box names.",
        "tags": [
          "public",
          "nonparticipating"
        ],
        "produces": [
          "application/json"
        ],
        "schemes": [
          "http"
        ],
        "summary": "Get all box names for a given application.",
        "operationId": "GetApplicationBoxes",
        "parameters": [
          {
            "type": "integer",
            "description": "An application identifier",
            "name": "application-id",
            "in": "path",
            "required": true
          },
          {
            "type": "integer",
            "description": "Max number of box names to return. If max is not set, or max == 0, returns all box-names.",
            "name": "max",
            "in": "query"
          }
        ],
        "responses": {
          "200": {
            "description": "OK",
            "$ref": "#/responses/BoxesResponse"
          },
          "400": {
            "description": "Bad Request",
            "schema": {
              "$ref": "#/definitions/ErrorResponse"
            }
          },
          "401": {
            "description": "Invalid API Token",
            "schema": {
              "$ref": "#/definitions/ErrorResponse"
            }
          },
          "500": {
            "description": "Internal Error",
            "schema": {
              "$ref": "#/definitions/ErrorResponse"
            }
          },
          "default": {
            "description": "Unknown Error"
          }
        }
      },
      "parameters": [
        {
          "type": "integer",
          "name": "application-id",
          "in": "path",
          "required": true
        }
      ]
    },
    "/v2/applications/{application-id}/box": {
      "get": {
        "description": "Given an application ID and box name, it returns the round, box name, and value (each base64 encoded). Box names must be in the goal app call arg encoding form 'encoding:value'. For ints, use the form 'int:1234'. For raw bytes, use the form 'b64:A=='. For printable strings, use the form 'str:hello'. For addresses, use the form 'addr:XYZ...'.",
        "tags": [
          "public",
          "nonparticipating"
        ],
        "produces": [
          "application/json"
        ],
        "schemes": [
          "http"
        ],
        "summary": "Get box information for a given application.",
        "operationId": "GetApplicationBoxByName",
        "parameters": [
          {
            "type": "integer",
            "description": "An application identifier",
            "name": "application-id",
            "in": "path",
            "required": true
          },
          {
            "type": "string",
            "description": "A box name, in the goal app call arg form 'encoding:value'. For ints, use the form 'int:1234'. For raw bytes, use the form 'b64:A=='. For printable strings, use the form 'str:hello'. For addresses, use the form 'addr:XYZ...'.",
            "name": "name",
            "in": "query",
            "required": true
          }
        ],
        "responses": {
          "200": {
            "description": "OK",
            "$ref": "#/responses/BoxResponse"
          },
          "400": {
            "description": "Bad Request",
            "schema": {
              "$ref": "#/definitions/ErrorResponse"
            }
          },
          "401": {
            "description": "Invalid API Token",
            "schema": {
              "$ref": "#/definitions/ErrorResponse"
            }
          },
          "404": {
            "description": "Box Not Found",
            "schema": {
              "$ref": "#/definitions/ErrorResponse"
            }
          },
          "500": {
            "description": "Internal Error",
            "schema": {
              "$ref": "#/definitions/ErrorResponse"
            }
          },
          "default": {
            "description": "Unknown Error"
          }
        }
      },
      "parameters": [
        {
          "type": "integer",
          "name": "application-id",
          "in": "path",
          "required": true
        },
        {
          "type": "string",
          "name": "name",
          "in": "query",
          "required": true
        }
      ]
    },
    "/v2/assets/{asset-id}": {
      "get": {
        "description": "Given a asset ID, it returns asset information including creator, name, total supply and special addresses.",
        "tags": [
          "public",
          "nonparticipating"
        ],
        "produces": [
          "application/json"
        ],
        "schemes": [
          "http"
        ],
        "summary": "Get asset information.",
        "operationId": "GetAssetByID",
        "parameters": [
          {
            "type": "integer",
            "description": "An asset identifier",
            "name": "asset-id",
            "in": "path",
            "required": true
          }
        ],
        "responses": {
          "200": {
            "description": "OK",
            "$ref": "#/responses/AssetResponse"
          },
          "400": {
            "description": "Bad Request",
            "schema": {
              "$ref": "#/definitions/ErrorResponse"
            }
          },
          "401": {
            "description": "Invalid API Token",
            "schema": {
              "$ref": "#/definitions/ErrorResponse"
            }
          },
          "404": {
            "description": "Application Not Found",
            "schema": {
              "$ref": "#/definitions/ErrorResponse"
            }
          },
          "500": {
            "description": "Internal Error",
            "schema": {
              "$ref": "#/definitions/ErrorResponse"
            }
          },
          "default": {
            "description": "Unknown Error"
          }
        }
      },
      "parameters": [
        {
          "type": "integer",
          "name": "asset-id",
          "in": "path",
          "required": true
        }
      ]
    },
    "/v2/ledger/sync": {
      "delete": {
        "description": "Unset the ledger sync round.",
        "tags": [
          "public",
          "data"
        ],
        "schemes": [
          "http"
        ],
        "summary": "Removes minimum sync round restriction from the ledger.",
        "operationId": "UnsetSyncRound",
        "responses": {
          "200": {
            "type": "object"
          },
          "400": {
            "description": "Sync round not set.",
            "schema": {
              "$ref": "#/definitions/ErrorResponse"
            }
          },
          "401": {
            "description": "Invalid API Token",
            "schema": {
              "$ref": "#/definitions/ErrorResponse"
            }
          },
          "500": {
            "description": "Internal Error",
            "schema": {
              "$ref": "#/definitions/ErrorResponse"
            }
          },
          "503": {
            "description": "Service Temporarily Unavailable",
            "schema": {
              "$ref": "#/definitions/ErrorResponse"
            }
          },
          "default": {
            "description": "Unknown Error"
          }
        }
      },
      "get": {
        "description": "Gets the minimum sync round for the ledger.",
        "tags": [
          "public",
          "data"
        ],
        "schemes": [
          "http"
        ],
        "summary": "Returns the minimum sync round the ledger is keeping in cache.",
        "operationId": "GetSyncRound",
        "responses": {
          "200": {
            "$ref": "#/responses/GetSyncRoundResponse"
          },
          "400": {
            "description": "Sync round not set.",
            "schema": {
              "$ref": "#/definitions/ErrorResponse"
            }
          },
          "401": {
            "description": "Invalid API Token",
            "schema": {
              "$ref": "#/definitions/ErrorResponse"
            }
          },
          "500": {
            "description": "Internal Error",
            "schema": {
              "$ref": "#/definitions/ErrorResponse"
            }
          },
          "503": {
            "description": "Service Temporarily Unavailable",
            "schema": {
              "$ref": "#/definitions/ErrorResponse"
            }
          },
          "default": {
            "description": "Unknown Error"
          }
        }
      }
    },
    "/v2/ledger/sync/{round}": {
      "post": {
        "description": "Sets the minimum sync round on the ledger.",
        "tags": [
          "public",
          "data"
        ],
        "schemes": [
          "http"
        ],
        "summary": "Given a round, tells the ledger to keep that round in its cache.",
        "operationId": "SetSyncRound",
        "parameters": [
          {
            "type": "integer",
            "description": "The round for which the deltas are desired.",
            "name": "round",
            "in": "path",
            "required": true,
            "minimum": 0
          }
        ],
        "responses": {
          "200": {
            "type": "object"
          },
          "400": {
            "description": "Can not set sync round to an earlier round than the current round.",
            "schema": {
              "$ref": "#/definitions/ErrorResponse"
            }
          },
          "401": {
            "description": "Invalid API Token",
            "schema": {
              "$ref": "#/definitions/ErrorResponse"
            }
          },
          "500": {
            "description": "Internal Error",
            "schema": {
              "$ref": "#/definitions/ErrorResponse"
            }
          },
          "503": {
            "description": "Service Temporarily Unavailable",
            "schema": {
              "$ref": "#/definitions/ErrorResponse"
            }
          },
          "default": {
            "description": "Unknown Error"
          }
        }
      }
    },
    "/v2/teal/compile": {
      "post": {
        "description": "Given TEAL source code in plain text, return base64 encoded program bytes and base32 SHA512_256 hash of program bytes (Address style). This endpoint is only enabled when a node's configuration file sets EnableDeveloperAPI to true.",
        "tags": [
          "public",
          "nonparticipating"
        ],
        "consumes": [
          "text/plain"
        ],
        "produces": [
          "application/json"
        ],
        "schemes": [
          "http"
        ],
        "summary": "Compile TEAL source code to binary, produce its hash",
        "operationId": "TealCompile",
        "parameters": [
          {
            "description": "TEAL source code to be compiled",
            "name": "source",
            "in": "body",
            "required": true,
            "schema": {
              "type": "string",
              "format": "binary"
            }
          },
          {
            "name": "sourcemap",
            "description": "When set to `true`, returns the source map of the program as a JSON. Defaults to `false`.",
            "in": "query",
            "type": "boolean"
          }
        ],
        "responses": {
          "200": {
            "description": "Successful compilation",
            "$ref": "#/responses/CompileResponse"
          },
          "400": {
            "description": "Bad Request - Teal Compile Error",
            "schema": {
              "$ref": "#/definitions/ErrorResponse"
            }
          },
          "401": {
            "description": "Invalid API Token",
            "schema": {
              "$ref": "#/definitions/ErrorResponse"
            }
          },
          "404": {
            "description": "Developer API not enabled"
          },
          "500": {
            "description": "Internal Error",
            "schema": {
              "$ref": "#/definitions/ErrorResponse"
            }
          },
          "default": {
            "description": "Unknown Error"
          }
        }
      }
    },
    "/v2/teal/disassemble": {
      "post": {
        "description": "Given the program bytes, return the TEAL source code in plain text. This endpoint is only enabled when a node's configuration file sets EnableDeveloperAPI to true.",
        "tags": [
          "public",
          "nonparticipating"
        ],
        "consumes": [
          "application/x-binary"
        ],
        "produces": [
          "application/json"
        ],
        "schemes": [
          "http"
        ],
        "summary": "Disassemble program bytes into the TEAL source code.",
        "operationId": "TealDisassemble",
        "parameters": [
          {
            "description": "TEAL program binary to be disassembled",
            "name": "source",
            "in": "body",
            "required": true,
            "schema": {
              "type": "string",
              "format": "byte"
            }
          }
        ],
        "responses": {
          "200": {
            "description": "Successful disassembly",
            "$ref": "#/responses/DisassembleResponse"
          },
          "400": {
            "description": "Bad Request - Teal Compile Error",
            "schema": {
              "$ref": "#/definitions/ErrorResponse"
            }
          },
          "401": {
            "description": "Invalid API Token",
            "schema": {
              "$ref": "#/definitions/ErrorResponse"
            }
          },
          "404": {
            "description": "Developer API not enabled"
          },
          "500": {
            "description": "Internal Error",
            "schema": {
              "$ref": "#/definitions/ErrorResponse"
            }
          },
          "default": {
            "description": "Unknown Error"
          }
        }
      }
    },
    "/v2/catchup/{catchpoint}": {
      "post": {
        "tags": [
          "private",
          "nonparticipating"
        ],
        "description": "Given a catchpoint, it starts catching up to this catchpoint",
        "produces": [
          "application/json"
        ],
        "schemes": [
          "http"
        ],
        "summary": "Starts a catchpoint catchup.",
        "operationId": "StartCatchup",
        "parameters": [
          {
            "$ref": "#/parameters/catchpoint"
          }
        ],
        "responses": {
          "200": {
            "description": "OK",
            "$ref": "#/responses/CatchpointStartResponse"
          },
          "201": {
            "description": "OK",
            "$ref": "#/responses/CatchpointStartResponse"
          },
          "400": {
            "description": "Bad Request",
            "schema": {
              "$ref": "#/definitions/ErrorResponse"
            }
          },
          "401": {
            "description": "Invalid API Token",
            "schema": {
              "$ref": "#/definitions/ErrorResponse"
            }
          },
          "500": {
            "description": "Internal Error",
            "schema": {
              "$ref": "#/definitions/ErrorResponse"
            }
          },
          "default": {
            "description": "Unknown Error"
          }
        }
      },
      "delete": {
        "tags": [
          "private",
          "nonparticipating"
        ],
        "description": "Given a catchpoint, it aborts catching up to this catchpoint",
        "produces": [
          "application/json"
        ],
        "schemes": [
          "http"
        ],
        "summary": "Aborts a catchpoint catchup.",
        "operationId": "AbortCatchup",
        "parameters": [
          {
            "$ref": "#/parameters/catchpoint"
          }
        ],
        "responses": {
          "200": {
            "$ref": "#/responses/CatchpointAbortResponse"
          },
          "400": {
            "description": "Bad Request",
            "schema": {
              "$ref": "#/definitions/ErrorResponse"
            }
          },
          "401": {
            "description": "Invalid API Token",
            "schema": {
              "$ref": "#/definitions/ErrorResponse"
            }
          },
          "500": {
            "description": "Internal Error",
            "schema": {
              "$ref": "#/definitions/ErrorResponse"
            }
          },
          "default": {
            "description": "Unknown Error"
          }
        }
      },
      "parameters": [
        {
          "type": "string",
          "name": "catchpoint",
          "in": "path",
          "required": true
        }
      ]
    },
    "/v2/teal/dryrun": {
      "post": {
        "description": "Executes TEAL program(s) in context and returns debugging information about the execution. This endpoint is only enabled when a node's configuration file sets EnableDeveloperAPI to true.",
        "tags": [
          "public",
          "nonparticipating"
        ],
        "consumes": [
          "application/json",
          "application/msgpack"
        ],
        "produces": [
          "application/json"
        ],
        "schemes": [
          "http"
        ],
        "summary": "Provide debugging information for a transaction (or group).",
        "operationId": "TealDryrun",
        "parameters": [
          {
            "description": "Transaction (or group) and any accompanying state-simulation data.",
            "name": "request",
            "in": "body",
            "schema": {
              "$ref": "#/definitions/DryrunRequest"
            }
          }
        ],
        "responses": {
          "200": {
            "description": "OK",
            "$ref": "#/responses/DryrunResponse"
          },
          "400": {
            "description": "Bad Request",
            "schema": {
              "$ref": "#/definitions/ErrorResponse"
            }
          },
          "401": {
            "description": "Invalid API Token",
            "schema": {
              "$ref": "#/definitions/ErrorResponse"
            }
          },
          "404": {
            "description": "Developer API not enabled"
          },
          "500": {
            "description": "Internal Error",
            "schema": {
              "$ref": "#/definitions/ErrorResponse"
            }
          },
          "default": {
            "description": "Unknown Error"
          }
        }
      }
    },
    "/v2/experimental": {
      "get": {
        "tags": [
          "public",
          "experimental"
        ],
        "produces": [
          "application/json"
        ],
        "schemes": [
          "http"
        ],
        "summary": "Returns OK if experimental API is enabled.",
        "operationId": "ExperimentalCheck",
        "responses": {
          "200": {
            "description": "Experimental API enabled"
          },
          "404": {
            "description": "Experimental API not enabled"
          },
          "default": {
            "description": "Unknown Error"
          }
        }
      }
    },
    "/v2/devmode/blocks/offset": {
      "get": {
        "description": "Gets the current timestamp offset.",
        "tags": [
          "public",
          "nonparticipating"
        ],
        "produces": [
          "application/json"
        ],
        "schemes": [
          "http"
        ],
        "summary": "Returns the timestamp offset. Timestamp offsets can only be set in dev mode.",
        "operationId": "GetBlockTimeStampOffset",
        "responses": {
          "200": {
            "description": "OK",
            "$ref": "#/responses/GetBlockTimeStampOffsetResponse"
          },
          "400": {
            "description": "TimeStamp offset not set.",
            "schema": {
              "$ref": "#/definitions/ErrorResponse"
            }
          },
          "default": {
            "description": "Unknown Error"
          }
        }
      }
    },
    "/v2/devmode/blocks/offset/{offset}": {
      "post": {
        "description": "Sets the timestamp offset (seconds) for blocks in dev mode. Providing an offset of 0 will unset this value and try to use the real clock for the timestamp.",
        "tags": [
          "public",
          "nonparticipating"
        ],
        "schemes": [
          "http"
        ],
        "summary": "Given a timestamp offset in seconds, adds the offset to every subsequent block header's timestamp.",
        "operationId": "SetBlockTimeStampOffset",
        "parameters": [
          {
            "type": "integer",
            "description": "The timestamp offset for blocks in dev mode.",
            "name": "offset",
            "in": "path",
            "required": true,
            "minimum": 0
          }
        ],
        "responses": {
          "200": {
            "description": "OK",
            "type": "object"
          },
          "400": {
            "description": "Cannot set timestamp offset to a negative integer.",
            "schema": {
              "$ref": "#/definitions/ErrorResponse"
            }
          },
          "401": {
            "description": "Invalid API Token",
            "schema": {
              "$ref": "#/definitions/ErrorResponse"
            }
          },
          "500": {
            "description": "Internal Error",
            "schema": {
              "$ref": "#/definitions/ErrorResponse"
            }
          },
          "default": {
            "description": "Unknown Error"
          }
        }
      }
    }
  },
  "definitions": {
    "LedgerStateDelta": {
      "description": "Ledger StateDelta object",
      "type": "object",
      "x-algorand-format": "StateDelta"
    },
    "LedgerStateDeltaForTransactionGroup": {
      "description": "Contains a ledger delta for a single transaction group",
      "type": "object",
      "required": [
        "Delta",
        "Ids"
      ],
      "properties": {
        "Delta": {
          "$ref": "#/definitions/LedgerStateDelta"
        },
        "Ids": {
          "type": "array",
          "items": {
            "type": "string"
          }
        }
      }
    },
    "Account": {
      "description": "Account information at a given round.\n\nDefinition:\ndata/basics/userBalance.go : AccountData\n",
      "type": "object",
      "required": [
        "round",
        "address",
        "amount",
        "pending-rewards",
        "amount-without-pending-rewards",
        "rewards",
        "status",
        "min-balance",
        "total-apps-opted-in",
        "total-assets-opted-in",
        "total-created-apps",
        "total-created-assets"
      ],
      "properties": {
        "address": {
          "description": "the account public key",
          "type": "string"
        },
        "amount": {
          "description": "\\[algo\\] total number of MicroAlgos in the account",
          "type": "integer"
        },
        "min-balance": {
          "description": "MicroAlgo balance required by the account.\n\nThe requirement grows based on asset and application usage.",
          "type": "integer"
        },
        "amount-without-pending-rewards": {
          "description": "specifies the amount of MicroAlgos in the account, without the pending rewards.",
          "type": "integer"
        },
        "apps-local-state": {
          "description": "\\[appl\\] applications local data stored in this account.\n\nNote the raw object uses `map[int] -\u003e AppLocalState` for this type.",
          "type": "array",
          "items": {
            "$ref": "#/definitions/ApplicationLocalState"
          }
        },
        "total-apps-opted-in": {
          "description": "The count of all applications that have been opted in, equivalent to the count of application local data (AppLocalState objects) stored in this account.",
          "type": "integer"
        },
        "apps-total-schema": {
          "description": "\\[tsch\\] stores the sum of all of the local schemas and global schemas in this account.\n\nNote: the raw account uses `StateSchema` for this type.",
          "$ref": "#/definitions/ApplicationStateSchema"
        },
        "apps-total-extra-pages": {
          "description": "\\[teap\\] the sum of all extra application program pages for this account.",
          "type": "integer"
        },
        "assets": {
          "description": "\\[asset\\] assets held by this account.\n\nNote the raw object uses `map[int] -\u003e AssetHolding` for this type.",
          "type": "array",
          "items": {
            "$ref": "#/definitions/AssetHolding"
          }
        },
        "total-assets-opted-in": {
          "description": "The count of all assets that have been opted in, equivalent to the count of AssetHolding objects held by this account.",
          "type": "integer"
        },
        "created-apps": {
          "description": "\\[appp\\] parameters of applications created by this account including app global data.\n\nNote: the raw account uses `map[int] -\u003e AppParams` for this type.",
          "type": "array",
          "items": {
            "$ref": "#/definitions/Application"
          }
        },
        "total-created-apps": {
          "description": "The count of all apps (AppParams objects) created by this account.",
          "type": "integer"
        },
        "created-assets": {
          "description": "\\[apar\\] parameters of assets created by this account.\n\nNote: the raw account uses `map[int] -\u003e Asset` for this type.",
          "type": "array",
          "items": {
            "$ref": "#/definitions/Asset"
          }
        },
        "total-created-assets": {
          "description": "The count of all assets (AssetParams objects) created by this account.",
          "type": "integer"
        },
        "total-boxes": {
          "description": "\\[tbx\\] The number of existing boxes created by this account's app.",
          "type": "integer"
        },
        "total-box-bytes": {
          "description": "\\[tbxb\\] The total number of bytes used by this account's app's box keys and values.",
          "type": "integer"
        },
        "participation": {
          "$ref": "#/definitions/AccountParticipation"
        },
        "pending-rewards": {
          "description": "amount of MicroAlgos of pending rewards in this account.",
          "type": "integer"
        },
        "reward-base": {
          "description": "\\[ebase\\] used as part of the rewards computation. Only applicable to accounts which are participating.",
          "type": "integer"
        },
        "rewards": {
          "description": "\\[ern\\] total rewards of MicroAlgos the account has received, including pending rewards.",
          "type": "integer"
        },
        "round": {
          "description": "The round for which this information is relevant.",
          "type": "integer"
        },
        "status": {
          "description": "\\[onl\\] delegation status of the account's MicroAlgos\n* Offline - indicates that the associated account is delegated.\n*  Online  - indicates that the associated account used as part of the delegation pool.\n*   NotParticipating - indicates that the associated account is neither a delegator nor a delegate.",
          "type": "string"
        },
        "sig-type": {
          "description": "Indicates what type of signature is used by this account, must be one of:\n* sig\n* msig\n* lsig",
          "type": "string",
          "enum": [
            "sig",
            "msig",
            "lsig"
          ]
        },
        "auth-addr": {
          "description": "\\[spend\\] the address against which signing should be checked. If empty, the address of the current account is used. This field can be updated in any transaction by setting the RekeyTo field.",
          "type": "string",
          "x-algorand-format": "Address"
        }
      }
    },
    "AccountParticipation": {
      "description": "AccountParticipation describes the parameters used by this account in consensus protocol.",
      "type": "object",
      "required": [
        "vote-participation-key",
        "selection-participation-key",
        "vote-first-valid",
        "vote-last-valid",
        "vote-key-dilution"
      ],
      "properties": {
        "selection-participation-key": {
          "description": "\\[sel\\] Selection public key (if any) currently registered for this round.",
          "type": "string",
          "format": "byte"
        },
        "vote-first-valid": {
          "description": "\\[voteFst\\] First round for which this participation is valid.",
          "type": "integer"
        },
        "vote-key-dilution": {
          "description": "\\[voteKD\\] Number of subkeys in each batch of participation keys.",
          "type": "integer"
        },
        "vote-last-valid": {
          "description": "\\[voteLst\\] Last round for which this participation is valid.",
          "type": "integer"
        },
        "vote-participation-key": {
          "description": "\\[vote\\] root participation public key (if any) currently registered for this round.",
          "type": "string",
          "format": "byte"
        },
        "state-proof-key": {
          "description": "\\[stprf\\] Root of the state proof key (if any)",
          "type": "string",
          "format": "byte"
        }
      }
    },
    "Asset": {
      "description": "Specifies both the unique identifier and the parameters for an asset",
      "type": "object",
      "required": [
        "index",
        "params"
      ],
      "properties": {
        "index": {
          "description": "unique asset identifier",
          "type": "integer"
        },
        "params": {
          "$ref": "#/definitions/AssetParams"
        }
      }
    },
    "AssetHolding": {
      "description": "Describes an asset held by an account.\n\nDefinition:\ndata/basics/userBalance.go : AssetHolding",
      "type": "object",
      "required": [
        "asset-id",
        "amount",
        "is-frozen"
      ],
      "properties": {
        "amount": {
          "description": "\\[a\\] number of units held.",
          "type": "integer",
          "x-algorand-format": "uint64"
        },
        "asset-id": {
          "description": "Asset ID of the holding.",
          "type": "integer",
          "x-go-name": "AssetID"
        },
        "is-frozen": {
          "description": "\\[f\\] whether or not the holding is frozen.",
          "type": "boolean"
        }
      }
    },
    "AssetParams": {
      "description": "AssetParams specifies the parameters for an asset.\n\n\\[apar\\] when part of an AssetConfig transaction.\n\nDefinition:\ndata/transactions/asset.go : AssetParams",
      "type": "object",
      "required": [
        "creator",
        "total",
        "decimals"
      ],
      "properties": {
        "clawback": {
          "description": "\\[c\\] Address of account used to clawback holdings of this asset.  If empty, clawback is not permitted.",
          "type": "string"
        },
        "creator": {
          "description": "The address that created this asset. This is the address where the parameters for this asset can be found, and also the address where unwanted asset units can be sent in the worst case.",
          "type": "string"
        },
        "decimals": {
          "description": "\\[dc\\] The number of digits to use after the decimal point when displaying this asset. If 0, the asset is not divisible. If 1, the base unit of the asset is in tenths. If 2, the base unit of the asset is in hundredths, and so on. This value must be between 0 and 19 (inclusive).",
          "type": "integer",
          "maximum": 19,
          "minimum": 0
        },
        "default-frozen": {
          "description": "\\[df\\] Whether holdings of this asset are frozen by default.",
          "type": "boolean"
        },
        "freeze": {
          "description": "\\[f\\] Address of account used to freeze holdings of this asset.  If empty, freezing is not permitted.",
          "type": "string"
        },
        "manager": {
          "description": "\\[m\\] Address of account used to manage the keys of this asset and to destroy it.",
          "type": "string"
        },
        "metadata-hash": {
          "description": "\\[am\\] A commitment to some unspecified asset metadata. The format of this metadata is up to the application.",
          "type": "string",
          "format": "byte"
        },
        "name": {
          "description": "\\[an\\] Name of this asset, as supplied by the creator. Included only when the asset name is composed of printable utf-8 characters.",
          "type": "string"
        },
        "name-b64": {
          "description": "Base64 encoded name of this asset, as supplied by the creator.",
          "type": "string",
          "format": "byte"
        },
        "reserve": {
          "description": "\\[r\\] Address of account holding reserve (non-minted) units of this asset.",
          "type": "string"
        },
        "total": {
          "description": "\\[t\\] The total number of units of this asset.",
          "type": "integer",
          "x-algorand-format": "uint64"
        },
        "unit-name": {
          "description": "\\[un\\] Name of a unit of this asset, as supplied by the creator. Included only when the name of a unit of this asset is composed of printable utf-8 characters.",
          "type": "string"
        },
        "unit-name-b64": {
          "description": "Base64 encoded name of a unit of this asset, as supplied by the creator.",
          "type": "string",
          "format": "byte"
        },
        "url": {
          "description": "\\[au\\] URL where more information about the asset can be retrieved. Included only when the URL is composed of printable utf-8 characters.",
          "type": "string"
        },
        "url-b64": {
          "description": "Base64 encoded URL where more information about the asset can be retrieved.",
          "type": "string",
          "format": "byte"
        }
      }
    },
    "ApplicationStateSchema": {
      "description": "Specifies maximums on the number of each type that may be stored.",
      "type": "object",
      "required": [
        "num-uint",
        "num-byte-slice"
      ],
      "properties": {
        "num-uint": {
          "description": "\\[nui\\] num of uints.",
          "type": "integer"
        },
        "num-byte-slice": {
          "description": "\\[nbs\\] num of byte slices.",
          "type": "integer"
        }
      }
    },
    "ApplicationLocalState": {
      "description": "Stores local state associated with an application.",
      "type": "object",
      "required": [
        "id",
        "schema"
      ],
      "properties": {
        "id": {
          "description": "The application which this local state is for.",
          "type": "integer"
        },
        "schema": {
          "description": "\\[hsch\\] schema.",
          "$ref": "#/definitions/ApplicationStateSchema"
        },
        "key-value": {
          "description": "\\[tkv\\] storage.",
          "$ref": "#/definitions/TealKeyValueStore"
        }
      }
    },
    "ParticipationKey": {
      "description": "Represents a participation key used by the node.",
      "type": "object",
      "required": [
        "id",
        "key",
        "address"
      ],
      "properties": {
        "id": {
          "description": "The key's ParticipationID.",
          "type": "string"
        },
        "address": {
          "description": "Address the key was generated for.",
          "type": "string",
          "x-algorand-format": "Address"
        },
        "effective-first-valid": {
          "description": "When registered, this is the first round it may be used.",
          "type": "integer",
          "x-algorand-format": "uint64"
        },
        "effective-last-valid": {
          "description": "When registered, this is the last round it may be used.",
          "type": "integer",
          "x-algorand-format": "uint64"
        },
        "last-vote": {
          "description": "Round when this key was last used to vote.",
          "type": "integer"
        },
        "last-block-proposal": {
          "description": "Round when this key was last used to propose a block.",
          "type": "integer"
        },
        "last-state-proof": {
          "description": "Round when this key was last used to generate a state proof.",
          "type": "integer"
        },
        "key": {
          "description": "Key information stored on the account.",
          "$ref": "#/definitions/AccountParticipation"
        }
      }
    },
    "TealKeyValueStore": {
      "description": "Represents a key-value store for use in an application.",
      "type": "array",
      "items": {
        "$ref": "#/definitions/TealKeyValue"
      }
    },
    "TealKeyValue": {
      "description": "Represents a key-value pair in an application store.",
      "type": "object",
      "required": [
        "key",
        "value"
      ],
      "properties": {
        "key": {
          "type": "string"
        },
        "value": {
          "$ref": "#/definitions/TealValue"
        }
      }
    },
    "TealValue": {
      "description": "Represents a TEAL value.",
      "type": "object",
      "required": [
        "type",
        "uint",
        "bytes"
      ],
      "properties": {
        "type": {
          "description": "\\[tt\\] value type. Value `1` refers to **bytes**, value `2` refers to **uint**",
          "type": "integer"
        },
        "bytes": {
          "description": "\\[tb\\] bytes value.",
          "type": "string"
        },
        "uint": {
          "description": "\\[ui\\] uint value.",
          "type": "integer",
          "x-algorand-format": "uint64"
        }
      }
    },
    "StateDelta": {
      "description": "Application state delta.",
      "type": "array",
      "items": {
        "$ref": "#/definitions/EvalDeltaKeyValue"
      }
    },
    "AccountStateDelta": {
      "description": "Application state delta.",
      "type": "object",
      "required": [
        "address",
        "delta"
      ],
      "properties": {
        "address": {
          "type": "string"
        },
        "delta": {
          "$ref": "#/definitions/StateDelta"
        }
      }
    },
    "EvalDeltaKeyValue": {
      "description": "Key-value pairs for StateDelta.",
      "type": "object",
      "required": [
        "key",
        "value"
      ],
      "properties": {
        "key": {
          "type": "string"
        },
        "value": {
          "$ref": "#/definitions/EvalDelta"
        }
      }
    },
    "EvalDelta": {
      "description": "Represents a TEAL value delta.",
      "type": "object",
      "required": [
        "action"
      ],
      "properties": {
        "action": {
          "description": "\\[at\\] delta action.",
          "type": "integer"
        },
        "bytes": {
          "description": "\\[bs\\] bytes value.",
          "type": "string"
        },
        "uint": {
          "description": "\\[ui\\] uint value.",
          "type": "integer",
          "x-algorand-format": "uint64"
        }
      }
    },
    "Application": {
      "description": "Application index and its parameters",
      "type": "object",
      "required": [
        "id",
        "params"
      ],
      "properties": {
        "id": {
          "description": "\\[appidx\\] application index.",
          "type": "integer"
        },
        "params": {
          "description": "\\[appparams\\] application parameters.",
          "$ref": "#/definitions/ApplicationParams"
        }
      }
    },
    "ApplicationParams": {
      "description": "Stores the global information associated with an application.",
      "type": "object",
      "required": [
        "creator",
        "approval-program",
        "clear-state-program"
      ],
      "properties": {
        "creator": {
          "description": "The address that created this application. This is the address where the parameters and global state for this application can be found.",
          "type": "string",
          "x-algorand-format": "Address"
        },
        "approval-program": {
          "description": "\\[approv\\] approval program.",
          "type": "string",
          "format": "byte",
          "x-algorand-format": "TEALProgram"
        },
        "clear-state-program": {
          "description": "\\[clearp\\] approval program.",
          "type": "string",
          "format": "byte",
          "x-algorand-format": "TEALProgram"
        },
        "extra-program-pages": {
          "description": "\\[epp\\] the amount of extra program pages available to this app.",
          "type": "integer"
        },
        "local-state-schema": {
          "description": "\\[lsch\\] local schema",
          "$ref": "#/definitions/ApplicationStateSchema"
        },
        "global-state-schema": {
          "description": "\\[gsch\\] global schema",
          "$ref": "#/definitions/ApplicationStateSchema"
        },
        "global-state": {
          "description": "\\[gs\\] global state",
          "$ref": "#/definitions/TealKeyValueStore"
        }
      }
    },
    "DryrunState": {
      "description": "Stores the TEAL eval step data",
      "type": "object",
      "required": [
        "line",
        "pc",
        "stack"
      ],
      "properties": {
        "line": {
          "description": "Line number",
          "type": "integer"
        },
        "pc": {
          "description": "Program counter",
          "type": "integer"
        },
        "stack": {
          "type": "array",
          "items": {
            "$ref": "#/definitions/TealValue"
          }
        },
        "scratch": {
          "type": "array",
          "items": {
            "$ref": "#/definitions/TealValue"
          }
        },
        "error": {
          "description": "Evaluation error if any",
          "type": "string"
        }
      }
    },
    "DryrunTxnResult": {
      "description": "DryrunTxnResult contains any LogicSig or ApplicationCall program debug information and state updates from a dryrun.",
      "type": "object",
      "required": [
        "disassembly"
      ],
      "properties": {
        "disassembly": {
          "description": "Disassembled program line by line.",
          "type": "array",
          "items": {
            "type": "string"
          }
        },
        "logic-sig-disassembly": {
          "description": "Disassembled lsig program line by line.",
          "type": "array",
          "items": {
            "type": "string"
          }
        },
        "logic-sig-trace": {
          "type": "array",
          "items": {
            "$ref": "#/definitions/DryrunState"
          }
        },
        "logic-sig-messages": {
          "type": "array",
          "items": {
            "type": "string"
          }
        },
        "app-call-trace": {
          "type": "array",
          "items": {
            "$ref": "#/definitions/DryrunState"
          }
        },
        "app-call-messages": {
          "type": "array",
          "items": {
            "type": "string"
          }
        },
        "global-delta": {
          "$ref": "#/definitions/StateDelta"
        },
        "local-deltas": {
          "type": "array",
          "items": {
            "$ref": "#/definitions/AccountStateDelta"
          }
        },
        "logs": {
          "type": "array",
          "items": {
            "type": "string",
            "format": "byte"
          }
        },
        "budget-added": {
          "description": "Budget added during execution of app call transaction.",
          "type": "integer"
        },
        "budget-consumed": {
          "description": "Budget consumed during execution of app call transaction.",
          "type": "integer"
        }
      }
    },
    "ErrorResponse": {
      "description": "An error response with optional data field.",
      "type": "object",
      "required": [
        "message"
      ],
      "properties": {
        "data": {
          "type": "object"
        },
        "message": {
          "type": "string"
        }
      }
    },
    "DryrunRequest": {
      "description": "Request data type for dryrun endpoint. Given the Transactions and simulated ledger state upload, run TEAL scripts and return debugging information.",
      "type": "object",
      "required": [
        "txns",
        "accounts",
        "apps",
        "protocol-version",
        "round",
        "latest-timestamp",
        "sources"
      ],
      "properties": {
        "txns": {
          "type": "array",
          "items": {
            "description": "SignedTxn object. Must be canonically encoded.",
            "type": "string",
            "format": "json",
            "x-algorand-format": "SignedTransaction"
          }
        },
        "accounts": {
          "type": "array",
          "items": {
            "$ref": "#/definitions/Account"
          }
        },
        "apps": {
          "type": "array",
          "items": {
            "$ref": "#/definitions/Application"
          }
        },
        "protocol-version": {
          "description": "ProtocolVersion specifies a specific version string to operate under, otherwise whatever the current protocol of the network this algod is running in.",
          "type": "string"
        },
        "round": {
          "description": "Round is available to some TEAL scripts. Defaults to the current round on the network this algod is attached to.",
          "type": "integer",
          "x-algorand-format": "uint64"
        },
        "latest-timestamp": {
          "description": "LatestTimestamp is available to some TEAL scripts. Defaults to the latest confirmed timestamp this algod is attached to.",
          "type": "integer",
          "format": "int64"
        },
        "sources": {
          "type": "array",
          "items": {
            "$ref": "#/definitions/DryrunSource"
          }
        }
      }
    },
    "DryrunSource": {
      "description": "DryrunSource is TEAL source text that gets uploaded, compiled, and inserted into transactions or application state.",
      "type": "object",
      "required": [
        "field-name",
        "source",
        "txn-index",
        "app-index"
      ],
      "properties": {
        "field-name": {
          "description": "FieldName is what kind of sources this is. If lsig then it goes into the transactions[this.TxnIndex].LogicSig. If approv or clearp it goes into the Approval Program or Clear State Program of application[this.AppIndex].",
          "type": "string"
        },
        "source": {
          "type": "string"
        },
        "txn-index": {
          "type": "integer"
        },
        "app-index": {
          "type": "integer",
          "x-algorand-format": "uint64"
        }
      }
    },
    "SimulateRequest": {
      "description": "Request type for simulation endpoint.",
      "type": "object",
      "required": [
        "txn-groups"
      ],
      "properties": {
        "txn-groups": {
          "description": "The transaction groups to simulate.",
          "type": "array",
          "items": {
            "$ref": "#/definitions/SimulateRequestTransactionGroup"
          }
        },
        "allow-empty-signatures": {
          "description": "Allow transactions without signatures to be simulated as if they had correct signatures.",
          "type": "boolean"
        },
        "allow-more-logging": {
          "description": "Lifts limits on log opcode usage during simulation.",
          "type": "boolean"
        },
        "extra-opcode-budget": {
          "description": "Applies extra opcode budget during simulation for each transaction group.",
          "type": "integer"
        },
<<<<<<< HEAD
        "allow-unlimited-resource-access": {
          "description": "Allow unlimited resource access during simulation. The node must set the config value EnableSimulationUnlimitedResourceAccess to true in order to allow this option.",
          "type": "boolean"
=======
        "exec-trace-config": {
          "$ref": "#/definitions/SimulateTraceConfig"
>>>>>>> bad81ee2
        }
      }
    },
    "SimulateRequestTransactionGroup": {
      "description": "A transaction group to simulate.",
      "type": "object",
      "required": [
        "txns"
      ],
      "properties": {
        "txns": {
          "description": "An atomic transaction group.",
          "type": "array",
          "items": {
            "description": "SignedTxn object. Must be canonically encoded.",
            "type": "string",
            "format": "json",
            "x-algorand-format": "SignedTransaction"
          }
        }
      }
    },
    "SimulateTraceConfig": {
      "description": "An object that configures simulation execution trace.",
      "type": "object",
      "properties": {
        "enable": {
          "description": "A boolean option for opting in execution trace features simulation endpoint.",
          "type": "boolean"
        }
      }
    },
    "Box": {
      "description": "Box name and its content.",
      "type": "object",
      "required": [
        "round",
        "name",
        "value"
      ],
      "properties": {
        "round": {
          "description": "The round for which this information is relevant",
          "type": "integer"
        },
        "name": {
          "description": "\\[name\\] box name, base64 encoded",
          "type": "string",
          "format": "byte"
        },
        "value": {
          "description": "\\[value\\] box value, base64 encoded.",
          "type": "string",
          "format": "byte"
        }
      }
    },
    "BoxDescriptor": {
      "description": "Box descriptor describes a Box.",
      "type": "object",
      "required": [
        "name"
      ],
      "properties": {
        "name": {
          "description": "Base64 encoded box name",
          "type": "string",
          "format": "byte"
        }
      }
    },
    "KvDelta": {
      "description": "A single Delta containing the key, the previous value and the current value for a single round.",
      "type": "object",
      "properties": {
        "key": {
          "description": "The key, base64 encoded.",
          "type": "string",
          "format": "byte"
        },
        "value": {
          "description": "The new value of the KV store entry, base64 encoded.",
          "type": "string",
          "format": "byte"
        }
      }
    },
    "Version": {
      "description": "algod version information.",
      "type": "object",
      "title": "Version contains the current algod version.",
      "required": [
        "versions",
        "genesis_id",
        "genesis_hash_b64",
        "build"
      ],
      "properties": {
        "build": {
          "$ref": "#/definitions/BuildVersion"
        },
        "genesis_hash_b64": {
          "type": "string",
          "format": "byte"
        },
        "genesis_id": {
          "type": "string"
        },
        "versions": {
          "type": "array",
          "items": {
            "type": "string"
          }
        }
      }
    },
    "BuildVersion": {
      "tags": [
        "common"
      ],
      "type": "object",
      "title": "BuildVersion contains the current algod build version information.",
      "required": [
        "major",
        "minor",
        "build_number",
        "commit_hash",
        "branch",
        "channel"
      ],
      "properties": {
        "branch": {
          "type": "string"
        },
        "build_number": {
          "type": "integer",
          "format": "int64"
        },
        "channel": {
          "type": "string"
        },
        "commit_hash": {
          "type": "string"
        },
        "major": {
          "type": "integer",
          "format": "int64"
        },
        "minor": {
          "type": "integer",
          "format": "int64"
        }
      }
    },
    "PendingTransactionResponse": {
      "description": "Details about a pending transaction. If the transaction was recently confirmed, includes confirmation details like the round and reward details.",
      "type": "object",
      "required": [
        "txn",
        "pool-error"
      ],
      "properties": {
        "asset-index": {
          "description": "The asset index if the transaction was found and it created an asset.",
          "type": "integer"
        },
        "application-index": {
          "description": "The application index if the transaction was found and it created an application.",
          "type": "integer"
        },
        "close-rewards": {
          "description": "Rewards in microalgos applied to the close remainder to account.",
          "type": "integer"
        },
        "closing-amount": {
          "description": "Closing amount for the transaction.",
          "type": "integer"
        },
        "asset-closing-amount": {
          "description": "The number of the asset's unit that were transferred to the close-to address.",
          "type": "integer"
        },
        "confirmed-round": {
          "description": "The round where this transaction was confirmed, if present.",
          "type": "integer"
        },
        "pool-error": {
          "description": "Indicates that the transaction was kicked out of this node's transaction pool (and specifies why that happened).  An empty string indicates the transaction wasn't kicked out of this node's txpool due to an error.\n",
          "type": "string"
        },
        "receiver-rewards": {
          "description": "Rewards in microalgos applied to the receiver account.",
          "type": "integer"
        },
        "sender-rewards": {
          "description": "Rewards in microalgos applied to the sender account.",
          "type": "integer"
        },
        "local-state-delta": {
          "description": "Local state key/value changes for the application being executed by this transaction.",
          "type": "array",
          "items": {
            "$ref": "#/definitions/AccountStateDelta"
          }
        },
        "global-state-delta": {
          "description": "Global state key/value changes for the application being executed by this transaction.",
          "$ref": "#/definitions/StateDelta"
        },
        "logs": {
          "description": "Logs for the application being executed by this transaction.",
          "type": "array",
          "items": {
            "type": "string",
            "format": "byte"
          }
        },
        "inner-txns": {
          "description": "Inner transactions produced by application execution.",
          "type": "array",
          "items": {
            "$ref": "#/definitions/PendingTransactionResponse"
          }
        },
        "txn": {
          "description": "The raw signed transaction.",
          "type": "object",
          "x-algorand-format": "SignedTransaction"
        }
      }
    },
    "SimulateTransactionGroupResult": {
      "description": "Simulation result for an atomic transaction group",
      "type": "object",
      "required": [
        "txn-results"
      ],
      "properties": {
        "txn-results": {
          "description": "Simulation result for individual transactions",
          "type": "array",
          "items": {
            "$ref": "#/definitions/SimulateTransactionResult"
          }
        },
        "failure-message": {
          "description": "If present, indicates that the transaction group failed and specifies why that happened",
          "type": "string"
        },
        "failed-at": {
          "description": "If present, indicates which transaction in this group caused the failure. This array represents the path to the failing transaction. Indexes are zero based, the first element indicates the top-level transaction, and successive elements indicate deeper inner transactions.",
          "type": "array",
          "items": {
            "type": "integer"
          }
        },
        "app-budget-added": {
          "description": "Total budget added during execution of app calls in the transaction group.",
          "type": "integer"
        },
        "app-budget-consumed": {
          "description": "Total budget consumed during execution of app calls in the transaction group.",
          "type": "integer"
        }
      }
    },
    "SimulateTransactionResult": {
      "description": "Simulation result for an individual transaction",
      "type": "object",
      "required": [
        "txn-result"
      ],
      "properties": {
        "txn-result": {
          "$ref": "#/definitions/PendingTransactionResponse"
        },
        "app-budget-consumed": {
          "description": "Budget used during execution of an app call transaction. This value includes budged used by inner app calls spawned by this transaction.",
          "type": "integer"
        },
        "logic-sig-budget-consumed": {
          "description": "Budget used during execution of a logic sig transaction.",
          "type": "integer"
        },
        "exec-trace": {
          "$ref": "#/definitions/SimulationTransactionExecTrace"
        }
      }
    },
    "StateProof": {
      "description": "Represents a state proof and its corresponding message",
      "type": "object",
      "required": [
        "Message",
        "StateProof"
      ],
      "properties": {
        "Message": {
          "$ref": "#/definitions/StateProofMessage"
        },
        "StateProof": {
          "description": "The encoded StateProof for the message.",
          "type": "string",
          "format": "byte"
        }
      }
    },
    "LightBlockHeaderProof": {
      "description": "Proof of membership and position of a light block header.",
      "type": "object",
      "required": [
        "index",
        "treedepth",
        "proof"
      ],
      "properties": {
        "index": {
          "description": "The index of the light block header in the vector commitment tree",
          "type": "integer"
        },
        "treedepth": {
          "description": "Represents the depth of the tree that is being proven, i.e. the number of edges from a leaf to the root.",
          "type": "integer"
        },
        "proof": {
          "description": "The encoded proof.",
          "type": "string",
          "format": "byte"
        }
      }
    },
    "StateProofMessage": {
      "description": "Represents the message that the state proofs are attesting to.",
      "type": "object",
      "required": [
        "BlockHeadersCommitment",
        "VotersCommitment",
        "LnProvenWeight",
        "FirstAttestedRound",
        "LastAttestedRound"
      ],
      "properties": {
        "BlockHeadersCommitment": {
          "description": "The vector commitment root on all light block headers within a state proof interval.",
          "type": "string",
          "format": "byte"
        },
        "VotersCommitment": {
          "description": "The vector commitment root of the top N accounts to sign the next StateProof.",
          "type": "string",
          "format": "byte"
        },
        "LnProvenWeight": {
          "description": "An integer value representing the natural log of the proven weight with 16 bits of precision. This value would be used to verify the next state proof.",
          "type": "integer",
          "x-algorand-format": "uint64"
        },
        "FirstAttestedRound": {
          "description": "The first round the message attests to.",
          "type": "integer",
          "x-algorand-format": "uint64"
        },
        "LastAttestedRound": {
          "description": "The last round the message attests to.",
          "type": "integer",
          "x-algorand-format": "uint64"
        }
      }
    },
    "SimulationEvalOverrides": {
      "description": "The set of parameters and limits override during simulation. If this set of parameters is present, then evaluation parameters may differ from standard evaluation in certain ways.",
      "type": "object",
      "properties": {
        "allow-empty-signatures": {
          "description": "If true, transactions without signatures are allowed and simulated as if they were properly signed.",
          "type": "boolean"
        },
        "max-log-calls": {
          "description": "The maximum log calls one can make during simulation",
          "type": "integer"
        },
        "max-log-size": {
          "description": "The maximum byte number to log during simulation",
          "type": "integer"
        },
        "extra-opcode-budget": {
          "description": "The extra opcode budget added to each transaction group during simulation",
          "type": "integer"
        },
        "allow-unlimited-resource-access": {
          "description": "If true, allows unlimited resource access during simulation.",
          "type": "boolean"
        }
      }
    },
    "SimulationOpcodeTraceUnit": {
      "description": "The set of trace information and effect from evaluating a single opcode.",
      "type": "object",
      "required": [
        "pc"
      ],
      "properties": {
        "pc": {
          "description": "The program counter of the current opcode being evaluated.",
          "type": "integer"
        },
        "spawned-inners": {
          "description": "The indexes of the traces for inner transactions spawned by this opcode, if any.",
          "type": "array",
          "items": {
            "type": "integer"
          }
        }
      }
    },
    "SimulationTransactionExecTrace": {
      "description": "The execution trace of calling an app or a logic sig, containing the inner app call trace in a recursive way.",
      "type": "object",
      "properties": {
        "approval-program-trace": {
          "description": "Program trace that contains a trace of opcode effects in an approval program.",
          "type": "array",
          "items": {
            "$ref": "#/definitions/SimulationOpcodeTraceUnit"
          }
        },
        "clear-state-program-trace": {
          "description": "Program trace that contains a trace of opcode effects in a clear state program.",
          "type": "array",
          "items": {
            "$ref": "#/definitions/SimulationOpcodeTraceUnit"
          }
        },
        "logic-sig-trace": {
          "description": "Program trace that contains a trace of opcode effects in a logic sig.",
          "type": "array",
          "items": {
            "$ref": "#/definitions/SimulationOpcodeTraceUnit"
          }
        },
        "inner-trace": {
          "description": "An array of SimulationTransactionExecTrace representing the execution trace of any inner transactions executed.",
          "type": "array",
          "items": {
            "$ref": "#/definitions/SimulationTransactionExecTrace"
          }
        }
      }
    }
  },
  "parameters": {
    "account-id": {
      "type": "string",
      "x-go-name": "AccountID",
      "description": "account string",
      "name": "account-id",
      "in": "path",
      "required": true
    },
    "address": {
      "type": "string",
      "description": "Only include transactions with this address in one of the transaction fields.",
      "name": "address",
      "in": "query"
    },
    "address-role": {
      "enum": [
        "sender",
        "receiver",
        "freeze-target"
      ],
      "type": "string",
      "description": "Combine with the address parameter to define what type of address to search for.",
      "name": "address-role",
      "in": "query"
    },
    "after-time": {
      "type": "string",
      "format": "date-time",
      "x-algorand-format": "RFC3339 String",
      "description": "Include results after the given time. Must be an RFC 3339 formatted string.",
      "name": "after-time",
      "in": "query"
    },
    "asset-id": {
      "type": "integer",
      "x-go-name": "AssetID",
      "description": "Asset ID",
      "name": "asset-id",
      "in": "query"
    },
    "before-time": {
      "type": "string",
      "format": "date-time",
      "x-algorand-format": "RFC3339 String",
      "description": "Include results before the given time. Must be an RFC 3339 formatted string.",
      "name": "before-time",
      "in": "query"
    },
    "catchpoint": {
      "type": "string",
      "format": "catchpoint",
      "pattern": "[0-9]{1,10}#[A-Z0-9]{1,53}",
      "x-algorand-format": "Catchpoint String",
      "description": "A catch point",
      "name": "catchpoint",
      "in": "path",
      "required": true
    },
    "currency-greater-than": {
      "type": "integer",
      "description": "Results should have an amount greater than this value. MicroAlgos are the default currency unless an asset-id is provided, in which case the asset will be used.",
      "name": "currency-greater-than",
      "in": "query"
    },
    "currency-less-than": {
      "type": "integer",
      "description": "Results should have an amount less than this value. MicroAlgos are the default currency unless an asset-id is provided, in which case the asset will be used.",
      "name": "currency-less-than",
      "in": "query"
    },
    "exclude-close-to": {
      "type": "boolean",
      "description": "Combine with address and address-role parameters to define what type of address to search for. The close to fields are normally treated as a receiver, if you would like to exclude them set this parameter to true.",
      "name": "exclude-close-to",
      "in": "query"
    },
    "format": {
      "enum": [
        "json",
        "msgpack"
      ],
      "type": "string",
      "description": "Configures whether the response object is JSON or MessagePack encoded. If not provided, defaults to JSON.",
      "name": "format",
      "in": "query"
    },
    "limit": {
      "type": "integer",
      "description": "Maximum number of results to return.",
      "name": "limit",
      "in": "query"
    },
    "max": {
      "type": "integer",
      "description": "Truncated number of transactions to display. If max=0, returns all pending txns.",
      "name": "max",
      "in": "query"
    },
    "max-round": {
      "type": "integer",
      "description": "Include results at or before the specified max-round.",
      "name": "max-round",
      "in": "query"
    },
    "min-round": {
      "type": "integer",
      "description": "Include results at or after the specified min-round.",
      "name": "min-round",
      "in": "query"
    },
    "next": {
      "type": "string",
      "description": "The next page of results. Use the next token provided by the previous results.",
      "name": "next",
      "in": "query"
    },
    "note-prefix": {
      "type": "string",
      "description": "Specifies a prefix which must be contained in the note field.",
      "name": "note-prefix",
      "in": "query",
      "x-algorand-format": "base64"
    },
    "round": {
      "type": "integer",
      "description": "Include results for the specified round.",
      "name": "round",
      "in": "query"
    },
    "round-number": {
      "type": "integer",
      "description": "Round number",
      "name": "round-number",
      "in": "path",
      "required": true
    },
    "sig-type": {
      "enum": [
        "sig",
        "msig",
        "lsig"
      ],
      "type": "string",
      "description": "SigType filters just results using the specified type of signature:\n* sig - Standard\n* msig - MultiSig\n* lsig - LogicSig",
      "name": "sig-type",
      "in": "query"
    },
    "tx-id": {
      "type": "string",
      "x-algorand-format": "Address",
      "x-go-name": "TxID",
      "description": "Lookup the specific transaction by ID.",
      "name": "tx-id",
      "in": "query"
    },
    "tx-type": {
      "enum": [
        "pay",
        "keyreg",
        "acfg",
        "axfer",
        "afrz",
        "appl",
        "stpf"
      ],
      "type": "string",
      "name": "tx-type",
      "in": "query"
    }
  },
  "responses": {
    "GetBlockTimeStampOffsetResponse": {
      "description": "Response containing the timestamp offset in seconds",
      "schema": {
        "type": "object",
        "required": [
          "offset"
        ],
        "properties": {
          "offset": {
            "description": "Timestamp offset in seconds.",
            "type": "integer"
          }
        }
      }
    },
    "GetSyncRoundResponse": {
      "description": "Response containing the ledger's minimum sync round",
      "schema": {
        "type": "object",
        "required": [
          "round"
        ],
        "properties": {
          "round": {
            "description": "The minimum sync round for the ledger.",
            "type": "integer"
          }
        }
      }
    },
    "LedgerStateDeltaForTransactionGroupResponse": {
      "description": "Response containing a ledger state delta for a single transaction group.",
      "schema": {
        "$ref": "#/definitions/LedgerStateDelta"
      }
    },
    "TransactionGroupLedgerStateDeltasForRoundResponse": {
      "description": "Response containing all ledger state deltas for transaction groups, with their associated Ids, in a single round.",
      "schema": {
        "type": "object",
        "required": [
          "Deltas"
        ],
        "properties": {
          "Deltas": {
            "type": "array",
            "items": {
              "$ref": "#/definitions/LedgerStateDeltaForTransactionGroup"
            }
          }
        }
      }
    },
    "LedgerStateDeltaResponse": {
      "description": "Contains ledger deltas",
      "schema": {
        "$ref": "#/definitions/LedgerStateDelta"
      }
    },
    "LightBlockHeaderProofResponse": {
      "description": "Proof of a light block header.",
      "schema": {
        "$ref": "#/definitions/LightBlockHeaderProof"
      }
    },
    "StateProofResponse": {
      "description": "StateProofResponse wraps the StateProof type in a response.",
      "schema": {
        "$ref": "#/definitions/StateProof"
      }
    },
    "AccountResponse": {
      "description": "AccountResponse wraps the Account type in a response.",
      "schema": {
        "$ref": "#/definitions/Account"
      }
    },
    "AccountAssetResponse": {
      "description": "AccountAssetResponse describes the account's asset holding and asset parameters (if either exist) for a specific asset ID. Asset parameters will only be returned if the provided address is the asset's creator.",
      "schema": {
        "type": "object",
        "required": [
          "round"
        ],
        "properties": {
          "round": {
            "description": "The round for which this information is relevant.",
            "type": "integer"
          },
          "asset-holding": {
            "description": "\\[asset\\] Details about the asset held by this account.\n\nThe raw account uses `AssetHolding` for this type.",
            "$ref": "#/definitions/AssetHolding"
          },
          "created-asset": {
            "description": "\\[apar\\] parameters of the asset created by this account.\n\nThe raw account uses `AssetParams` for this type.",
            "$ref": "#/definitions/AssetParams"
          }
        }
      }
    },
    "AccountApplicationResponse": {
      "description": "AccountApplicationResponse describes the account's application local state and global state (AppLocalState and AppParams, if either exists) for a specific application ID. Global state will only be returned if the provided address is the application's creator.",
      "schema": {
        "type": "object",
        "required": [
          "round"
        ],
        "properties": {
          "round": {
            "description": "The round for which this information is relevant.",
            "type": "integer"
          },
          "app-local-state": {
            "description": "\\[appl\\] the application local data stored in this account.\n\nThe raw account uses `AppLocalState` for this type.",
            "$ref": "#/definitions/ApplicationLocalState"
          },
          "created-app": {
            "description": "\\[appp\\] parameters of the application created by this account including app global data.\n\nThe raw account uses `AppParams` for this type.",
            "$ref": "#/definitions/ApplicationParams"
          }
        }
      }
    },
    "BlockResponse": {
      "description": "Encoded block object.",
      "schema": {
        "type": "object",
        "required": [
          "block"
        ],
        "properties": {
          "block": {
            "description": "Block header data.",
            "type": "object",
            "x-algorand-format": "BlockHeader"
          },
          "cert": {
            "description": "Optional certificate object. This is only included when the format is set to message pack.",
            "type": "object",
            "x-algorand-format": "BlockCertificate"
          }
        }
      }
    },
    "BlockHashResponse": {
      "description": "Hash of a block header.",
      "schema": {
        "type": "object",
        "required": [
          "blockHash"
        ],
        "properties": {
          "blockHash": {
            "description": "Block header hash.",
            "type": "string"
          }
        }
      }
    },
    "TransactionProofResponse": {
      "description": "Proof of transaction in a block.",
      "schema": {
        "type": "object",
        "required": [
          "proof",
          "stibhash",
          "idx",
          "treedepth",
          "hashtype"
        ],
        "properties": {
          "proof": {
            "description": "Proof of transaction membership.",
            "type": "string",
            "format": "byte"
          },
          "stibhash": {
            "description": "Hash of SignedTxnInBlock for verifying proof.",
            "type": "string",
            "format": "byte"
          },
          "treedepth": {
            "description": "Represents the depth of the tree that is being proven, i.e. the number of edges from a leaf to the root.",
            "type": "integer"
          },
          "idx": {
            "description": "Index of the transaction in the block's payset.",
            "type": "integer"
          },
          "hashtype": {
            "type": "string",
            "enum": [
              "sha512_256",
              "sha256"
            ],
            "description": "The type of hash function used to create the proof, must be one of: \n* sha512_256 \n* sha256"
          }
        }
      }
    },
    "CatchpointStartResponse": {
      "tags": [
        "private"
      ],
      "schema": {
        "description": "An catchpoint start response.",
        "type": "object",
        "required": [
          "catchup-message"
        ],
        "properties": {
          "catchup-message": {
            "description": "Catchup start response string",
            "type": "string"
          }
        }
      }
    },
    "CatchpointAbortResponse": {
      "tags": [
        "private"
      ],
      "schema": {
        "description": "An catchpoint abort response.",
        "type": "object",
        "required": [
          "catchup-message"
        ],
        "properties": {
          "catchup-message": {
            "description": "Catchup abort response string",
            "type": "string"
          }
        }
      }
    },
    "NodeStatusResponse": {
      "schema": {
        "description": "NodeStatus contains the information about a node status",
        "type": "object",
        "required": [
          "catchup-time",
          "last-version",
          "last-round",
          "next-version",
          "next-version-round",
          "next-version-supported",
          "stopped-at-unsupported-round",
          "time-since-last-round"
        ],
        "properties": {
          "catchup-time": {
            "description": "CatchupTime in nanoseconds",
            "type": "integer"
          },
          "last-round": {
            "description": "LastRound indicates the last round seen",
            "type": "integer"
          },
          "last-version": {
            "description": "LastVersion indicates the last consensus version supported",
            "type": "string"
          },
          "next-version": {
            "description": "NextVersion of consensus protocol to use",
            "type": "string"
          },
          "next-version-round": {
            "description": "NextVersionRound is the round at which the next consensus version will apply",
            "type": "integer"
          },
          "next-version-supported": {
            "description": "NextVersionSupported indicates whether the next consensus version is supported by this node",
            "type": "boolean"
          },
          "stopped-at-unsupported-round": {
            "description": "StoppedAtUnsupportedRound indicates that the node does not support the new rounds and has stopped making progress",
            "type": "boolean"
          },
          "time-since-last-round": {
            "description": "TimeSinceLastRound in nanoseconds",
            "type": "integer"
          },
          "last-catchpoint": {
            "description": "The last catchpoint seen by the node",
            "type": "string"
          },
          "catchpoint": {
            "description": "The current catchpoint that is being caught up to",
            "type": "string"
          },
          "catchpoint-total-accounts": {
            "description": "The total number of accounts included in the current catchpoint",
            "type": "integer"
          },
          "catchpoint-processed-accounts": {
            "description": "The number of accounts from the current catchpoint that have been processed so far as part of the catchup",
            "type": "integer"
          },
          "catchpoint-verified-accounts": {
            "description": "The number of accounts from the current catchpoint that have been verified so far as part of the catchup",
            "type": "integer"
          },
          "catchpoint-total-kvs": {
            "description": "The total number of key-values (KVs) included in the current catchpoint",
            "type": "integer"
          },
          "catchpoint-processed-kvs": {
            "description": "The number of key-values (KVs) from the current catchpoint that have been processed so far as part of the catchup",
            "type": "integer"
          },
          "catchpoint-verified-kvs": {
            "description": "The number of key-values (KVs) from the current catchpoint that have been verified so far as part of the catchup",
            "type": "integer"
          },
          "catchpoint-total-blocks": {
            "description": "The total number of blocks that are required to complete the current catchpoint catchup",
            "type": "integer"
          },
          "catchpoint-acquired-blocks": {
            "description": "The number of blocks that have already been obtained by the node as part of the catchup",
            "type": "integer"
          },
          "upgrade-delay": {
            "description": "Upgrade delay",
            "type": "integer"
          },
          "upgrade-node-vote": {
            "description": "This node's upgrade vote",
            "type": "boolean"
          },
          "upgrade-votes-required": {
            "description": "Yes votes required for consensus upgrade",
            "type": "integer"
          },
          "upgrade-votes": {
            "description": "Total votes cast for consensus upgrade",
            "type": "integer"
          },
          "upgrade-yes-votes": {
            "description": "Yes votes cast for consensus upgrade",
            "type": "integer"
          },
          "upgrade-no-votes": {
            "description": "No votes cast for consensus upgrade",
            "type": "integer"
          },
          "upgrade-next-protocol-vote-before": {
            "description": "Next protocol round",
            "type": "integer"
          },
          "upgrade-vote-rounds": {
            "description": "Total voting rounds for current upgrade",
            "type": "integer"
          }
        }
      }
    },
    "PendingTransactionsResponse": {
      "description": "A potentially truncated list of transactions currently in the node's transaction pool. You can compute whether or not the list is truncated if the number of elements in the **top-transactions** array is fewer than **total-transactions**.",
      "schema": {
        "description": "PendingTransactions is an array of signed transactions exactly as they were submitted.",
        "type": "object",
        "required": [
          "top-transactions",
          "total-transactions"
        ],
        "properties": {
          "top-transactions": {
            "description": "An array of signed transaction objects.",
            "type": "array",
            "items": {
              "type": "object",
              "x-algorand-format": "SignedTransaction"
            }
          },
          "total-transactions": {
            "description": "Total number of transactions in the pool.",
            "type": "integer"
          }
        }
      }
    },
    "ParticipationKeysResponse": {
      "description": "A list of participation keys",
      "schema": {
        "type": "array",
        "items": {
          "$ref": "#/definitions/ParticipationKey"
        }
      }
    },
    "ParticipationKeyResponse": {
      "description": "A detailed description of a participation ID",
      "schema": {
        "$ref": "#/definitions/ParticipationKey"
      }
    },
    "PostParticipationResponse": {
      "description": "Participation ID of the submission",
      "schema": {
        "type": "object",
        "required": [
          "partId"
        ],
        "properties": {
          "partId": {
            "description": "encoding of the participation ID.",
            "type": "string"
          }
        }
      }
    },
    "PostTransactionsResponse": {
      "description": "Transaction ID of the submission.",
      "schema": {
        "type": "object",
        "required": [
          "txId"
        ],
        "properties": {
          "txId": {
            "description": "encoding of the transaction hash.",
            "type": "string"
          }
        }
      }
    },
    "SimulateResponse": {
      "description": "Result of a transaction group simulation.",
      "schema": {
        "type": "object",
        "required": [
          "version",
          "last-round",
          "txn-groups"
        ],
        "properties": {
          "version": {
            "description": "The version of this response object.",
            "type": "integer"
          },
          "last-round": {
            "description": "The round immediately preceding this simulation. State changes through this round were used to run this simulation.",
            "type": "integer"
          },
          "txn-groups": {
            "description": "A result object for each transaction group that was simulated.",
            "type": "array",
            "items": {
              "$ref": "#/definitions/SimulateTransactionGroupResult"
            }
          },
          "eval-overrides": {
            "$ref": "#/definitions/SimulationEvalOverrides"
          },
          "exec-trace-config": {
            "$ref": "#/definitions/SimulateTraceConfig"
          }
        }
      }
    },
    "SupplyResponse": {
      "description": "Supply represents the current supply of MicroAlgos in the system.",
      "schema": {
        "description": "Supply represents the current supply of MicroAlgos in the system",
        "type": "object",
        "required": [
          "online-money",
          "current_round",
          "total-money"
        ],
        "properties": {
          "current_round": {
            "description": "Round",
            "type": "integer"
          },
          "online-money": {
            "description": "OnlineMoney",
            "type": "integer"
          },
          "total-money": {
            "description": "TotalMoney",
            "type": "integer"
          }
        }
      }
    },
    "TransactionParametersResponse": {
      "description": "TransactionParams contains the parameters that help a client construct a new transaction.",
      "schema": {
        "description": "TransactionParams contains the parameters that help a client construct\na new transaction.",
        "type": "object",
        "required": [
          "consensus-version",
          "fee",
          "genesis-id",
          "genesis-hash",
          "last-round",
          "min-fee"
        ],
        "properties": {
          "consensus-version": {
            "description": "ConsensusVersion indicates the consensus protocol version\nas of LastRound.",
            "type": "string"
          },
          "fee": {
            "description": "Fee is the suggested transaction fee\nFee is in units of micro-Algos per byte.\nFee may fall to zero but transactions must still have a fee of\nat least MinTxnFee for the current network protocol.",
            "type": "integer"
          },
          "genesis-hash": {
            "description": "GenesisHash is the hash of the genesis block.",
            "type": "string",
            "format": "byte"
          },
          "genesis-id": {
            "description": "GenesisID is an ID listed in the genesis block.",
            "type": "string"
          },
          "last-round": {
            "description": "LastRound indicates the last round seen",
            "type": "integer"
          },
          "min-fee": {
            "description": "The minimum transaction fee (not per byte) required for the\ntxn to validate for the current network protocol.",
            "type": "integer"
          }
        }
      }
    },
    "ApplicationResponse": {
      "description": "Application information",
      "schema": {
        "$ref": "#/definitions/Application"
      }
    },
    "BoxesResponse": {
      "description": "Box names of an application",
      "schema": {
        "type": "object",
        "required": [
          "boxes"
        ],
        "properties": {
          "boxes": {
            "type": "array",
            "items": {
              "$ref": "#/definitions/BoxDescriptor"
            }
          }
        }
      }
    },
    "BoxResponse": {
      "description": "Box information",
      "schema": {
        "$ref": "#/definitions/Box"
      }
    },
    "AssetResponse": {
      "description": "Asset information",
      "schema": {
        "$ref": "#/definitions/Asset"
      }
    },
    "CompileResponse": {
      "description": "Teal compile Result",
      "schema": {
        "type": "object",
        "required": [
          "hash",
          "result"
        ],
        "properties": {
          "hash": {
            "description": "base32 SHA512_256 of program bytes (Address style)",
            "type": "string"
          },
          "result": {
            "description": "base64 encoded program bytes",
            "type": "string"
          },
          "sourcemap": {
            "description": "JSON of the source map",
            "type": "object"
          }
        }
      }
    },
    "DisassembleResponse": {
      "description": "Teal disassembly Result",
      "schema": {
        "type": "object",
        "required": [
          "result"
        ],
        "properties": {
          "result": {
            "description": "disassembled Teal code",
            "type": "string"
          }
        }
      }
    },
    "DryrunResponse": {
      "description": "DryrunResponse contains per-txn debug information from a dryrun.",
      "schema": {
        "type": "object",
        "required": [
          "txns",
          "protocol-version",
          "error"
        ],
        "properties": {
          "txns": {
            "type": "array",
            "items": {
              "$ref": "#/definitions/DryrunTxnResult"
            }
          },
          "error": {
            "type": "string"
          },
          "protocol-version": {
            "description": "Protocol version is the protocol version Dryrun was operated under.",
            "type": "string"
          }
        }
      }
    },
    "VersionsResponse": {
      "description": "VersionsResponse is the response to 'GET /versions'",
      "schema": {
        "$ref": "#/definitions/Version"
      }
    }
  },
  "securityDefinitions": {
    "api_key": {
      "description": "Generated header parameter. This token can be generated using the Goal command line tool. Example value ='b7e384d0317b8050ce45900a94a1931e28540e1f69b2d242b424659c341b4697'",
      "type": "apiKey",
      "name": "X-Algo-API-Token",
      "in": "header",
      "x-example": "b7e384d0317b8050ce45900a94a1931e28540e1f69b2d242b424659c341b4697"
    }
  },
  "security": [
    {
      "api_key": []
    }
  ],
  "tags": [
    {
      "name": "private"
    }
  ]
}<|MERGE_RESOLUTION|>--- conflicted
+++ resolved
@@ -3454,14 +3454,12 @@
           "description": "Applies extra opcode budget during simulation for each transaction group.",
           "type": "integer"
         },
-<<<<<<< HEAD
-        "allow-unlimited-resource-access": {
-          "description": "Allow unlimited resource access during simulation. The node must set the config value EnableSimulationUnlimitedResourceAccess to true in order to allow this option.",
-          "type": "boolean"
-=======
         "exec-trace-config": {
           "$ref": "#/definitions/SimulateTraceConfig"
->>>>>>> bad81ee2
+        },
+        "allow-unlimited-resource-access": {
+          "description": "Allow unlimited resource access during simulation.",
+          "type": "boolean"
         }
       }
     },
