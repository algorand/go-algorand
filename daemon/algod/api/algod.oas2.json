{
  "consumes": [
    "application/json"
  ],
  "produces": [
    "application/json"
  ],
  "schemes": [
    "http",
    "https"
  ],
  "swagger": "2.0",
  "info": {
    "description": "API endpoint for algod operations.",
    "title": "Algod REST API.",
    "contact": {
      "name": "algorand",
      "url": "https://www.algorand.com/get-in-touch/contact",
      "email": "contact@algorand.com"
    },
    "version": "0.0.1"
  },
  "host": "localhost",
  "basePath": "/",
  "paths": {
    "/health": {
      "get": {
        "tags": [
          "common"
        ],
        "produces": [
          "application/json"
        ],
        "schemes": [
          "http"
        ],
        "summary": "Returns OK if healthy.",
        "operationId": "HealthCheck",
        "responses": {
          "200": {
            "description": "OK."
          },
          "default": {
            "description": "Unknown Error"
          }
        }
      }
    },
    "/metrics": {
      "get": {
        "tags": [
          "common"
        ],
        "produces": [
          "text/plain"
        ],
        "schemes": [
          "http"
        ],
        "summary": "Return metrics about algod functioning.",
        "operationId": "Metrics",
        "responses": {
          "200": {
            "description": "text with \\#-comments and key:value lines"
          },
          "404": {
            "description": "metrics were compiled out"
          }
        }
      }
    },
    "/swagger.json": {
      "get": {
        "description": "Returns the entire swagger spec in json.",
        "tags": [
          "common"
        ],
        "produces": [
          "application/json"
        ],
        "schemes": [
          "http"
        ],
        "summary": "Gets the current swagger spec.",
        "operationId": "SwaggerJSON",
        "responses": {
          "200": {
            "description": "The current swagger spec",
            "schema": {
              "type": "string"
            }
          },
          "default": {
            "description": "Unknown Error"
          }
        }
      }
    },
    "/v2/accounts/{address}": {
      "get": {
        "description": "Given a specific account public key, this call returns the accounts status, balance and spendable amounts",
        "produces": [
          "application/json"
        ],
        "schemes": [
          "http"
        ],
        "summary": "Get account information.",
        "operationId": "AccountInformation",
        "parameters": [
          {
            "pattern": "[A-Z0-9]{58}",
            "type": "string",
            "description": "An account public key",
            "name": "address",
            "in": "path",
            "required": true
          }
        ],
        "responses": {
          "200": {
            "$ref": "#/responses/AccountResponse"
          },
          "400": {
            "description": "Malformed address",
            "schema": {
              "$ref": "#/definitions/ErrorResponse"
            }
          },
          "401": {
            "description": "Invalid API Token",
            "schema": {
              "$ref": "#/definitions/ErrorResponse"
            }
          },
          "500": {
            "description": "Internal Error",
            "schema": {
              "$ref": "#/definitions/ErrorResponse"
            }
          },
          "default": {
            "description": "Unknown Error"
          }
        }
      },
      "parameters": [
        {
          "type": "string",
          "name": "address",
          "in": "path",
          "required": true
        }
      ]
    },
    "/v2/accounts/{address}/transactions/pending": {
      "get": {
        "description": "Get the list of pending transactions by address, sorted by priority, in decreasing order, truncated at the end at MAX. If MAX = 0, returns all pending transactions.\n",
        "produces": [
          "application/json"
        ],
        "schemes": [
          "http"
        ],
        "summary": "Get a list of unconfirmed transactions currently in the transaction pool by address.",
        "operationId": "GetPendingTransactionsByAddress",
        "parameters": [
          {
            "pattern": "[A-Z0-9]{58}",
            "type": "string",
            "description": "An account public key",
            "name": "address",
            "in": "path",
            "required": true
          },
          {
            "$ref": "#/parameters/max"
          },
          {
            "$ref": "#/parameters/format"
          }
        ],
        "responses": {
          "200": {
            "$ref": "#/responses/PendingTransactionsResponse"
          },
          "400": {
            "description": "Max must be a non-negative integer",
            "schema": {
              "$ref": "#/definitions/ErrorResponse"
            }
          },
          "401": {
            "description": "Invalid API Token",
            "schema": {
              "$ref": "#/definitions/ErrorResponse"
            }
          },
          "500": {
            "description": "Internal Error",
            "schema": {
              "$ref": "#/definitions/ErrorResponse"
            }
          },
          "503": {
            "description": "Service Temporarily Unavailable",
            "schema": {
              "$ref": "#/definitions/ErrorResponse"
            }
          },
          "default": {
            "description": "Unknown Error"
          }
        }
      },
      "parameters": [
        {
          "type": "string",
          "name": "address",
          "in": "path",
          "required": true
        }
      ]
    },
    "/v2/blocks/{round}": {
      "get": {
        "produces": [
          "application/json",
          "application/msgpack"
        ],
        "schemes": [
          "http"
        ],
        "summary": "Get the block for the given round.",
        "operationId": "GetBlock",
        "parameters": [
          {
            "minimum": 0,
            "type": "integer",
            "description": "The round from which to fetch block information.",
            "name": "round",
            "in": "path",
            "required": true
          },
          {
            "$ref": "#/parameters/format"
          }
        ],
        "responses": {
          "200": {
            "$ref": "#/responses/BlockResponse"
          },
          "400": {
            "description": "Bad Request - Non integer number",
            "schema": {
              "$ref": "#/definitions/ErrorResponse"
            }
          },
          "401": {
            "description": "Invalid API Token",
            "schema": {
              "$ref": "#/definitions/ErrorResponse"
            }
          },
          "404": {
            "description": "None existing block ",
            "schema": {
              "$ref": "#/definitions/ErrorResponse"
            }
          },
          "500": {
            "description": "Internal Error",
            "schema": {
              "$ref": "#/definitions/ErrorResponse"
            }
          },
          "default": {
            "description": "Unknown Error"
          }
        }
      },
      "parameters": [
        {
          "type": "string",
          "name": "round",
          "in": "path",
          "required": true
        },
        {
          "enum": [
            "json",
            "msgpack"
          ],
          "type": "string",
          "name": "format",
          "in": "query"
        }
      ]
    },
    "/v2/ledger/supply": {
      "get": {
        "produces": [
          "application/json"
        ],
        "schemes": [
          "http"
        ],
        "summary": "Get the current supply reported by the ledger.",
        "operationId": "GetSupply",
        "responses": {
          "200": {
            "$ref": "#/responses/SupplyResponse"
          },
          "401": {
            "description": "Invalid API Token",
            "schema": {
              "$ref": "#/definitions/ErrorResponse"
            }
          },
          "default": {
            "description": "Unknown Error"
          }
        }
      }
    },
    "/v2/register-participation-keys/{address}": {
      "post": {
        "description": "Generate (or renew) and register participation keys on the node for a given account address.",
        "tags": [
          "private"
        ],
        "operationId": "RegisterParticipationKeys",
        "parameters": [
          {
            "type": "string",
            "description": "The `account-id` to update, or `all` to update all accounts.",
            "name": "address",
            "in": "path",
            "required": true
          },
          {
            "type": "integer",
            "default": 1000,
            "description": "The fee to use when submitting key registration transactions. Defaults to the suggested fee.",
            "name": "fee",
            "in": "query"
          },
          {
            "type": "integer",
            "description": "value to use for two-level participation key.",
            "name": "key-dilution",
            "in": "query"
          },
          {
            "type": "integer",
            "description": "The last round for which the generated participation keys will be valid.",
            "name": "round-last-valid",
            "in": "query"
          },
          {
            "type": "boolean",
            "description": "Don't wait for transaction to commit before returning response.",
            "name": "no-wait",
            "in": "query"
          }
        ],
        "responses": {
          "200": {
            "$ref": "#/responses/PostTransactionsResponse"
          }
        }
      },
      "parameters": [
        {
          "type": "string",
          "description": "Account address where keys will be registered.",
          "name": "address",
          "in": "path",
          "required": true
        }
      ]
    },
    "/v2/shutdown": {
      "post": {
        "description": "Special management endpoint to shutdown the node. Optionally provide a timeout parameter to indicate that the node should begin shutting down after a number of seconds.",
        "tags": [
          "private"
        ],
        "operationId": "ShutdownNode",
        "parameters": [
          {
            "type": "integer",
            "default": 0,
            "name": "timeout",
            "in": "query"
          }
        ],
        "responses": {
          "200": {
            "description": "(empty)",
            "schema": {
              "type": "object"
            }
          }
        }
      }
    },
    "/v2/status": {
      "get": {
        "produces": [
          "application/json"
        ],
        "schemes": [
          "http"
        ],
        "summary": "Gets the current node status.",
        "operationId": "GetStatus",
        "responses": {
          "200": {
            "$ref": "#/responses/NodeStatusResponse"
          },
          "401": {
            "description": "Invalid API Token",
            "schema": {
              "$ref": "#/definitions/ErrorResponse"
            }
          },
          "500": {
            "description": "Internal Error",
            "schema": {
              "type": "string"
            }
          },
          "default": {
            "description": "Unknown Error"
          }
        }
      }
    },
    "/v2/status/wait-for-block-after/{round}": {
      "get": {
        "description": "Waits for a block to appear after round {round} and returns the node's status at the time.",
        "produces": [
          "application/json"
        ],
        "schemes": [
          "http"
        ],
        "summary": "Gets the node status after waiting for the given round.",
        "operationId": "WaitForBlock",
        "parameters": [
          {
            "minimum": 0,
            "type": "integer",
            "description": "The round to wait until returning status",
            "name": "round",
            "in": "path",
            "required": true
          }
        ],
        "responses": {
          "200": {
            "$ref": "#/responses/NodeStatusResponse"
          },
          "400": {
            "description": "Bad Request -- number must be non-negative integer ",
            "schema": {
              "$ref": "#/definitions/ErrorResponse"
            }
          },
          "401": {
            "description": "Invalid API Token",
            "schema": {
              "$ref": "#/definitions/ErrorResponse"
            }
          },
          "500": {
            "description": "Internal Error",
            "schema": {
              "$ref": "#/definitions/ErrorResponse"
            }
          },
          "503": {
            "description": "Service Temporarily Unavailable",
            "schema": {
              "$ref": "#/definitions/ErrorResponse"
            }
          },
          "default": {
            "description": "Unknown Error"
          }
        }
      },
      "parameters": [
        {
          "type": "string",
          "name": "round",
          "in": "path",
          "required": true
        }
      ]
    },
    "/v2/transactions": {
      "post": {
        "consumes": [
          "application/x-binary"
        ],
        "produces": [
          "application/json"
        ],
        "schemes": [
          "http"
        ],
        "summary": "Broadcasts a raw transaction to the network.",
        "operationId": "RawTransaction",
        "parameters": [
          {
            "description": "The byte encoded signed transaction to broadcast to network",
            "name": "rawtxn",
            "in": "body",
            "required": true,
            "schema": {
              "type": "string",
              "format": "binary"
            }
          }
        ],
        "responses": {
          "200": {
            "$ref": "#/responses/PostTransactionsResponse"
          },
          "400": {
            "description": "Bad Request - Malformed Algorand transaction ",
            "schema": {
              "$ref": "#/definitions/ErrorResponse"
            }
          },
          "401": {
            "description": "Invalid API Token",
            "schema": {
              "$ref": "#/definitions/ErrorResponse"
            }
          },
          "500": {
            "description": "Internal Error",
            "schema": {
              "$ref": "#/definitions/ErrorResponse"
            }
          },
          "503": {
            "description": "Service Temporarily Unavailable",
            "schema": {
              "$ref": "#/definitions/ErrorResponse"
            }
          },
          "default": {
            "description": "Unknown Error"
          }
        }
      }
    },
    "/v2/transactions/params": {
      "get": {
        "produces": [
          "application/json"
        ],
        "schemes": [
          "http"
        ],
        "summary": "Get parameters for constructing a new transaction",
        "operationId": "TransactionParams",
        "responses": {
          "200": {
            "$ref": "#/responses/TransactionParametersResponse"
          },
          "401": {
            "description": "Invalid API Token",
            "schema": {
              "$ref": "#/definitions/ErrorResponse"
            }
          },
          "500": {
            "description": "Internal Error",
            "schema": {
              "$ref": "#/definitions/ErrorResponse"
            }
          },
          "503": {
            "description": "Service Temporarily Unavailable",
            "schema": {
              "$ref": "#/definitions/ErrorResponse"
            }
          },
          "default": {
            "description": "Unknown Error"
          }
        }
      }
    },
    "/v2/transactions/pending": {
      "get": {
        "description": "Get the list of pending transactions, sorted by priority, in decreasing order, truncated at the end at MAX. If MAX = 0, returns all pending transactions.\n",
        "produces": [
          "application/json",
          "application/msgpack"
        ],
        "schemes": [
          "http"
        ],
        "summary": "Get a list of unconfirmed transactions currently in the transaction pool.",
        "operationId": "GetPendingTransactions",
        "parameters": [
          {
            "$ref": "#/parameters/max"
          },
          {
            "$ref": "#/parameters/format"
          }
        ],
        "responses": {
          "200": {
            "$ref": "#/responses/PendingTransactionsResponse"
          },
          "401": {
            "description": "Invalid API Token",
            "schema": {
              "$ref": "#/definitions/ErrorResponse"
            }
          },
          "500": {
            "description": "Internal Error",
            "schema": {
              "$ref": "#/definitions/ErrorResponse"
            }
          },
          "503": {
            "description": "Service Temporarily Unavailable",
            "schema": {
              "$ref": "#/definitions/ErrorResponse"
            }
          },
          "default": {
            "description": "Unknown Error"
          }
        }
      }
    },
    "/v2/transactions/pending/{txid}": {
      "get": {
        "description": "Given a transaction id of a recently submitted transaction, it returns information about it.  There are several cases when this might succeed:\n- transaction committed (committed round \u003e 0) - transaction still in the pool (committed round = 0, pool error = \"\") - transaction removed from pool due to error (committed round = 0, pool error != \"\")\nOr the transaction may have happened sufficiently long ago that the node no longer remembers it, and this will return an error.\n",
        "produces": [
          "application/json"
        ],
        "schemes": [
          "http"
        ],
        "summary": "Get a specific pending transaction.",
        "operationId": "PendingTransactionInformation",
        "parameters": [
          {
            "pattern": "[A-Z0-9]+",
            "type": "string",
            "description": "A transaction id",
            "name": "txid",
            "in": "path",
            "required": true
          },
          {
            "$ref": "#/parameters/format"
          }
        ],
        "responses": {
          "200": {
            "$ref": "#/responses/PendingTransactionResponse"
          },
          "400": {
            "description": "Bad Request",
            "schema": {
              "$ref": "#/definitions/ErrorResponse"
            }
          },
          "401": {
            "description": "Invalid API Token",
            "schema": {
              "$ref": "#/definitions/ErrorResponse"
            }
          },
          "404": {
            "description": "Transaction Not Found",
            "schema": {
              "$ref": "#/definitions/ErrorResponse"
            }
          },
          "default": {
            "description": "Unknown Error"
          }
        }
      },
      "parameters": [
        {
          "type": "string",
          "name": "txid",
          "in": "path",
          "required": true
        }
      ]
    },
<<<<<<< HEAD
    "/v2/catchup/{catchpoint}": {
      "post": {
        "tags": [
          "private"
        ],
        "description": "Given a catchpoint, it starts catching up to this catchpoint",
=======
      "/v2/teal/compile": {
	"post": {
	  "description": "Given TEAL source code in plain text, return base64 encoded program bytes and base32 SHA512_256 hash of program bytes (Address style).",
        "consumes": [
          "text/plain"
        ],
>>>>>>> 287fb3a0
        "produces": [
          "application/json"
        ],
        "schemes": [
          "http"
        ],
<<<<<<< HEAD
        "summary": "Starts a catchpoint catchup.",
        "operationId": "StartCatchup",
        "parameters": [
          {
            "$ref": "#/parameters/catchpoint"
          }
        ],
        "responses": {
          "200": {
            "$ref": "#/responses/CatchpointStartResponse"
          },
          "400": {
            "description": "Bad Request",
            "schema": {
              "$ref": "#/definitions/ErrorResponse"
            }
          },
          "401": {
            "description": "Invalid API Token",
            "schema": {
              "$ref": "#/definitions/ErrorResponse"
            }
          },
          "500": {
            "description": "Internal Server Error",
            "schema": {
              "$ref": "#/definitions/ErrorResponse"
            }
          },
          "default": {
            "description": "Unknown Error"
          }
        }
      },
      "delete": {
        "tags": [
          "private"
        ],
        "description": "Given a catchpoint, it aborts catching up to this catchpoint",
        "produces": [
          "application/json"
        ],
        "schemes": [
          "http"
        ],
        "summary": "Aborts a catchpoint catchup.",
        "operationId": "AbortCatchup",
        "parameters": [
          {
            "$ref": "#/parameters/catchpoint"
=======
        "summary": "Compile TEAL source code to binary, produce its hash",
        "operationId": "TealCompile",
        "parameters": [
          {
            "description": "TEAL source code to be compiled",
            "name": "source",
            "in": "body",
            "required": true,
            "schema": {
              "type": "string"
            }
>>>>>>> 287fb3a0
          }
        ],
        "responses": {
          "200": {
<<<<<<< HEAD
            "$ref": "#/responses/CatchpointAbortResponse"
          },
          "400": {
            "description": "Bad Request",
=======
            "$ref": "#/responses/PostCompileResponse"
          },
          "400": {
            "description": "Bad Request - Teal Compile Error",
>>>>>>> 287fb3a0
            "schema": {
              "$ref": "#/definitions/ErrorResponse"
            }
          },
          "401": {
            "description": "Invalid API Token",
            "schema": {
              "$ref": "#/definitions/ErrorResponse"
            }
          },
          "500": {
<<<<<<< HEAD
            "description": "Internal Server Error",
=======
            "description": "Internal Error",
>>>>>>> 287fb3a0
            "schema": {
              "$ref": "#/definitions/ErrorResponse"
            }
          },
          "default": {
            "description": "Unknown Error"
          }
        }
<<<<<<< HEAD
      },
      "parameters": [
        {
          "type": "string",
          "name": "catchpoint",
          "in": "path",
          "required": true
        }
      ]
    }
=======
      }
    }   
>>>>>>> 287fb3a0
  },
  "definitions": {
    "Account": {
      "description": "Account information at a given round.\n\nDefinition:\ndata/basics/userBalance.go : AccountData\n",
      "type": "object",
      "required": [
        "round",
        "address",
        "amount",
        "pending-rewards",
        "amount-without-pending-rewards",
        "rewards",
        "status"
      ],
      "properties": {
        "address": {
          "description": "the account public key",
          "type": "string"
        },
        "amount": {
          "description": "\\[algo\\] total number of MicroAlgos in the account",
          "type": "integer"
        },
        "amount-without-pending-rewards": {
          "description": "specifies the amount of MicroAlgos in the account, without the pending rewards.",
          "type": "integer"
        },
        "assets": {
          "description": "\\[asset\\] assets held by this account.\n\nNote the raw object uses `map[int] -\u003e AssetHolding` for this type.",
          "type": "array",
          "items": {
            "$ref": "#/definitions/AssetHolding"
          }
        },
        "created-assets": {
          "description": "\\[apar\\] parameters of assets created by this account.\n\nNote: the raw account uses `map[int] -\u003e Asset` for this type.",
          "type": "array",
          "items": {
            "$ref": "#/definitions/Asset"
          }
        },
        "participation": {
          "$ref": "#/definitions/AccountParticipation"
        },
        "pending-rewards": {
          "description": "amount of MicroAlgos of pending rewards in this account.",
          "type": "integer"
        },
        "reward-base": {
          "description": "\\[ebase\\] used as part of the rewards computation. Only applicable to accounts which are participating.",
          "type": "integer"
        },
        "rewards": {
          "description": "\\[ern\\] total rewards of MicroAlgos the account has received, including pending rewards.",
          "type": "integer"
        },
        "round": {
          "description": "The round for which this information is relevant.",
          "type": "integer"
        },
        "status": {
          "description": "\\[onl\\] delegation status of the account's MicroAlgos\n* Offline - indicates that the associated account is delegated.\n*  Online  - indicates that the associated account used as part of the delegation pool.\n*   NotParticipating - indicates that the associated account is neither a delegator nor a delegate.",
          "type": "string"
        },
        "sig-type": {
          "description": "Indicates what type of signature is used by this account, must be one of:\n* sig\n* msig\n* lsig",
          "type": "string",
          "enum": [
            "sig",
            "msig",
            "lsig"
          ]
        }
      }
    },
    "AccountParticipation": {
      "description": "AccountParticipation describes the parameters used by this account in consensus protocol.",
      "type": "object",
      "required": [
        "vote-participation-key",
        "selection-participation-key",
        "vote-first-valid",
        "vote-last-valid",
        "vote-key-dilution"
      ],
      "properties": {
        "selection-participation-key": {
          "description": "\\[sel\\] Selection public key (if any) currently registered for this round.",
          "type": "string",
          "format": "byte"
        },
        "vote-first-valid": {
          "description": "\\[voteFst\\] First round for which this participation is valid.",
          "type": "integer"
        },
        "vote-key-dilution": {
          "description": "\\[voteKD\\] Number of subkeys in each batch of participation keys.",
          "type": "integer"
        },
        "vote-last-valid": {
          "description": "\\[voteLst\\] Last round for which this participation is valid.",
          "type": "integer"
        },
        "vote-participation-key": {
          "description": "\\[vote\\] root participation public key (if any) currently registered for this round.",
          "type": "string",
          "format": "byte"
        }
      }
    },
    "Asset": {
      "description": "Specifies both the unique identifier and the parameters for an asset",
      "type": "object",
      "required": [
        "index",
        "params"
      ],
      "properties": {
        "index": {
          "description": "unique asset identifier",
          "type": "integer"
        },
        "params": {
          "$ref": "#/definitions/AssetParams"
        }
      }
    },
    "AssetHolding": {
      "description": "Describes an asset held by an account.\n\nDefinition:\ndata/basics/userBalance.go : AssetHolding",
      "type": "object",
      "required": [
        "asset-id",
        "creator",
        "amount",
        "is-frozen"
      ],
      "properties": {
        "amount": {
          "description": "\\[a\\] number of units held.",
           "type": "integer",
           "x-algorand-format": "uint64"
        },
        "asset-id": {
          "description": "Asset ID of the holding.",
          "type": "integer",
          "x-go-name": "AssetID"
        },
        "creator": {
          "description": "Address that created this asset. This is the address where the parameters for this asset can be found, and also the address where unwanted asset units can be sent in the worst case.",
          "type": "string"
        },
        "is-frozen": {
          "description": "\\[f\\] whether or not the holding is frozen.",
          "type": "boolean"
        }
      }
    },
    "AssetParams": {
      "description": "AssetParams specifies the parameters for an asset.\n\n\\[apar\\] when part of an AssetConfig transaction.\n\nDefinition:\ndata/transactions/asset.go : AssetParams",
      "type": "object",
      "required": [
        "creator",
        "total",
        "decimals"
      ],
      "properties": {
        "clawback": {
          "description": "\\[c\\] Address of account used to clawback holdings of this asset.  If empty, clawback is not permitted.",
          "type": "string"
        },
        "creator": {
          "description": "The address that created this asset. This is the address where the parameters for this asset can be found, and also the address where unwanted asset units can be sent in the worst case.",
          "type": "string"
        },
        "decimals": {
          "description": "\\[dc\\] The number of digits to use after the decimal point when displaying this asset. If 0, the asset is not divisible. If 1, the base unit of the asset is in tenths. If 2, the base unit of the asset is in hundredths, and so on. This value must be between 0 and 19 (inclusive).",
          "type": "integer",
          "maximum": 19,
          "minimum": 0
        },
        "default-frozen": {
          "description": "\\[df\\] Whether holdings of this asset are frozen by default.",
          "type": "boolean"
        },
        "freeze": {
          "description": "\\[f\\] Address of account used to freeze holdings of this asset.  If empty, freezing is not permitted.",
          "type": "string"
        },
        "manager": {
          "description": "\\[m\\] Address of account used to manage the keys of this asset and to destroy it.",
          "type": "string"
        },
        "metadata-hash": {
          "description": "\\[am\\] A commitment to some unspecified asset metadata. The format of this metadata is up to the application.",
          "type": "string",
          "format": "byte"
        },
        "name": {
          "description": "\\[an\\] Name of this asset, as supplied by the creator.",
          "type": "string"
        },
        "reserve": {
          "description": "\\[r\\] Address of account holding reserve (non-minted) units of this asset.",
          "type": "string"
        },
        "total": {
          "description": "\\[t\\] The total number of units of this asset.",
          "type": "integer",
          "x-algorand-format": "uint64"
        },
        "unit-name": {
          "description": "\\[un\\] Name of a unit of this asset, as supplied by the creator.",
          "type": "string"
        },
        "url": {
          "description": "\\[au\\] URL where more information about the asset can be retrieved.",
          "type": "string"
        }
      }
    },
    "ErrorResponse": {
      "description": "An error response with optional data field.",
      "type": "object",
      "required": [
        "message"
      ],
      "properties": {
        "data": {
          "type": "string"
        },
        "message": {
          "type": "string"
        }
      }
    },
    "Version": {
      "description": "Note that we annotate this as a model so that legacy clients\ncan directly import a swagger generated Version model.",
      "type": "object",
      "required": [
        "build",
        "genesis-hash",
        "genesis-id",
        "versions"
      ],
      "properties": {
        "build": {
          "$ref": "#/definitions/VersionBuild"
        },
        "genesis-hash": {
          "type": "string",
          "format": "byte"
        },
        "genesis-id": {
          "type": "string"
        },
        "versions": {
          "type": "array",
          "items": {
            "type": "string"
          }
        }
      },
      "x-go-package": "github.com/algorand/go-algorand/daemon/algod/api/spec/common"
    },
    "VersionBuild": {
      "description": "the current algod build version information.",
      "type": "object",
      "required": [
        "branch",
        "build-number",
        "channel",
        "commit-hash",
        "major",
        "minor"
      ],
      "properties": {
        "branch": {
          "type": "string"
        },
        "build-number": {
          "type": "integer"
        },
        "channel": {
          "type": "string"
        },
        "commit-hash": {
          "type": "string",
          "format": "byte"
        },
        "major": {
          "type": "integer"
        },
        "minor": {
          "type": "integer"
        }
      }
    }
  },
  "parameters": {
    "account-id": {
      "type": "string",
      "x-go-name": "AccountID",
      "description": "account string",
      "name": "account-id",
      "in": "path",
      "required": true
    },
    "address": {
      "type": "string",
      "description": "Only include transactions with this address in one of the transaction fields.",
      "name": "address",
      "in": "query"
    },
    "address-role": {
      "enum": [
        "sender",
        "receiver",
        "freeze-target"
      ],
      "type": "string",
      "description": "Combine with the address parameter to define what type of address to search for.",
      "name": "address-role",
      "in": "query"
    },
    "after-time": {
      "type": "string",
      "format": "date-time",
      "x-algorand-format": "RFC3339 String",
      "description": "Include results after the given time. Must be an RFC 3339 formatted string.",
      "name": "after-time",
      "in": "query"
    },
    "asset-id": {
      "type": "integer",
      "x-go-name": "AssetID",
      "description": "Asset ID",
      "name": "asset-id",
      "in": "query"
    },
    "before-time": {
      "type": "string",
      "format": "date-time",
      "x-algorand-format": "RFC3339 String",
      "description": "Include results before the given time. Must be an RFC 3339 formatted string.",
      "name": "before-time",
      "in": "query"
    },
    "catchpoint": {
      "type": "string",
      "format": "catchpoint",
      "pattern": "[0-9]{1,10}#[A-Z0-9]{1,53}",
      "x-algorand-format": "Catchpoint String",
      "description": "A catch point",
      "name": "catchpoint",
      "in": "path",
      "required": true
    },
    "currency-greater-than": {
      "type": "integer",
      "description": "Results should have an amount greater than this value. MicroAlgos are the default currency unless an asset-id is provided, in which case the asset will be used.",
      "name": "currency-greater-than",
      "in": "query"
    },
    "currency-less-than": {
      "type": "integer",
      "description": "Results should have an amount less than this value. MicroAlgos are the default currency unless an asset-id is provided, in which case the asset will be used.",
      "name": "currency-less-than",
      "in": "query"
    },
    "exclude-close-to": {
      "type": "boolean",
      "description": "Combine with address and address-role parameters to define what type of address to search for. The close to fields are normally treated as a receiver, if you would like to exclude them set this parameter to true.",
      "name": "exclude-close-to",
      "in": "query"
    },
    "format": {
      "enum": [
        "json",
        "msgpack"
      ],
      "type": "string",
      "description": "Configures whether the response object is JSON or MessagePack encoded.",
      "name": "format",
      "in": "query"
    },
    "limit": {
      "type": "integer",
      "description": "Maximum number of results to return.",
      "name": "limit",
      "in": "query"
    },
    "max": {
      "type": "integer",
      "description": "Truncated number of transactions to display. If max=0, returns all pending txns.",
      "name": "max",
      "in": "query"
    },
    "max-round": {
      "type": "integer",
      "description": "Include results at or before the specified max-round.",
      "name": "max-round",
      "in": "query"
    },
    "min-round": {
      "type": "integer",
      "description": "Include results at or after the specified min-round.",
      "name": "min-round",
      "in": "query"
    },
    "next": {
      "type": "string",
      "description": "The next page of results. Use the next token provided by the previous results.",
      "name": "next",
      "in": "query"
    },
    "note-prefix": {
      "type": "string",
      "description": "Specifies a prefix which must be contained in the note field.",
      "name": "note-prefix",
      "in": "query",
      "x-algorand-format": "base64"
    },
    "round": {
      "type": "integer",
      "description": "Include results for the specified round.",
      "name": "round",
      "in": "query"
    },
    "round-number": {
      "type": "integer",
      "description": "Round number",
      "name": "round-number",
      "in": "path",
      "required": true
    },
    "sig-type": {
      "enum": [
        "sig",
        "msig",
        "lsig"
      ],
      "type": "string",
      "description": "SigType filters just results using the specified type of signature:\n* sig - Standard\n* msig - MultiSig\n* lsig - LogicSig",
      "name": "sig-type",
      "in": "query"
    },
    "tx-id": {
      "type": "string",
      "x-algorand-format": "Address",
      "x-go-name": "TxID",
      "description": "Lookup the specific transaction by ID.",
      "name": "tx-id",
      "in": "query"
    },
    "tx-type": {
      "enum": [
        "pay",
        "keyreg",
        "acfg",
        "axfer",
        "afrz"
      ],
      "type": "string",
      "name": "tx-type",
      "in": "query"
    }
  },
  "responses": {
    "AccountResponse": {
      "description": "(empty)",
      "schema": {
        "$ref": "#/definitions/Account"
      }
    },
    "BlockResponse": {
      "description": "Encoded block object.",
      "schema": {
        "type": "object",
        "required": [
          "block"
        ],
        "properties": {
          "block": {
            "description": "Block header data.",
            "type": "object",
            "x-algorand-format": "BlockHeader"
          },
          "cert": {
            "description": "Optional certificate object. This is only included when the format is set to message pack.",
            "type": "object",
            "x-algorand-format": "BlockCertificate"
          }
        }
      }
    },
    "CatchpointStartResponse":{
      "tags": [
        "private"
      ],
      "description": "(empty)",
      "schema": {
        "description": "An catchpoint start response.",
        "type": "object",
        "required": [
          "catchup-message"
        ],
        "properties": {
          "catchup-message": {
            "description": "Catchup start response string",
            "type": "string"
          }
        }
      }
    },
    "CatchpointAbortResponse":{
      "tags": [
        "private"
      ],
      "description": "(empty)",
      "schema": {
        "description": "An catchpoint abort response.",
        "type": "object",
        "required": [
          "catchup-message"
        ],
        "properties": {
          "catchup-message": {
            "description": "Catchup abort response string",
            "type": "string"
          }
        }
      }
    },
    "NodeStatusResponse": {
      "description": "(empty)",
      "schema": {
        "description": "NodeStatus contains the information about a node status",
        "type": "object",
        "required": [
          "catchup-time",
          "last-version",
          "last-round",
          "next-version",
          "next-version-round",
          "next-version-supported",
          "stopped-at-unsupported-round",
          "time-since-last-round"
        ],
        "properties": {
          "catchup-time": {
            "description": "CatchupTime in nanoseconds",
            "type": "integer"
          },
          "last-round": {
            "description": "LastRound indicates the last round seen",
            "type": "integer"
          },
          "last-version": {
            "description": "LastVersion indicates the last consensus version supported",
            "type": "string"
          },
          "next-version": {
            "description": "NextVersion of consensus protocol to use",
            "type": "string"
          },
          "next-version-round": {
            "description": "NextVersionRound is the round at which the next consensus version will apply",
            "type": "integer"
          },
          "next-version-supported": {
            "description": "NextVersionSupported indicates whether the next consensus version is supported by this node",
            "type": "boolean"
          },
          "stopped-at-unsupported-round": {
            "description": "StoppedAtUnsupportedRound indicates that the node does not support the new rounds and has stopped making progress",
            "type": "boolean"
          },
          "time-since-last-round": {
            "description": "TimeSinceLastRound in nanoseconds",
            "type": "integer"
          },
          "last-catchpoint": {
            "description": "The last catchpoint seen by the node",
            "type": "string"
          },
          "catchpoint": {
            "description": "The current catchpoint that is being caught up to",
            "type": "string"
          },
          "catchpoint-total-accounts": {
            "description": "The total number of accounts included in the current catchpoint",
            "type": "integer"
          },
          "catchpoint-processed-accounts": {
            "description": "The number of account from the current catchpoint that have been processed so far as part of the catchup",
            "type": "integer"
          },
          "catchpoint-total-blocks": {
            "description": "The total number of blocks that are required to complete the current catchpoint catchup",
            "type": "integer"
          },
          "catchpoint-acquired-blocks": {
            "description": "The number of blocks that have already been obtained by the node as part of the catchup",
            "type": "integer"
          }
        }
      }
    },
    "PendingTransactionResponse": {
      "description": "Given a transaction id of a recently submitted transaction, it returns information about it.  There are several cases when this might succeed:\n- transaction committed (committed round \u003e 0)\n- transaction still in the pool (committed round = 0, pool error = \"\")\n- transaction removed from pool due to error (committed round = 0, pool error != \"\")\n\nOr the transaction may have happened sufficiently long ago that the node no longer remembers it, and this will return an error.",
      "schema": {
        "description": "Details about a pending transaction. If the transaction was recently confirmed, includes confirmation details like the round and reward details.",
        "type": "object",
        "required": [
          "txn",
          "pool-error"
        ],
        "properties": {
          "asset-index": {
            "description": "The asset index if the transaction was found and it created an asset.",
            "type": "integer"
          },
          "close-rewards": {
            "description": "Rewards in microalgos applied to the close remainder to account.",
            "type": "integer"
          },
          "closing-amount": {
            "description": "Closing amount for the transaction.",
            "type": "integer"
          },
          "confirmed-round": {
            "description": "The round where this transaction was confirmed, if present.",
            "type": "integer"
          },
          "pool-error": {
            "description": "Indicates that the transaction was kicked out of this node's transaction pool (and specifies why that happened).  An empty string indicates the transaction wasn't kicked out of this node's txpool due to an error.\n",
            "type": "string"
          },
          "receiver-rewards": {
            "description": "Rewards in microalgos applied to the receiver account.",
            "type": "integer"
          },
          "sender-rewards": {
            "description": "Rewards in microalgos applied to the sender account.",
            "type": "integer"
          },
          "txn": {
            "description": "The raw signed transaction.",
            "type": "object",
            "x-algorand-format": "SignedTransaction"
          }
        }
      }
    },
    "PendingTransactionsResponse": {
      "description": "A potentially truncated list of transactions currently in the node's transaction pool. You can compute whether or not the list is truncated if the number of elements in the **top-transactions** array is fewer than **total-transactions**.",
      "schema": {
        "description": "PendingTransactions is an array of signed transactions exactly as they were submitted.",
        "type": "object",
        "required": [
          "top-transactions",
          "total-transactions"
        ],
        "properties": {
          "top-transactions": {
            "description": "An array of signed transaction objects.",
            "type": "array",
            "items": {
              "type": "object",
              "x-algorand-format": "SignedTransaction"
            }
          },
          "total-transactions": {
            "description": "Total number of transactions in the pool.",
            "type": "integer"
          }
        }
      }
    },
    "PostTransactionsResponse": {
      "description": "Transaction ID of the submission.",
      "schema": {
        "type": "object",
        "required": [
          "txId"
        ],
        "properties": {
          "txId": {
            "description": "encoding of the transaction hash.",
            "type": "string"
          }
        }
      }
    },
    "SupplyResponse": {
      "description": "Supply represents the current supply of MicroAlgos in the system.",
      "schema": {
        "description": "Supply represents the current supply of MicroAlgos in the system",
        "type": "object",
        "required": [
          "online-money",
          "current_round",
          "total-money"
        ],
        "properties": {
          "current_round": {
            "description": "Round",
            "type": "integer"
          },
          "online-money": {
            "description": "OnlineMoney",
            "type": "integer"
          },
          "total-money": {
            "description": "TotalMoney",
            "type": "integer"
          }
        }
      }
    },
    "TransactionParametersResponse": {
      "description": "TransactionParams contains the parameters that help a client construct a new transaction.",
      "schema": {
        "description": "TransactionParams contains the parameters that help a client construct\na new transaction.",
        "type": "object",
        "required": [
          "consensus-version",
          "fee",
          "genesis-id",
          "genesis-hash",
          "last-round",
          "min-fee"
        ],
        "properties": {
          "consensus-version": {
            "description": "ConsensusVersion indicates the consensus protocol version\nas of LastRound.",
            "type": "string"
          },
          "fee": {
            "description": "Fee is the suggested transaction fee\nFee is in units of micro-Algos per byte.\nFee may fall to zero but transactions must still have a fee of\nat least MinTxnFee for the current network protocol.",
            "type": "integer"
          },
          "genesis-hash": {
            "description": "GenesisHash is the hash of the genesis block.",
            "type": "string",
            "format": "byte"
          },
          "genesis-id": {
            "description": "GenesisID is an ID listed in the genesis block.",
            "type": "string"
          },
          "last-round": {
            "description": "LastRound indicates the last round seen",
            "type": "integer"
          },
          "min-fee": {
            "description": "The minimum transaction fee (not per byte) required for the\ntxn to validate for the current network protocol.",
            "type": "integer"
          }
        },
        "x-go-package": "github.com/algorand/go-algorand/daemon/algod/api/spec/v1"
      }
    },
    "PostCompileResponse": {
      "description": "Teal compile Result",
      "schema": {
        "type": "object",
        "required": [
            "hash",
	    "result"
        ],
        "properties": {
          "hash": {
            "description": "base32 SHA512_256 of program bytes (Address style)",
            "type": "string"
          },
	  "result":{
	    "description": "base64 encoded program bytes",
            "type": "string"
	  }
        }
      }
    }
  },
  "securityDefinitions": {
    "api_key": {
      "description": "Generated header parameter. This token can be generated using the Goal command line tool. Example value ='b7e384d0317b8050ce45900a94a1931e28540e1f69b2d242b424659c341b4697'",
      "type": "apiKey",
      "name": "X-Algo-API-Token",
      "in": "header",
      "x-example": "b7e384d0317b8050ce45900a94a1931e28540e1f69b2d242b424659c341b4697"
    }
  },
  "security": [
    {
      "api_key": []
    }
  ],
  "tags": [
    {
      "name": "private"
    }
  ]
}<|MERGE_RESOLUTION|>--- conflicted
+++ resolved
@@ -705,28 +705,71 @@
         }
       ]
     },
-<<<<<<< HEAD
+    "/v2/teal/compile": {
+      "post": {
+        "description": "Given TEAL source code in plain text, return base64 encoded program bytes and base32 SHA512_256 hash of program bytes (Address style).",
+        "consumes": [
+          "text/plain"
+        ],
+        "produces": [
+          "application/json"
+        ],
+        "schemes": [
+          "http"
+        ],
+        "summary": "Compile TEAL source code to binary, produce its hash",
+        "operationId": "TealCompile",
+        "parameters": [
+          {
+            "description": "TEAL source code to be compiled",
+            "name": "source",
+            "in": "body",
+            "required": true,
+            "schema": {
+              "type": "string"
+            }
+          }
+        ],
+        "responses": {
+          "200": {
+            "$ref": "#/responses/PostCompileResponse"
+          },
+          "400": {
+            "description": "Bad Request - Teal Compile Error",
+            "schema": {
+              "$ref": "#/definitions/ErrorResponse"
+            }
+          },
+          "401": {
+            "description": "Invalid API Token",
+            "schema": {
+              "$ref": "#/definitions/ErrorResponse"
+            }
+          },
+          "500": {
+            "description": "Internal Error",
+            "schema": {
+              "$ref": "#/definitions/ErrorResponse"
+            }
+          },
+          "default": {
+            "description": "Unknown Error"
+          }
+        }
+      }
+    },
     "/v2/catchup/{catchpoint}": {
       "post": {
         "tags": [
           "private"
         ],
         "description": "Given a catchpoint, it starts catching up to this catchpoint",
-=======
-      "/v2/teal/compile": {
-	"post": {
-	  "description": "Given TEAL source code in plain text, return base64 encoded program bytes and base32 SHA512_256 hash of program bytes (Address style).",
-        "consumes": [
-          "text/plain"
-        ],
->>>>>>> 287fb3a0
         "produces": [
           "application/json"
         ],
         "schemes": [
           "http"
         ],
-<<<<<<< HEAD
         "summary": "Starts a catchpoint catchup.",
         "operationId": "StartCatchup",
         "parameters": [
@@ -751,7 +794,7 @@
             }
           },
           "500": {
-            "description": "Internal Server Error",
+            "description": "Internal Error",
             "schema": {
               "$ref": "#/definitions/ErrorResponse"
             }
@@ -777,34 +820,14 @@
         "parameters": [
           {
             "$ref": "#/parameters/catchpoint"
-=======
-        "summary": "Compile TEAL source code to binary, produce its hash",
-        "operationId": "TealCompile",
-        "parameters": [
-          {
-            "description": "TEAL source code to be compiled",
-            "name": "source",
-            "in": "body",
-            "required": true,
-            "schema": {
-              "type": "string"
-            }
->>>>>>> 287fb3a0
-          }
-        ],
-        "responses": {
-          "200": {
-<<<<<<< HEAD
+          }
+        ],
+        "responses": {
+          "200": {
             "$ref": "#/responses/CatchpointAbortResponse"
           },
           "400": {
             "description": "Bad Request",
-=======
-            "$ref": "#/responses/PostCompileResponse"
-          },
-          "400": {
-            "description": "Bad Request - Teal Compile Error",
->>>>>>> 287fb3a0
             "schema": {
               "$ref": "#/definitions/ErrorResponse"
             }
@@ -816,11 +839,7 @@
             }
           },
           "500": {
-<<<<<<< HEAD
-            "description": "Internal Server Error",
-=======
             "description": "Internal Error",
->>>>>>> 287fb3a0
             "schema": {
               "$ref": "#/definitions/ErrorResponse"
             }
@@ -829,7 +848,6 @@
             "description": "Unknown Error"
           }
         }
-<<<<<<< HEAD
       },
       "parameters": [
         {
@@ -840,10 +858,6 @@
         }
       ]
     }
-=======
-      }
-    }   
->>>>>>> 287fb3a0
   },
   "definitions": {
     "Account": {
@@ -1613,17 +1627,17 @@
         "type": "object",
         "required": [
             "hash",
-	    "result"
+            "result"
         ],
         "properties": {
           "hash": {
             "description": "base32 SHA512_256 of program bytes (Address style)",
             "type": "string"
           },
-	  "result":{
-	    "description": "base64 encoded program bytes",
-            "type": "string"
-	  }
+	      "result": {
+	        "description": "base64 encoded program bytes",
+          "type": "string"
+	        }
         }
       }
     }
