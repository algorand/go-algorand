--- conflicted
+++ resolved
@@ -1247,18 +1247,6 @@
       ]
     },
     "/v2/stateproofs/{round}": {
-<<<<<<< HEAD
-      "parameters": [
-        {
-          "type": "integer",
-          "name": "round",
-          "in": "path",
-          "required": true,
-          "minimum": 0
-        }
-      ],
-=======
->>>>>>> 1382227a
       "get": {
         "produces": [
           "application/json"
@@ -1268,11 +1256,6 @@
         ],
         "summary": "get a state proof that covers a given round",
         "operationId": "StateProof",
-<<<<<<< HEAD
-        "responses": {
-          "200": {
-            "$ref": "#/components/responses/StateProofResponse"
-=======
         "parameters": [
           {
             "type": "integer",
@@ -1286,7 +1269,6 @@
         "responses": {
           "200": {
             "$ref": "#/responses/StateProofResponse"
->>>>>>> 1382227a
           },
           "401": {
             "description": "Invalid API Token",
@@ -1316,90 +1298,6 @@
             "description": "Unknown Error"
           }
         }
-<<<<<<< HEAD
-      }
-    },
-    "/v2/blocks/{round}/lightheader/proof": {
-=======
-      },
->>>>>>> 1382227a
-      "parameters": [
-        {
-          "type": "integer",
-          "name": "round",
-          "in": "path",
-<<<<<<< HEAD
-          "required": true,
-          "minimum": 0
-        }
-      ],
-=======
-          "required": true
-        }
-      ]
-    },
-    "/v2/blocks/{round}/lightheader/proof": {
->>>>>>> 1382227a
-      "get": {
-        "produces": [
-          "application/json"
-        ],
-        "schemes": [
-          "http"
-        ],
-        "summary": "Gets a proof for a given light block header inside a state proof commitment",
-        "operationId": "GetProofForLightBlockHeader",
-<<<<<<< HEAD
-        "responses": {
-          "200": {
-            "$ref": "#/components/responses/LightBlockHeaderProofResponse"
-=======
-        "parameters": [
-          {
-            "type": "integer",
-            "description": "The round in which the transaction appears.",
-            "name": "round",
-            "in": "path",
-            "required": true,
-            "minimum": 0
-          }
-        ],
-        "responses": {
-          "200": {
-            "$ref": "#/responses/LightBlockHeaderProofResponse"
->>>>>>> 1382227a
-          },
-          "401": {
-            "description": "Invalid API Token",
-            "schema": {
-              "$ref": "#/definitions/ErrorResponse"
-            }
-          },
-          "404": {
-            "description": "Could not create proof since some data is missing",
-            "schema": {
-              "$ref": "#/definitions/ErrorResponse"
-            }
-          },
-          "500": {
-            "description": "Internal Error",
-            "schema": {
-              "$ref": "#/definitions/ErrorResponse"
-            }
-          },
-          "503": {
-            "description": "Service Temporarily Unavailable",
-            "schema": {
-              "$ref": "#/definitions/ErrorResponse"
-            }
-          },
-          "default": {
-            "description": "Unknown Error"
-          }
-        }
-<<<<<<< HEAD
-      }
-=======
       },
       "parameters": [
         {
@@ -1409,7 +1307,68 @@
           "required": true
         }
       ]
->>>>>>> 1382227a
+    },
+    "/v2/blocks/{round}/lightheader/proof": {
+      "get": {
+        "produces": [
+          "application/json"
+        ],
+        "schemes": [
+          "http"
+        ],
+        "summary": "Gets a proof for a given light block header inside a state proof commitment",
+        "operationId": "GetProofForLightBlockHeader",
+        "parameters": [
+          {
+            "type": "integer",
+            "description": "The round in which the transaction appears.",
+            "name": "round",
+            "in": "path",
+            "required": true,
+            "minimum": 0
+          }
+        ],
+        "responses": {
+          "200": {
+            "$ref": "#/responses/LightBlockHeaderProofResponse"
+          },
+          "401": {
+            "description": "Invalid API Token",
+            "schema": {
+              "$ref": "#/definitions/ErrorResponse"
+            }
+          },
+          "404": {
+            "description": "Could not create proof since some data is missing",
+            "schema": {
+              "$ref": "#/definitions/ErrorResponse"
+            }
+          },
+          "500": {
+            "description": "Internal Error",
+            "schema": {
+              "$ref": "#/definitions/ErrorResponse"
+            }
+          },
+          "503": {
+            "description": "Service Temporarily Unavailable",
+            "schema": {
+              "$ref": "#/definitions/ErrorResponse"
+            }
+          },
+          "default": {
+            "description": "Unknown Error"
+          }
+        }
+      },
+      "parameters": [
+        {
+          "type": "integer",
+          "name": "round",
+          "in": "path",
+          "required": true
+        }
+      ]
     },
     "/v2/applications/{application-id}": {
       "get": {
