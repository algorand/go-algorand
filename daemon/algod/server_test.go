// Copyright (C) 2019-2021 Algorand, Inc.
// This file is part of go-algorand
//
// go-algorand is free software: you can redistribute it and/or modify
// it under the terms of the GNU Affero General Public License as
// published by the Free Software Foundation, either version 3 of the
// License, or (at your option) any later version.
//
// go-algorand is distributed in the hope that it will be useful,
// but WITHOUT ANY WARRANTY; without even the implied warranty of
// MERCHANTABILITY or FITNESS FOR A PARTICULAR PURPOSE.  See the
// GNU Affero General Public License for more details.
//
// You should have received a copy of the GNU Affero General Public License
// along with go-algorand.  If not, see <https://www.gnu.org/licenses/>.

package algod

// this should make dummy requests against the API and check the results for consistency

import (
	"fmt"
	"net"
	"testing"

<<<<<<< HEAD
	"github.com/algorand/go-algorand/testpartitioning"
=======
	"github.com/algorand/go-algorand/test/partitiontest"
>>>>>>> 916154b5
	"github.com/stretchr/testify/require"
)

func isTCPPortAvailable(host string, port int) bool {
	l, err := net.Listen("tcp", fmt.Sprintf("%s:%d", host, port))
	if l != nil {
		l.Close()
	}
	return err == nil
}
func TestFirstListenerSetupGetsPort8080WhenPassedPortZero(t *testing.T) {
<<<<<<< HEAD
	testpartitioning.PartitionTest(t)
=======
	partitiontest.PartitionTest(t)
>>>>>>> 916154b5

	// this test will fail if there is already a listener on the testing machine's port 8080
	// (except if a dev has a node running on port 8080 and runs the test; in that case, we can't run this test.)
	targetPort := 8080
	host := "127.0.0.1"
	// check if port 8080 is busy :
	if !isTCPPortAvailable(host, targetPort) {
		t.Skipf("Cannot run this test since port 8080 is already in use.")
	}
	defaultAddr := host + ":0"
	expectedAddr := fmt.Sprintf("%s:%d", host, targetPort)
	listener, err := makeListener(defaultAddr)
	require.NoError(t, err)
	actualAddr := listener.Addr().String()
	require.Equalf(t, expectedAddr, actualAddr, "if port %d is occupied when this test runs, it will fail", targetPort)
}

func TestSecondListenerSetupGetsAnotherPortWhen8080IsBusy(t *testing.T) {
<<<<<<< HEAD
	testpartitioning.PartitionTest(t)
=======
	partitiontest.PartitionTest(t)
>>>>>>> 916154b5

	defaultAddr := "127.0.0.1:0"
	unexpectedAddr := "127.0.0.1:8080"
	makeListener(defaultAddr)
	secondListener, err := makeListener(defaultAddr)
	require.NoError(t, err)
	actualAddr := secondListener.Addr().String()
	require.NotEqual(t, unexpectedAddr, actualAddr)
}

func TestFirstListenerSetupGetsPassedPortWhenPassedPortNonZero(t *testing.T) {
<<<<<<< HEAD
	testpartitioning.PartitionTest(t)
=======
	partitiontest.PartitionTest(t)
>>>>>>> 916154b5

	expectedAddr := "127.0.0.1:8081"
	listener, err := makeListener(expectedAddr)
	require.NoError(t, err)
	actualAddr := listener.Addr().String()
	require.Equal(t, expectedAddr, actualAddr)
}<|MERGE_RESOLUTION|>--- conflicted
+++ resolved
@@ -23,11 +23,7 @@
 	"net"
 	"testing"
 
-<<<<<<< HEAD
-	"github.com/algorand/go-algorand/testpartitioning"
-=======
 	"github.com/algorand/go-algorand/test/partitiontest"
->>>>>>> 916154b5
 	"github.com/stretchr/testify/require"
 )
 
@@ -39,11 +35,7 @@
 	return err == nil
 }
 func TestFirstListenerSetupGetsPort8080WhenPassedPortZero(t *testing.T) {
-<<<<<<< HEAD
-	testpartitioning.PartitionTest(t)
-=======
 	partitiontest.PartitionTest(t)
->>>>>>> 916154b5
 
 	// this test will fail if there is already a listener on the testing machine's port 8080
 	// (except if a dev has a node running on port 8080 and runs the test; in that case, we can't run this test.)
@@ -62,11 +54,7 @@
 }
 
 func TestSecondListenerSetupGetsAnotherPortWhen8080IsBusy(t *testing.T) {
-<<<<<<< HEAD
-	testpartitioning.PartitionTest(t)
-=======
 	partitiontest.PartitionTest(t)
->>>>>>> 916154b5
 
 	defaultAddr := "127.0.0.1:0"
 	unexpectedAddr := "127.0.0.1:8080"
@@ -78,11 +66,7 @@
 }
 
 func TestFirstListenerSetupGetsPassedPortWhenPassedPortNonZero(t *testing.T) {
-<<<<<<< HEAD
-	testpartitioning.PartitionTest(t)
-=======
 	partitiontest.PartitionTest(t)
->>>>>>> 916154b5
 
 	expectedAddr := "127.0.0.1:8081"
 	listener, err := makeListener(expectedAddr)
