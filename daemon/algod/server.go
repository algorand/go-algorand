--- conflicted
+++ resolved
@@ -170,13 +170,6 @@
 		os.Exit(1)
 	}
 
-<<<<<<< HEAD
-	s.stopping = make(chan struct{})
-
-	// use the data dir as the static file dir (for our API server), there's
-	// no need to separate the two yet. This lets us serve the swagger.json file.
-	apiHandler := apiServer.NewRouter(s.log, s.node, s.stopping, apiToken)
-=======
 	adminAPIToken, err := tokens.GetAndValidateAPIToken(s.RootPath, tokens.AlgodAdminTokenFilename)
 	if err != nil {
 		fmt.Printf("APIToken error: %v\n", err)
@@ -184,7 +177,6 @@
 	}
 
 	s.stopping = make(chan struct{})
->>>>>>> 91e4032e
 
 	addr := cfg.EndpointAddress
 	if addr == "" {
