--- conflicted
+++ resolved
@@ -39,10 +39,6 @@
 if [ "$1" = "configure" ]; then
     if [ -f /var/lib/algorand/genesis.json-2.1.5-patch ]; then
         # 2.1.5 bug fix - restore user-modified genesis.json
-<<<<<<< HEAD
-        mv /var/lib/algorand/genesis.json-2.1.5-patch /var/lib/algorand/genesis.json
-=======
         mv -f /var/lib/algorand/genesis.json-2.1.5-patch /var/lib/algorand/genesis.json
->>>>>>> cb17a708
     fi
 fi
