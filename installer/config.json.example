{
    "Version": 6,
    "AnnounceParticipationKey": true,
    "Archival": false,
    "BaseLoggerDebugLevel": 4,
    "BroadcastConnectionsLimit": -1,
    "CadaverSizeTarget": 1073741824,
    "CatchupFailurePeerRefreshRate": 10,
    "CatchupParallelBlocks": 16,
    "ConnectionsRateLimitingCount": 60,
    "ConnectionsRateLimitingWindowSeconds": 1,
    "DisableOutgoingConnectionThrottling": false,
    "DeadlockDetection": 0,
    "DNSBootstrapID": "<network>.algorand.network",
    "EnableIncomingMessageFilter": false,
    "EnableMetricReporting": false,
    "EnableOutgoingNetworkMessageFiltering": true,
    "EnableProfiler": false,
    "EnableRequestLogger": false,
    "EnableTopAccountsReporting": false,
    "EndpointAddress": "127.0.0.1:0",
    "ForceRelayMessages": false,
    "GossipFanout": 4,
    "IncomingConnectionsLimit": 10000,
    "IncomingMessageFilterBucketCount": 5,
    "IncomingMessageFilterBucketSize": 512,
    "IsIndexerActive": false,
    "LogArchiveMaxAge": "",
    "LogArchiveName": "node.archive.log",
    "LogSizeLimit": 1073741824,
    "MaxConnectionsPerIP": 30,
    "NetAddress": "",
    "NodeExporterListenAddress": ":9100",
    "NodeExporterPath": "./node_exporter",
    "OutgoingMessageFilterBucketCount": 3,
    "OutgoingMessageFilterBucketSize": 128,
    "PeerConnectionsUpdateInterval": 3600,
    "PriorityPeers": {},
    "ReconnectTime": 60000000000,
    "ReservedFDs": 256,
    "RestReadTimeoutSeconds": 15,
    "RestWriteTimeoutSeconds": 120,
    "RunHosted": false,
    "SuggestedFeeBlockHistory": 3,
    "SuggestedFeeSlidingWindowSize": 50,
    "TelemetryToLog": true,
    "TxPoolExponentialIncreaseFactor": 2,
    "TxPoolSize": 15000,
    "TxSyncIntervalSeconds": 60,
    "TxSyncServeResponseSize": 1000000,
<<<<<<< HEAD
    "TxSyncTimeoutSeconds": 30    
=======
    "TxSyncTimeoutSeconds": 30,
    "PeerConnectionsUpdateInterval": 3600,
    "DNSSecurityFlags": 1,
    "EnablePingHandler": true
>>>>>>> 4748cd2a
}<|MERGE_RESOLUTION|>--- conflicted
+++ resolved
@@ -48,12 +48,8 @@
     "TxPoolSize": 15000,
     "TxSyncIntervalSeconds": 60,
     "TxSyncServeResponseSize": 1000000,
-<<<<<<< HEAD
-    "TxSyncTimeoutSeconds": 30    
-=======
     "TxSyncTimeoutSeconds": 30,
     "PeerConnectionsUpdateInterval": 3600,
     "DNSSecurityFlags": 1,
     "EnablePingHandler": true
->>>>>>> 4748cd2a
 }