--- conflicted
+++ resolved
@@ -27,11 +27,7 @@
 mkdir -p %{buildroot}/usr/bin
 # NOTE: keep in sync with scripts/build_deb.sh bin_files
 # NOTE: keep in sync with %files section below
-<<<<<<< HEAD
-for f in algocfg algod algoh algokey carpenter catchupsrv diagcfg goal kmd msgpacktool node_exporter; do
-=======
-for f in algod algoh algokey carpenter catchupsrv ddconfig.sh diagcfg goal kmd msgpacktool node_exporter; do
->>>>>>> 9f864f4d
+for f in algocfg algod algoh algokey carpenter catchupsrv ddconfig.sh diagcfg goal kmd msgpacktool node_exporter; do
   install -m 755 ${GOPATH}/bin/${f} %{buildroot}/usr/bin/${f}
 done
 
