--- conflicted
+++ resolved
@@ -53,7 +53,6 @@
 // Batch verifications errors
 var (
 	ErrBatchHasFailedSigs = errors.New("At least one signature didn't pass verification")
-	errInvalidFailedSlice      = errors.New("failed slice size is not equal to the number of enqueued signatures")
 )
 
 //export ed25519_randombytes_unsafe
@@ -111,32 +110,6 @@
 
 // Verify verifies that all the signatures are valid. in that case nil is returned
 func (b *BatchVerifier) Verify() error {
-<<<<<<< HEAD
-	return b.VerifyWithFeedback(nil)
-}
-
-// VerifyWithFeedback verifies that all the signatures are valid.
-// failed slice should have len equal to GetNumberOfEnqueuedSignatures
-// if all sigs are valid, nil will be returned
-// if some txns are invalid, true will be set at the appropriate index in failed
-func (b *BatchVerifier) VerifyWithFeedback(failed []bool) error {
-	if failed != nil && len(failed) != b.GetNumberOfEnqueuedSignatures() {
-		return errInvalidFailedSlice
-	}
-
-	if b.GetNumberOfEnqueuedSignatures() == 0 {
-		return nil
-	}
-
-	var messages = make([][]byte, b.GetNumberOfEnqueuedSignatures())
-	for i, m := range b.messages {
-		messages[i] = HashRep(m)
-	}
-	if batchVerificationImpl(messages, b.publicKeys, b.signatures, failed) {
-		return nil
-	}
-	return ErrBatchHasFailedSigs
-=======
 	_, err := b.VerifyWithFeedback()
 	return err
 }
@@ -149,7 +122,8 @@
 	if b.getNumberOfEnqueuedSignatures() == 0 {
 		return nil, nil
 	}
-	var messages = make([][]byte, b.getNumberOfEnqueuedSignatures())
+
+	var messages = make([][]byte, b.GetNumberOfEnqueuedSignatures())
 	for i, m := range b.messages {
 		messages[i] = HashRep(m)
 	}
@@ -157,19 +131,13 @@
 	if allValid {
 		return failed, nil
 	}
-	return failed, ErrBatchVerificationFailed
->>>>>>> 4ad80d9a
+	return failed, ErrBatchHasFailedSigs
 }
 
 // batchVerificationImpl invokes the ed25519 batch verification algorithm.
 // it returns true if all the signatures were authentically signed by the owners
-<<<<<<< HEAD
-// otherwise, returns an error, and sets the indexes of the failed sigs in failed
-func batchVerificationImpl(messages [][]byte, publicKeys []SignatureVerifier, signatures []Signature, failed []bool) bool {
-=======
 // otherwise, returns false, and sets the indexes of the failed sigs in failed
 func batchVerificationImpl(messages [][]byte, publicKeys []SignatureVerifier, signatures []Signature) (allSigsValid bool, failed []bool) {
->>>>>>> 4ad80d9a
 
 	numberOfSignatures := len(messages)
 
@@ -204,15 +172,6 @@
 		(**C.uchar)(unsafe.Pointer(signaturesAllocation)),
 		C.size_t(len(messages)),
 		(*C.int)(unsafe.Pointer(valid)))
-<<<<<<< HEAD
-	if allValid != 0 && failed != nil {
-		for i := 0; i < numberOfSignatures; i++ {
-			cint := *(*C.int)(unsafe.Pointer(uintptr(valid) + uintptr(i*C.sizeof_int)))
-			failed[i] = (cint == 0)
-		}
-	}
-	return allValid == 0
-=======
 
 	failed = make([]bool, numberOfSignatures)
 	for i := 0; i < numberOfSignatures; i++ {
@@ -220,5 +179,4 @@
 		failed[i] = (cint == 0)
 	}
 	return allValid == 0, failed
->>>>>>> 4ad80d9a
 }