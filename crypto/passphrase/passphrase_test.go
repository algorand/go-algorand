// Copyright (C) 2019-2021 Algorand, Inc.
// This file is part of go-algorand
//
// go-algorand is free software: you can redistribute it and/or modify
// it under the terms of the GNU Affero General Public License as
// published by the Free Software Foundation, either version 3 of the
// License, or (at your option) any later version.
//
// go-algorand is distributed in the hope that it will be useful,
// but WITHOUT ANY WARRANTY; without even the implied warranty of
// MERCHANTABILITY or FITNESS FOR A PARTICULAR PURPOSE.  See the
// GNU Affero General Public License for more details.
//
// You should have received a copy of the GNU Affero General Public License
// along with go-algorand.  If not, see <https://www.gnu.org/licenses/>.

package passphrase

import (
	"crypto/rand"
	"strings"
	"testing"

	"github.com/stretchr/testify/require"

	"github.com/algorand/go-algorand/crypto"
<<<<<<< HEAD
	"github.com/algorand/go-algorand/testpartitioning"
)

func TestGenerateAndRecovery(t *testing.T) {
	testpartitioning.PartitionTest(t)
=======
	"github.com/algorand/go-algorand/test/partitiontest"
)

func TestGenerateAndRecovery(t *testing.T) {
	partitiontest.PartitionTest(t)
>>>>>>> 916154b5

	key := make([]byte, 32)
	for i := 0; i < 1000; i++ {
		// Generate a key
		_, err := rand.Read(key)
		require.NoError(t, err)
		// Go from key -> mnemonic
		m, err := KeyToMnemonic(key)
		// Go from mnemonic -> key
		recovered, err := MnemonicToKey(m)
		require.NoError(t, err)
		require.Equal(t, recovered, key)
	}
}

func TestZeroVector(t *testing.T) {
<<<<<<< HEAD
	testpartitioning.PartitionTest(t)
=======
	partitiontest.PartitionTest(t)
>>>>>>> 916154b5

	zeroVector := []byte{0, 0, 0, 0, 0, 0, 0, 0, 0, 0, 0, 0, 0, 0, 0, 0, 0, 0, 0, 0, 0, 0, 0, 0, 0, 0, 0, 0, 0, 0, 0, 0}
	mn := "abandon abandon abandon abandon abandon abandon abandon abandon abandon abandon abandon abandon abandon abandon abandon abandon abandon abandon abandon abandon abandon abandon abandon abandon invest"

	m, err := KeyToMnemonic(zeroVector)
	require.NoError(t, err)
	require.Equal(t, mn, m)
	return
}

func TestWordNotInList(t *testing.T) {
<<<<<<< HEAD
	testpartitioning.PartitionTest(t)
=======
	partitiontest.PartitionTest(t)
>>>>>>> 916154b5

	mn := "abandon abandon abandon abandon abandon abandon abandon abandon abandon abandon abandon abandon abandon abandon abandon abandon abandon abandon abandon abandon abandon abandon abandon zzz invest"
	_, err := MnemonicToKey(mn)
	require.Error(t, err)
	return
}

func TestCorruptedChecksum(t *testing.T) {
<<<<<<< HEAD
	testpartitioning.PartitionTest(t)
=======
	partitiontest.PartitionTest(t)
>>>>>>> 916154b5

	key := make([]byte, 32)
	_, err := rand.Read(key)
	require.NoError(t, err)
	m, err := KeyToMnemonic(key)
	wl := strings.Split(m, sepStr)
	lastWord := wl[len(wl)-1]
	// Shuffle the last word (last 11 bits of checksum)
	wl[len(wl)-1] = wordlist[(indexOf(wordlist, lastWord)+1)%len(wordlist)]
	recovered, err := MnemonicToKey(strings.Join(wl, sepStr))
	require.Error(t, err)
	require.Empty(t, recovered)
}

func TestInvalidKeyLen(t *testing.T) {
<<<<<<< HEAD
	testpartitioning.PartitionTest(t)
=======
	partitiontest.PartitionTest(t)
>>>>>>> 916154b5

	badLens := []int{0, 31, 33, 100}
	for _, l := range badLens {
		key := make([]byte, l)
		_, err := rand.Read(key)
		require.NoError(t, err)
		m, err := KeyToMnemonic(key)
		require.Error(t, err)
		require.Empty(t, m)
	}
}

func TestUint11Array(t *testing.T) {
<<<<<<< HEAD
	testpartitioning.PartitionTest(t)
=======
	partitiontest.PartitionTest(t)
>>>>>>> 916154b5

	N := 11*8*32 + 1

	for i := 0; i < N; i++ {
		a := make([]byte, i, i)
		b := toUint11Array(a)
		c := toByteArray(b)
		require.True(t, len(c) == len(a) || len(c) == len(a)+1 || len(c) == len(a)+2)
		if i == 0 {
			require.Equal(t, len(c), 0)
		} else {
			require.Equal(t, a, c[:i])
		}
	}

	for i := 0; i < N; i++ {
		a := make([]byte, i, i)
		crypto.RandBytes(a)
		b := toUint11Array(a)
		c := toByteArray(b)
		require.True(t, len(c) == len(a) || len(c) == len(a)+1 || len(c) == len(a)+2)
		if i == 0 {
			require.Equal(t, len(c), 0)
		} else {
			require.Equal(t, a, c[:i])
		}
	}

	for i := 0; i < N; i++ {
		a := make([]uint32, i, i)
		b := toByteArray(a)
		c := toUint11Array(b)
		require.True(t, len(c) == len(a) || len(c) == len(a)+1)
		if i == 0 {
			require.Equal(t, len(c), 0)
		} else {
			require.Equal(t, a, c[:i])
		}
	}

	for i := 0; i < N; i++ {
		a := make([]uint32, i, i)
		for j := 0; j < i; j++ {
			a[j] = uint32(crypto.RandUint64() % ((1 << 11) - 1))
		}
		b := toByteArray(a)
		c := toUint11Array(b)
		require.True(t, len(c) == len(a) || len(c) == len(a)+1)
		if i == 0 {
			require.Equal(t, len(c), 0)
		} else {
			require.Equal(t, a, c[:i])
		}
	}

	for i := 0; i < N; i++ {
		a := make([]uint32, i, i)
		b := toByteArray(a)
		require.True(t, len(b)*8 >= len(a)*11)
	}
}<|MERGE_RESOLUTION|>--- conflicted
+++ resolved
@@ -24,19 +24,11 @@
 	"github.com/stretchr/testify/require"
 
 	"github.com/algorand/go-algorand/crypto"
-<<<<<<< HEAD
-	"github.com/algorand/go-algorand/testpartitioning"
-)
-
-func TestGenerateAndRecovery(t *testing.T) {
-	testpartitioning.PartitionTest(t)
-=======
 	"github.com/algorand/go-algorand/test/partitiontest"
 )
 
 func TestGenerateAndRecovery(t *testing.T) {
 	partitiontest.PartitionTest(t)
->>>>>>> 916154b5
 
 	key := make([]byte, 32)
 	for i := 0; i < 1000; i++ {
@@ -53,11 +45,7 @@
 }
 
 func TestZeroVector(t *testing.T) {
-<<<<<<< HEAD
-	testpartitioning.PartitionTest(t)
-=======
 	partitiontest.PartitionTest(t)
->>>>>>> 916154b5
 
 	zeroVector := []byte{0, 0, 0, 0, 0, 0, 0, 0, 0, 0, 0, 0, 0, 0, 0, 0, 0, 0, 0, 0, 0, 0, 0, 0, 0, 0, 0, 0, 0, 0, 0, 0}
 	mn := "abandon abandon abandon abandon abandon abandon abandon abandon abandon abandon abandon abandon abandon abandon abandon abandon abandon abandon abandon abandon abandon abandon abandon abandon invest"
@@ -69,11 +57,7 @@
 }
 
 func TestWordNotInList(t *testing.T) {
-<<<<<<< HEAD
-	testpartitioning.PartitionTest(t)
-=======
 	partitiontest.PartitionTest(t)
->>>>>>> 916154b5
 
 	mn := "abandon abandon abandon abandon abandon abandon abandon abandon abandon abandon abandon abandon abandon abandon abandon abandon abandon abandon abandon abandon abandon abandon abandon zzz invest"
 	_, err := MnemonicToKey(mn)
@@ -82,11 +66,7 @@
 }
 
 func TestCorruptedChecksum(t *testing.T) {
-<<<<<<< HEAD
-	testpartitioning.PartitionTest(t)
-=======
 	partitiontest.PartitionTest(t)
->>>>>>> 916154b5
 
 	key := make([]byte, 32)
 	_, err := rand.Read(key)
@@ -102,11 +82,7 @@
 }
 
 func TestInvalidKeyLen(t *testing.T) {
-<<<<<<< HEAD
-	testpartitioning.PartitionTest(t)
-=======
 	partitiontest.PartitionTest(t)
->>>>>>> 916154b5
 
 	badLens := []int{0, 31, 33, 100}
 	for _, l := range badLens {
@@ -120,11 +96,7 @@
 }
 
 func TestUint11Array(t *testing.T) {
-<<<<<<< HEAD
-	testpartitioning.PartitionTest(t)
-=======
 	partitiontest.PartitionTest(t)
->>>>>>> 916154b5
 
 	N := 11*8*32 + 1
 
