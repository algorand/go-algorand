// Copyright (C) 2019-2020 Algorand, Inc.
// This file is part of go-algorand
//
// go-algorand is free software: you can redistribute it and/or modify
// it under the terms of the GNU Affero General Public License as
// published by the Free Software Foundation, either version 3 of the
// License, or (at your option) any later version.
//
// go-algorand is distributed in the hope that it will be useful,
// but WITHOUT ANY WARRANTY; without even the implied warranty of
// MERCHANTABILITY or FITNESS FOR A PARTICULAR PURPOSE.  See the
// GNU Affero General Public License for more details.
//
// You should have received a copy of the GNU Affero General Public License
// along with go-algorand.  If not, see <https://www.gnu.org/licenses/>.

package merkletrie

import (
	"bytes"
	"encoding/binary"
	"sort"
	"unsafe"

	"github.com/algorand/go-algorand/crypto"
)

type childEntry struct {
	id        storedNodeIdentifier
	hashIndex byte
}
type node struct {
	hash         []byte
	children     []childEntry
	childrenMask bitset
}

// leaf returns whether the current node is a leaf node, or a non-leaf node
func (n *node) leaf() bool {
	return len(n.children) == 0
}

// these sizing constants are being used exclusively in node.stats()
var sliceSize int = int(unsafe.Sizeof([]byte{}))
var bitsetSize int = int(unsafe.Sizeof(bitset{}))
var childEntrySize int = int(unsafe.Sizeof(childEntry{}))

// stats recursively update the provided Stats structure with the current node information
func (n *node) stats(cache *merkleTrieCache, stats *Stats, depth int) (err error) {
	stats.nodesCount++
	if n.leaf() {
		stats.leafCount++
		if depth > stats.depth {
			stats.depth = depth
		}
		stats.size += sliceSize + len(n.hash) + bitsetSize
		return nil
	}
	stats.size += sliceSize + len(n.hash) + sliceSize + len(n.children)*childEntrySize + bitsetSize
	for _, child := range n.children {
		childNode, err := cache.getNode(child.id)
		if err != nil {
			return err
		}
		err = childNode.stats(cache, stats, depth+1)
		if err != nil {
			return err
		}
	}
	return nil
}

// indexOf returns the index into the children array of the first child whose hashIndex field is less or equal to b
// it's being used in conjuction with the bitset, so we test only the equality path ( i.e. get the index of the
// child that has hashIndex of value x )
func (n *node) indexOf(b byte) byte {
	// find the child using binary search:
	return byte(sort.Search(len(n.children), func(i int) bool { return n.children[i].hashIndex >= b }))
}

// find searches the trie for the element, recursively.
func (n *node) find(cache *merkleTrieCache, d []byte) (bool, error) {
	if n.leaf() {
		return 0 == bytes.Compare(d, n.hash), nil
	}
	if n.childrenMask.Bit(d[0]) == false {
		return false, nil
	}
	childNodeID := n.children[n.indexOf(d[0])].id
	childNode, err := cache.getNode(childNodeID)
	if err != nil {
		return false, err
	}
	return childNode.find(cache, d[1:])
}

// add adds an element to the sub-trie
// assumption : we know that the key is absent from the tree
func (n *node) add(cache *merkleTrieCache, d []byte, path []byte) (nodeID storedNodeIdentifier, err error) {
	// allocate a new node to replace the current one.
	var pnode *node
	if n.leaf() {
		// find the diff index:
		idiff := 0
		for ; n.hash[idiff] == d[idiff]; idiff++ {
		}

		curChildNode, curChildNodeID := cache.allocateNewNode()
		newChildNode, newChildNodeID := cache.allocateNewNode()

		curChildNode.hash = n.hash[idiff+1:]
		newChildNode.hash = d[idiff+1:]

		pnode, nodeID = cache.allocateNewNode()
		pnode.childrenMask.SetBit(n.hash[idiff])
		pnode.childrenMask.SetBit(d[idiff])

		if n.hash[idiff] < d[idiff] {
			pnode.children = []childEntry{
				childEntry{
					id:        curChildNodeID,
					hashIndex: n.hash[idiff],
				},
				childEntry{
					id:        newChildNodeID,
					hashIndex: d[idiff],
				},
			}
		} else {
			pnode.children = []childEntry{
				childEntry{
					id:        newChildNodeID,
					hashIndex: d[idiff],
				},
				childEntry{
					id:        curChildNodeID,
					hashIndex: n.hash[idiff],
				},
			}
		}
		pnode.hash = append(path, d[:idiff]...)

		for i := idiff - 1; i >= 0; i-- {
			// create a parent node for pnode.
			pnode2, nodeID2 := cache.allocateNewNode()
			pnode2.childrenMask.SetBit(d[i])
			pnode2.children = []childEntry{
				childEntry{
					id:        nodeID,
					hashIndex: d[i],
				},
			}
			pnode2.hash = append(path, d[:i]...)

			pnode = pnode2
			nodeID = nodeID2
		}
		return nodeID, nil
	}

	if n.childrenMask.Bit(d[0]) == false {
		// no such child.
		var childNode *node
		var childNodeID storedNodeIdentifier
		childNode, childNodeID = cache.allocateNewNode()
		childNode.hash = d[1:]

		pnode, nodeID = cache.allocateNewNode()
		pnode.childrenMask = n.childrenMask
		pnode.childrenMask.SetBit(d[0])

		pnode.children = make([]childEntry, len(n.children)+1, len(n.children)+1)
		if d[0] > n.children[len(n.children)-1].hashIndex {
			// the new entry comes after all the existing ones.
			for i, child := range n.children {
				pnode.children[i] = child
			}
			pnode.children[len(pnode.children)-1] = childEntry{
				id:        childNodeID,
				hashIndex: d[0],
			}
		} else {
			for i, child := range n.children {
				if d[0] < child.hashIndex {
					pnode.children[i] = childEntry{
						hashIndex: d[0],
						id:        childNodeID,
					}
					// copy the rest of the items.
					for ; i < len(n.children); i++ {
						pnode.children[i+1] = n.children[i]
					}
					break
				}
				pnode.children[i] = child
			}
		}
	} else {
		// there is already a child there.
		curNodeIndex := n.indexOf(d[0])
		curNodeID := n.children[curNodeIndex].id
		childNode, err := cache.getNode(curNodeID)
		if err != nil {
			return storedNodeIdentifierNull, err
		}
		updatedChild, err := childNode.add(cache, d[1:], append(path, d[0]))
		if err != nil {
			return storedNodeIdentifierNull, err
		}

		pnode, nodeID = childNode, cache.refurbishNode(curNodeID)
		pnode.childrenMask = n.childrenMask
<<<<<<< HEAD
		pnode.children = make([]childEntry, len(n.children), len(n.children))
=======
		if len(pnode.children) < len(n.children) {
			pnode.children = make([]childEntry, len(n.children), len(n.children))
		} else {
			pnode.children = pnode.children[:len(n.children)]
		}
>>>>>>> f48e1e39
		copy(pnode.children, n.children)
		pnode.children[curNodeIndex].id = updatedChild
	}
	pnode.hash = path
	return nodeID, nil
}

// calculateHash calculate the hash of the non-leaf nodes
// when this function is called, the hashes of all the child node are expected
// to have been calculated already. This is achived by doing the following:
// 1. all node id allocations are done in incremental monolitic order, from the bottom up.
// 2. hash calculations are being doing in node id incremental ordering
func (n *node) calculateHash(cache *merkleTrieCache) error {
	if n.leaf() {
		return nil
	}
	path := n.hash
	hashAccumulator := cache.hashAccumulationBuffer[:0]        // use a preallocated storage and reuse the storage to avoid reallocation.
	hashAccumulator = append(hashAccumulator, byte(len(path))) // we add this string length before the actual string so it could get "decoded"; in practice, it makes a good domain separator.
	hashAccumulator = append(hashAccumulator, path...)
	for _, child := range n.children {
		childNode, err := cache.getNode(child.id)
		if err != nil {
			return err
		}
		if childNode.leaf() {
			hashAccumulator = append(hashAccumulator, byte(0))
		} else {
			hashAccumulator = append(hashAccumulator, byte(1))
		}
		hashAccumulator = append(hashAccumulator, byte(len(childNode.hash))) // we add this string length before the actual string so it could get "decoded"; in practice, it makes a good domain separator.
		hashAccumulator = append(hashAccumulator, child.hashIndex)           // adding the first byte of the child
		hashAccumulator = append(hashAccumulator, childNode.hash...)         // adding the reminder of the child
	}
	hash := crypto.Hash(hashAccumulator)
	n.hash = hash[:]
	return nil
}

// remove removes an element from the sub-trie
// function remove is called only on non-leaf nodes.
// assumption : we know that the key is already included in the tree
func (n *node) remove(cache *merkleTrieCache, key []byte, path []byte) (nodeID storedNodeIdentifier, err error) {
	// allocate a new node to replace the current one.
	var pnode, childNode *node
	childIndex := n.indexOf(key[0])
	childNodeID := n.children[childIndex].id
	childNode, err = cache.getNode(childNodeID)
	if err != nil {
		return
	}
	if childNode.leaf() {
		pnode, nodeID = childNode, cache.refurbishNode(childNodeID)
		pnode.childrenMask = n.childrenMask
		// we are guaranteed to have other children, because our tree forbids nodes that have exactly one leaf child and no other children.
		pnode.children = make([]childEntry, len(n.children)-1, len(n.children)-1)
		copy(pnode.children, append(n.children[:childIndex], n.children[childIndex+1:]...))
		pnode.childrenMask.ClearBit(key[0])
	} else {
		var updatedChildNodeID storedNodeIdentifier
		updatedChildNodeID, err = childNode.remove(cache, key[1:], append(path, key[0]))
		if err != nil {
			return storedNodeIdentifierNull, err
		}

		pnode, nodeID = childNode, cache.refurbishNode(childNodeID)
		pnode.childrenMask = n.childrenMask
<<<<<<< HEAD
		pnode.children = make([]childEntry, len(n.children), len(n.children))
=======
		if len(pnode.children) < len(n.children) {
			pnode.children = make([]childEntry, len(n.children), len(n.children))
		} else {
			pnode.children = pnode.children[:len(n.children)]
		}
>>>>>>> f48e1e39
		copy(pnode.children, n.children)
		pnode.children[childIndex].id = updatedChildNodeID
	}

	// at this point, we might end up with a single leaf child. collapse that.
	if len(pnode.children) == 1 {
		childNode, err = cache.getNode(pnode.children[0].id)
		if err != nil {
			return
		}
		if childNode.leaf() {
			// convert current node into a leaf.
			pnode.hash = append([]byte{pnode.children[0].hashIndex}, childNode.hash...)
			cache.deleteNode(pnode.children[0].id)
			pnode.childrenMask.ClearBit(pnode.children[0].hashIndex)
			pnode.children = nil
		}
	}
	if !pnode.leaf() {
		pnode.hash = path
	}
	return nodeID, nil
}

// serialize the content of the node into the buffer, and return the number of bytes consumed in the process.
func (n *node) serialize(buf []byte) int {
	w := binary.PutUvarint(buf[:], uint64(len(n.hash)))
	copy(buf[w:], n.hash)
	w += len(n.hash)
	if n.leaf() {
		buf[w] = 0 // leaf
		return w + 1
	}
	// non-leaf
	buf[w] = 1 // non-leaf
	w++
	// store all the children, and terminate with a null.
	for _, child := range n.children {
		buf[w] = child.hashIndex
		w++
		x := binary.PutUvarint(buf[w:], uint64(child.id))
		w += x
	}
	buf[w] = n.children[len(n.children)-1].hashIndex
<<<<<<< HEAD
	w++
	return w
=======
	return w + 1
>>>>>>> f48e1e39
}

// deserializeNode deserializes the node from a byte array
func deserializeNode(buf []byte) (n *node, s int) {
	n = &node{}
	hashLength, hashLength2 := binary.Uvarint(buf[:])
	if hashLength2 <= 0 {
		return nil, hashLength2
	}
	n.hash = make([]byte, hashLength)
	copy(n.hash, buf[hashLength2:hashLength2+int(hashLength)])
	s = hashLength2 + int(hashLength)
	isLeaf := (buf[s] == 0)
	s++
	if isLeaf {
		return
	}
	var childEntries [256]childEntry
	first := true
	prevChildIndex := byte(0)
	i := 0
	for {
		childIndex := buf[s]
		s++
		if childIndex <= prevChildIndex && !first {
			break
		}
		first = false
		nodeID, nodeIDLength := binary.Uvarint(buf[s:])
		if nodeIDLength <= 0 {
			return nil, nodeIDLength
		}
		s += nodeIDLength

		childEntries[i] = childEntry{hashIndex: childIndex, id: storedNodeIdentifier(nodeID)}
		n.childrenMask.SetBit(childIndex)
		prevChildIndex = childIndex
		i++
	}
	n.children = make([]childEntry, i, i)
<<<<<<< HEAD
	copy(n.children[:], childEntries[:i])
=======
	copy(n.children, childEntries[:i])
>>>>>>> f48e1e39
	return
}

func (n *node) getUniqueChildPageCount(nodesPerPage int64) uint64 {
	uniquePages := make(map[int64]struct{}, len(n.children))
	for _, child := range n.children {
		uniquePages[int64(child.id)/nodesPerPage] = struct{}{}
	}
	return uint64(len(uniquePages))
}

func (n *node) reallocateChildren(cache *merkleTrieCache) {
	for i := range n.children {
		n.children[i].id = cache.reallocateNode(n.children[i].id)
	}
}

func (n *node) getChildCount() uint64 {
	return uint64(len(n.children))
}

func (n *node) remapChildren(reallocationMap map[storedNodeIdentifier]storedNodeIdentifier) {
	for i := range n.children {
		for {
			if newID, has := reallocationMap[n.children[i].id]; has {
				delete(reallocationMap, n.children[i].id)
				n.children[i].id = newID
				continue
			}
			break
		}
	}
}<|MERGE_RESOLUTION|>--- conflicted
+++ resolved
@@ -210,15 +210,11 @@
 
 		pnode, nodeID = childNode, cache.refurbishNode(curNodeID)
 		pnode.childrenMask = n.childrenMask
-<<<<<<< HEAD
-		pnode.children = make([]childEntry, len(n.children), len(n.children))
-=======
 		if len(pnode.children) < len(n.children) {
 			pnode.children = make([]childEntry, len(n.children), len(n.children))
 		} else {
 			pnode.children = pnode.children[:len(n.children)]
 		}
->>>>>>> f48e1e39
 		copy(pnode.children, n.children)
 		pnode.children[curNodeIndex].id = updatedChild
 	}
@@ -286,15 +282,11 @@
 
 		pnode, nodeID = childNode, cache.refurbishNode(childNodeID)
 		pnode.childrenMask = n.childrenMask
-<<<<<<< HEAD
-		pnode.children = make([]childEntry, len(n.children), len(n.children))
-=======
 		if len(pnode.children) < len(n.children) {
 			pnode.children = make([]childEntry, len(n.children), len(n.children))
 		} else {
 			pnode.children = pnode.children[:len(n.children)]
 		}
->>>>>>> f48e1e39
 		copy(pnode.children, n.children)
 		pnode.children[childIndex].id = updatedChildNodeID
 	}
@@ -339,12 +331,7 @@
 		w += x
 	}
 	buf[w] = n.children[len(n.children)-1].hashIndex
-<<<<<<< HEAD
-	w++
-	return w
-=======
 	return w + 1
->>>>>>> f48e1e39
 }
 
 // deserializeNode deserializes the node from a byte array
@@ -385,11 +372,7 @@
 		i++
 	}
 	n.children = make([]childEntry, i, i)
-<<<<<<< HEAD
-	copy(n.children[:], childEntries[:i])
-=======
 	copy(n.children, childEntries[:i])
->>>>>>> f48e1e39
 	return
 }
 
