--- conflicted
+++ resolved
@@ -20,20 +20,12 @@
 	"math/bits"
 	"testing"
 
-<<<<<<< HEAD
-	"github.com/algorand/go-algorand/testpartitioning"
-=======
 	"github.com/algorand/go-algorand/test/partitiontest"
->>>>>>> 916154b5
 	"github.com/stretchr/testify/require"
 )
 
 func TestBitSet(t *testing.T) {
-<<<<<<< HEAD
-	testpartitioning.PartitionTest(t)
-=======
 	partitiontest.PartitionTest(t)
->>>>>>> 916154b5
 
 	var a, b bitset
 
@@ -74,11 +66,7 @@
 
 // TestBitSetOneBit test that only one bit is being set when we call SetBit
 func TestBitSetOneBit(t *testing.T) {
-<<<<<<< HEAD
-	testpartitioning.PartitionTest(t)
-=======
 	partitiontest.PartitionTest(t)
->>>>>>> 916154b5
 
 	for i := 0; i < 256; i++ {
 		var a bitset
