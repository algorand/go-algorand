// Copyright (C) 2019-2021 Algorand, Inc.
// This file is part of go-algorand
//
// go-algorand is free software: you can redistribute it and/or modify
// it under the terms of the GNU Affero General Public License as
// published by the Free Software Foundation, either version 3 of the
// License, or (at your option) any later version.
//
// go-algorand is distributed in the hope that it will be useful,
// but WITHOUT ANY WARRANTY; without even the implied warranty of
// MERCHANTABILITY or FITNESS FOR A PARTICULAR PURPOSE.  See the
// GNU Affero General Public License for more details.
//
// You should have received a copy of the GNU Affero General Public License
// along with go-algorand.  If not, see <https://www.gnu.org/licenses/>.

package compactcert

import (
	"testing"

	"github.com/algorand/go-algorand/crypto"
<<<<<<< HEAD
	"github.com/algorand/go-algorand/testpartitioning"
)

func TestHashCoin(t *testing.T) {
	testpartitioning.PartitionTest(t)
=======
	"github.com/algorand/go-algorand/test/partitiontest"
)

func TestHashCoin(t *testing.T) {
	partitiontest.PartitionTest(t)
>>>>>>> 916154b5

	var slots [32]uint64
	var sigcom [32]byte
	var partcom [32]byte
	var msgHash crypto.Digest

	crypto.RandBytes(sigcom[:])
	crypto.RandBytes(partcom[:])
	crypto.RandBytes(msgHash[:])

	for j := uint64(0); j < 1000; j++ {
		choice := coinChoice{
			J:            j,
			SignedWeight: uint64(len(slots)),
			ProvenWeight: uint64(len(slots)),
			Sigcom:       sigcom,
			Partcom:      partcom,
			MsgHash:      msgHash,
		}

		coin := hashCoin(choice)
		if coin >= uint64(len(slots)) {
			t.Errorf("hashCoin out of bounds")
		}

		slots[coin]++
	}

	for i, count := range slots {
		if count < 3 {
			t.Errorf("slot %d too low: %d", i, count)
		}
		if count > 100 {
			t.Errorf("slot %d too high: %d", i, count)
		}
	}
}

func BenchmarkHashCoin(b *testing.B) {
	var sigcom [32]byte
	var partcom [32]byte
	var msgHash crypto.Digest

	crypto.RandBytes(sigcom[:])
	crypto.RandBytes(partcom[:])
	crypto.RandBytes(msgHash[:])

	for i := 0; i < b.N; i++ {
		choice := coinChoice{
			J:            uint64(i),
			SignedWeight: 1024,
			ProvenWeight: 1024,
			Sigcom:       sigcom,
			Partcom:      partcom,
			MsgHash:      msgHash,
		}

		hashCoin(choice)
	}
}

func TestNumReveals(t *testing.T) {
<<<<<<< HEAD
	testpartitioning.PartitionTest(t)
=======
	partitiontest.PartitionTest(t)
>>>>>>> 916154b5

	billion := uint64(1000 * 1000 * 1000)
	microalgo := uint64(1000 * 1000)
	provenWeight := 2 * billion * microalgo
	secKQ := uint64(128)
	bound := uint64(1000)

	for i := uint64(3); i < 10; i++ {
		signedWeight := i * billion * microalgo
		n, err := numReveals(signedWeight, provenWeight, secKQ, bound)
		if err != nil {
			t.Error(err)
		}

		if n < 50 || n > 300 {
			t.Errorf("numReveals(%d, %d, %d) = %d looks suspect",
				signedWeight, provenWeight, secKQ, n)
		}
	}
}

func BenchmarkNumReveals(b *testing.B) {
	billion := uint64(1000 * 1000 * 1000)
	microalgo := uint64(1000 * 1000)
	provenWeight := 100 * billion * microalgo
	signedWeight := 110 * billion * microalgo
	secKQ := uint64(128)
	bound := uint64(1000)

	nr, err := numReveals(signedWeight, provenWeight, secKQ, bound)
	if nr < 900 {
		b.Errorf("numReveals(%d, %d, %d) = %d < 900", signedWeight, provenWeight, secKQ, nr)
	}

	for i := 0; i < b.N; i++ {
		_, err = numReveals(signedWeight, provenWeight, secKQ, bound)
		if err != nil {
			b.Error(err)
		}
	}
}<|MERGE_RESOLUTION|>--- conflicted
+++ resolved
@@ -20,19 +20,11 @@
 	"testing"
 
 	"github.com/algorand/go-algorand/crypto"
-<<<<<<< HEAD
-	"github.com/algorand/go-algorand/testpartitioning"
-)
-
-func TestHashCoin(t *testing.T) {
-	testpartitioning.PartitionTest(t)
-=======
 	"github.com/algorand/go-algorand/test/partitiontest"
 )
 
 func TestHashCoin(t *testing.T) {
 	partitiontest.PartitionTest(t)
->>>>>>> 916154b5
 
 	var slots [32]uint64
 	var sigcom [32]byte
@@ -95,11 +87,7 @@
 }
 
 func TestNumReveals(t *testing.T) {
-<<<<<<< HEAD
-	testpartitioning.PartitionTest(t)
-=======
 	partitiontest.PartitionTest(t)
->>>>>>> 916154b5
 
 	billion := uint64(1000 * 1000 * 1000)
 	microalgo := uint64(1000 * 1000)
