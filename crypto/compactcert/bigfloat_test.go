--- conflicted
+++ resolved
@@ -23,11 +23,7 @@
 	"github.com/stretchr/testify/require"
 
 	"github.com/algorand/go-algorand/crypto"
-<<<<<<< HEAD
-	"github.com/algorand/go-algorand/testpartitioning"
-=======
 	"github.com/algorand/go-algorand/test/partitiontest"
->>>>>>> 916154b5
 )
 
 func rand32() uint32 {
@@ -35,11 +31,7 @@
 }
 
 func TestBigFloatRounding(t *testing.T) {
-<<<<<<< HEAD
-	testpartitioning.PartitionTest(t)
-=======
 	partitiontest.PartitionTest(t)
->>>>>>> 916154b5
 
 	a := &bigFloatDn{}
 	b := &bigFloatUp{}
@@ -73,11 +65,7 @@
 }
 
 func TestBigFloat(t *testing.T) {
-<<<<<<< HEAD
-	testpartitioning.PartitionTest(t)
-=======
 	partitiontest.PartitionTest(t)
->>>>>>> 916154b5
 
 	a := &bigFloatDn{}
 	b := &bigFloatDn{}
