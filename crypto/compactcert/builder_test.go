// Copyright (C) 2019-2022 Algorand, Inc.
// This file is part of go-algorand
//
// go-algorand is free software: you can redistribute it and/or modify
// it under the terms of the GNU Affero General Public License as
// published by the Free Software Foundation, either version 3 of the
// License, or (at your option) any later version.
//
// go-algorand is distributed in the hope that it will be useful,
// but WITHOUT ANY WARRANTY; without even the implied warranty of
// MERCHANTABILITY or FITNESS FOR A PARTICULAR PURPOSE.  See the
// GNU Affero General Public License for more details.
//
// You should have received a copy of the GNU Affero General Public License
// along with go-algorand.  If not, see <https://www.gnu.org/licenses/>.

package compactcert

import (
	"bytes"
	"encoding/binary"
	"fmt"
	"hash"
	"math/bits"
	"testing"

	"github.com/stretchr/testify/require"

	"github.com/algorand/falcon"

	"github.com/algorand/go-algorand/crypto"
	"github.com/algorand/go-algorand/crypto/merklearray"
	"github.com/algorand/go-algorand/crypto/merklesignature"
	"github.com/algorand/go-algorand/data/basics"
	"github.com/algorand/go-algorand/protocol"
	"github.com/algorand/go-algorand/test/partitiontest"
)

type testMessage []byte

func (m testMessage) IntoStateProofMessageHash() StateProofMessageHash {
	hsh := StateProofMessageHash{}
	copy(hsh[:], m)
	return hsh
}

type paramsForTest struct {
	cc                   Cert
	provenWeight         uint64
	partCommitment       crypto.GenericDigest
	numberOfParticipnets uint64
	data                 StateProofMessageHash
}

const compactCertRoundsForTests = 256
const compactCertStrengthTargetForTests = 256

func hashBytes(hash hash.Hash, m []byte) []byte {
	hash.Reset()
	hash.Write(m)
	outhash := hash.Sum(nil)
	return outhash
}

func createParticipantSliceWithWeight(totalWeight, numberOfParticipant int, key *merklesignature.Verifier) []basics.Participant {
	parts := make([]basics.Participant, 0, numberOfParticipant)

	for i := 0; i < numberOfParticipant; i++ {
		part := basics.Participant{
			PK:     *key,
			Weight: uint64(totalWeight / 2 / numberOfParticipant),
		}

		parts = append(parts, part)
	}
	return parts
}

func generateTestSigner(firstValid uint64, lastValid uint64, interval uint64, a *require.Assertions) *merklesignature.Secrets {
	signer, err := merklesignature.New(firstValid, lastValid, interval)
	a.NoError(err)

	return signer
}

func generateCertForTesting(a *require.Assertions) paramsForTest {
	// Doing a full test of 1M accounts takes too much CPU time in CI.
	doLargeTest := false

	totalWeight := 10000000
	npartHi := 10
	npartLo := 9990

	if doLargeTest {
		npartHi *= 100
		npartLo *= 100
	}

	npart := npartHi + npartLo

	data := testMessage("hello world").IntoStateProofMessageHash()
	provenWt := uint64(totalWeight / 2)

	// Share the key; we allow the same vote key to appear in multiple accounts..
	key := generateTestSigner(0, uint64(compactCertRoundsForTests)*20+1, compactCertRoundsForTests, a)
	var parts []basics.Participant
	var sigs []merklesignature.Signature
	parts = append(parts, createParticipantSliceWithWeight(totalWeight, npartHi, key.GetVerifier())...)
	parts = append(parts, createParticipantSliceWithWeight(totalWeight, npartLo, key.GetVerifier())...)

	signerInRound := key.GetSigner(compactCertRoundsForTests)
	sig, err := signerInRound.SignBytes(data[:])
	a.NoError(err, "failed to create keys")

	for i := 0; i < npart; i++ {
		sigs = append(sigs, sig)
	}

	partcom, err := merklearray.BuildVectorCommitmentTree(basics.ParticipantsArray(parts), crypto.HashFactory{HashType: HashType})
	a.NoError(err)

	b, err := MkBuilder(data, compactCertRoundsForTests, uint64(totalWeight/2), parts, partcom, compactCertStrengthTargetForTests)
	a.NoError(err)

	for i := uint64(0); i < uint64(npart); i++ {
		a.False(b.Present(i))
		a.NoError(b.IsValid(i, sigs[i], !doLargeTest))
		b.Add(i, sigs[i])

		// sanity check that the builder add the signature
		isPresent, err := b.Present(i)
		a.NoError(err)
		a.True(isPresent)
	}

	cert, err := b.Build()
	a.NoError(err)

	p := paramsForTest{
		cc:                   *cert,
		provenWeight:         provenWt,
		partCommitment:       partcom.Root(),
		numberOfParticipnets: uint64(npart),
		data:                 data,
	}
	return p
}

func TestBuildVerify(t *testing.T) {
	partitiontest.PartitionTest(t)

	a := require.New(t)

	p := generateCertForTesting(a)
	cert := p.cc

	var someReveal Reveal
	for _, rev := range cert.Reveals {
		someReveal = rev
		break
	}

	certenc := protocol.Encode(&cert)
	fmt.Printf("Cert size:\n")
	fmt.Printf("  %6d elems sigproofs\n", len(cert.SigProofs.Path))
	fmt.Printf("  %6d bytes sigproofs\n", len(protocol.EncodeReflect(cert.SigProofs)))
	fmt.Printf("  %6d bytes partproofs\n", len(protocol.EncodeReflect(cert.PartProofs)))
	fmt.Printf("  %6d bytes sigproof per reveal\n", len(protocol.EncodeReflect(cert.SigProofs))/len(cert.Reveals))
	fmt.Printf("  %6d reveals:\n", len(cert.Reveals))
	fmt.Printf("    %6d bytes reveals[*] participant\n", len(protocol.Encode(&someReveal.Part)))
	fmt.Printf("    %6d bytes reveals[*] sigslot\n", len(protocol.Encode(&someReveal.SigSlot)))
	fmt.Printf("    %6d bytes reveals[*] total\n", len(protocol.Encode(&someReveal)))
	fmt.Printf("  %6d bytes total\n", len(certenc))

	verif, err := MkVerifier(p.partCommitment, p.provenWeight, compactCertStrengthTargetForTests)
	a.NoError(err)

	err = verif.Verify(compactCertRoundsForTests, p.data, &cert)
	a.NoError(err, "failed to verify the compact cert")
}

func generateRandomParticipant(a *require.Assertions) basics.Participant {
	key := generateTestSigner(0, 8, 1, a)

	p := basics.Participant{
		PK:     *key.GetVerifier(),
		Weight: crypto.RandUint64(),
	}
	return p
}

func calculateHashOnPartLeaf(part basics.Participant) []byte {
	binaryWeight := make([]byte, 8)
	binary.LittleEndian.PutUint64(binaryWeight, part.Weight)

	publicKeyBytes := part.PK
	partCommitment := make([]byte, 0, len(protocol.CompactCertPart)+len(binaryWeight)+len(publicKeyBytes))
	partCommitment = append(partCommitment, protocol.CompactCertPart...)
	partCommitment = append(partCommitment, binaryWeight...)
	partCommitment = append(partCommitment, publicKeyBytes[:]...)

	factory := crypto.HashFactory{HashType: HashType}
	hashValue := hashBytes(factory.NewHash(), partCommitment)
	return hashValue
}

func calculateHashOnInternalNode(leftNode, rightNode []byte) []byte {
	buf := make([]byte, len(leftNode)+len(rightNode)+len(protocol.MerkleArrayNode))
	copy(buf[:], protocol.MerkleArrayNode)
	copy(buf[len(protocol.MerkleArrayNode):], leftNode[:])
	copy(buf[len(protocol.MerkleArrayNode)+len(leftNode):], rightNode[:])

	factory := crypto.HashFactory{HashType: HashType}
	hashValue := hashBytes(factory.NewHash(), buf)
	return hashValue
}

func TestParticipationCommitmentBinaryFormat(t *testing.T) {
	partitiontest.PartitionTest(t)

	a := require.New(t)

	var parts []basics.Participant
	parts = append(parts, generateRandomParticipant(a))
	parts = append(parts, generateRandomParticipant(a))
	parts = append(parts, generateRandomParticipant(a))
	parts = append(parts, generateRandomParticipant(a))

	partcom, err := merklearray.BuildVectorCommitmentTree(basics.ParticipantsArray(parts), crypto.HashFactory{HashType: HashType})
	a.NoError(err)

	partCommitmentRoot := partcom.Root()

	leaf0 := calculateHashOnPartLeaf(parts[0])
	leaf1 := calculateHashOnPartLeaf(parts[1])
	leaf2 := calculateHashOnPartLeaf(parts[2])
	leaf3 := calculateHashOnPartLeaf(parts[3])

	inner1 := calculateHashOnInternalNode(leaf0, leaf2)
	inner2 := calculateHashOnInternalNode(leaf1, leaf3)

	calcRoot := calculateHashOnInternalNode(inner1, inner2)

	a.Equal(partCommitmentRoot, crypto.GenericDigest(calcRoot))

}

func TestSignatureCommitmentBinaryFormat(t *testing.T) {
	partitiontest.PartitionTest(t)

	a := require.New(t)

	totalWeight := 10000000
	numPart := 4

	data := testMessage("test!").IntoStateProofMessageHash()

	var parts []basics.Participant
	var sigs []merklesignature.Signature

	for i := 0; i < numPart; i++ {
		key := generateTestSigner(0, uint64(compactCertRoundsForTests)*8, compactCertRoundsForTests, a)

		part := basics.Participant{
			PK:     *key.GetVerifier(),
			Weight: uint64(totalWeight / 2 / numPart),
		}
		parts = append(parts, part)

		sig, err := key.GetSigner(compactCertRoundsForTests).SignBytes(data[:])
		require.NoError(t, err, "failed to create keys")
		sigs = append(sigs, sig)

	}

	partcom, err := merklearray.BuildVectorCommitmentTree(basics.ParticipantsArray(parts), crypto.HashFactory{HashType: HashType})
	a.NoError(err)

	b, err := MkBuilder(data, compactCertRoundsForTests, uint64(totalWeight/(2*numPart)), parts, partcom, compactCertStrengthTargetForTests)
	a.NoError(err)

	for i := 0; i < numPart; i++ {
		a.False(b.Present(uint64(i)))
		a.NoError(b.IsValid(uint64(i), sigs[i], false))
		b.Add(uint64(i), sigs[i])
	}

	cert, err := b.Build()
	a.NoError(err)

	leaf0 := calculateHashOnSigLeaf(t, sigs[0], findLInCert(a, sigs[0], cert))
	leaf1 := calculateHashOnSigLeaf(t, sigs[1], findLInCert(a, sigs[1], cert))
	leaf2 := calculateHashOnSigLeaf(t, sigs[2], findLInCert(a, sigs[2], cert))
	leaf3 := calculateHashOnSigLeaf(t, sigs[3], findLInCert(a, sigs[3], cert))

	// hash internal node according to the vector commitment indices
	inner1 := calculateHashOnInternalNode(leaf0, leaf2)
	inner2 := calculateHashOnInternalNode(leaf1, leaf3)

	calcRoot := calculateHashOnInternalNode(inner1, inner2)

	a.Equal(cert.SigCommit, crypto.GenericDigest(calcRoot))

}

// The aim of this test is to simulate how a SNARK circuit will verify a signature.(part of the overall compcatcert verification)
// it includes parsing the signature's format (according to Algorand's spec) and binds it to a specific length.
// here we also expect the scheme to use Falcon signatures and nothing else.
func TestSimulateSignatureVerification(t *testing.T) {
	partitiontest.PartitionTest(t)
	a := require.New(t)

	signer := generateTestSigner(50, 100, 1, a)
	sigRound := uint64(55)
	msg := testMessage("testMessage")
	sig, err := signer.GetSigner(sigRound).SignBytes(msg)
	a.NoError(err)

	genericKey := signer.GetVerifier()
	sigBytes, err := sig.GetFixedLengthHashableRepresentation()
	a.NoError(err)
	checkSignature(a, sigBytes, genericKey, sigRound, msg, 5, 6)
}

// The aim of this test is to simulate how a SNARK circuit will verify a signature.(part of the overall compcatcert verification)
// it includes parsing the signature's format (according to Algorand's spec) and binds it to a specific length.
// here we also expect the scheme to use Falcon signatures and nothing else.
func TestSimulateSignatureVerificationOneEphemeralKey(t *testing.T) {
	partitiontest.PartitionTest(t)
	a := require.New(t)

	// we create one ephemeral key so the signature's proof should be with len 0
	signer := generateTestSigner(1, compactCertRoundsForTests, compactCertRoundsForTests, a)

	sigRound := uint64(compactCertRoundsForTests)
	msg := testMessage("testMessage")
	sig, err := signer.GetSigner(sigRound).SignBytes(msg)
	a.NoError(err)

	genericKey := signer.GetVerifier()
	sigBytes, err := sig.GetFixedLengthHashableRepresentation()
	a.NoError(err)
	checkSignature(a, sigBytes, genericKey, sigRound, msg, 0, 0)
}

func TestErrorCases(t *testing.T) {
	builder :=  Builder{}
	_, err := builder.Present(1)
	require.Error(t, err)

	builder.participants = make([]basics.Participant, 1, 1)
	builder.sigs = make([]sigslot, 1, 1)
	err = builder.IsValid(1, merklesignature.Signature{}, false)
	require.Error(t, err)
	require.Equal(t, "requested position is out of bounds pos 1 >= len(participants) 1", err.Error())

	err = builder.IsValid(0, merklesignature.Signature{}, false)
	require.Error(t, err)
	require.Equal(t, "position has zero weight: position 0", err.Error())

	builder.participants[0].Weight = 1
	err = builder.IsValid(0, merklesignature.Signature{}, true)
	require.Error(t, err)
	require.Equal(t, "merkle signature verification failed - root mismatch", err.Error())

	builder.sigs[0].Weight = 1
	err = builder.Add(1, merklesignature.Signature{})
	require.Error(t, err)
	require.Equal(t, "requested position is out of bounds pos 1 >= len(b.sigs) 1", err.Error())

	err = builder.Add(0, merklesignature.Signature{})
	require.Error(t, err)
	require.Equal(t, "requested position is already present", err.Error())
}

func checkSignature(a *require.Assertions, sigBytes []byte, verifier *merklesignature.Verifier, round uint64, message []byte, expectedIndex uint64, expectedPathLen uint8) {
	a.Equal(len(sigBytes), 4366)

	parsedBytes := 0
	// check schemeId
	schemeID := binary.LittleEndian.Uint16(sigBytes[parsedBytes : parsedBytes+2])
	parsedBytes += 2
	a.Equal(schemeID, uint16(0))

	parsedBytes, falconPK := verifyFalconSignature(a, sigBytes, parsedBytes, message)

	// check the public key commitment

	leafHash := hashEphemeralPublicKeyLeaf(round, falconPK)

	// parsing the merkle path index and the proof's len
	idx := binary.LittleEndian.Uint64(sigBytes[parsedBytes : parsedBytes+8])
	parsedBytes += 8
	pathLe := sigBytes[parsedBytes]
	parsedBytes++

	a.Equal(expectedIndex, idx)
	a.Equal(expectedPathLen, pathLe)

	leafHash = verifyMerklePath(idx, pathLe, sigBytes, parsedBytes, leafHash)

	a.Equal(leafHash, verifier[:])
}

func verifyMerklePath(idx uint64, pathLe byte, sigBytes []byte, parsedBytes int, leafHash []byte) []byte {
	// idxDirection will indicate which sibling we should fetch MSB to LSB leaf-to-root
	idxDirection := bits.Reverse64(idx) >> (64 - pathLe)

	// use the verification path to hash siblings up to the root
	parsedBytes += (16 - int(pathLe)) * 64
	for i := uint8(0); i < pathLe; i++ {
		var innerNodeBytes []byte

		siblingHash := sigBytes[parsedBytes : parsedBytes+64]
		parsedBytes += 64

		innerNodeBytes = append(innerNodeBytes, []byte{'M', 'A'}...)
		if (idxDirection & 1) != 0 {
			innerNodeBytes = append(innerNodeBytes, siblingHash...)
			innerNodeBytes = append(innerNodeBytes, leafHash...)
		} else {
			innerNodeBytes = append(innerNodeBytes, leafHash...)
			innerNodeBytes = append(innerNodeBytes, siblingHash...)
		}
		idxDirection = idxDirection >> 1
		leafHash = hashBytes(crypto.HashFactory{HashType: HashType}.NewHash(), innerNodeBytes)
	}
	return leafHash
}

func hashEphemeralPublicKeyLeaf(round uint64, falconPK [falcon.PublicKeySize]byte) []byte {
	var sigRoundAsBytes [8]byte
	binary.LittleEndian.PutUint64(sigRoundAsBytes[:], round)

	var ephemeralPublicKeyBytes []byte
	ephemeralPublicKeyBytes = append(ephemeralPublicKeyBytes, []byte{'K', 'P'}...)
	ephemeralPublicKeyBytes = append(ephemeralPublicKeyBytes, []byte{0, 0}...)
	ephemeralPublicKeyBytes = append(ephemeralPublicKeyBytes, sigRoundAsBytes[:]...)
	ephemeralPublicKeyBytes = append(ephemeralPublicKeyBytes, falconPK[:]...)
	leafHash := hashBytes(crypto.HashFactory{HashType: HashType}.NewHash(), ephemeralPublicKeyBytes)
	return leafHash
}

func verifyFalconSignature(a *require.Assertions, sigBytes []byte, parsedBytes int, message []byte) (int, [falcon.PublicKeySize]byte) {
	var falconSig [falcon.CTSignatureSize]byte
	copy(falconSig[:], sigBytes[parsedBytes:parsedBytes+1538])
	parsedBytes += 1538
	ctSign := falcon.CTSignature(falconSig)

	var falconPK [falcon.PublicKeySize]byte
	copy(falconPK[:], sigBytes[parsedBytes:parsedBytes+1793])
	parsedBytes += 1793
	ephemeralPk := falcon.PublicKey(falconPK)

	err := ephemeralPk.VerifyCTSignature(ctSign, message)
	a.NoError(err)
	return parsedBytes, falconPK
}

func findLInCert(a *require.Assertions, signature merklesignature.Signature, cert *Cert) uint64 {
	for _, t := range cert.Reveals {
		if bytes.Compare(t.SigSlot.Sig.Signature, signature.Signature) == 0 {
			return t.SigSlot.L
		}
	}
	a.Fail("could not find matching reveal")
	return 0
}

func TestBuilder_AddRejectsInvalidSigVersion(t *testing.T) {
	partitiontest.PartitionTest(t)

	// setting up a builder
	a := require.New(t)

	totalWeight := 10000000
	npartHi := 1
	npartLo := 9

	data := testMessage("hello world").IntoStateProofMessageHash()

	key := generateTestSigner(0, uint64(compactCertRoundsForTests)*20+1, compactCertRoundsForTests, a)
	var parts []basics.Participant
	parts = append(parts, createParticipantSliceWithWeight(totalWeight, npartHi, key.GetVerifier())...)
	parts = append(parts, createParticipantSliceWithWeight(totalWeight, npartLo, key.GetVerifier())...)

	partcom, err := merklearray.BuildVectorCommitmentTree(basics.ParticipantsArray(parts), crypto.HashFactory{HashType: HashType})
	a.NoError(err)

	builder, err := MkBuilder(data, compactCertRoundsForTests, uint64(totalWeight/2), parts, partcom, compactCertStrengthTargetForTests)
	a.NoError(err)

	// actual test:
	signerInRound := key.GetSigner(compactCertRoundsForTests)
	sig, err := signerInRound.SignBytes(data[:])
	require.NoError(t, err, "failed to create keys")
	// Corrupting the version of the signature:
	sig.Signature[1]++

	a.ErrorIs(builder.IsValid(0, sig, true), merklesignature.ErrSignatureSaltVersionMismatch)
}

<<<<<<< HEAD
func TestCoinIndex(t *testing.T) {
	partitiontest.PartitionTest(t)

	n := 1000
	b := &Builder{
		sigs: make([]sigslot, n),
	}

=======
func TestBuildAndReady(t *testing.T) {
	partitiontest.PartitionTest(t)
	a := require.New(t)

	totalWeight := 10000000
	data := testMessage("hello world").IntoStateProofMessageHash()
	var parts []basics.Participant

	partcom, err := merklearray.BuildVectorCommitmentTree(basics.ParticipantsArray(parts), crypto.HashFactory{HashType: HashType})
	a.NoError(err)

	builder, err := MkBuilder(data, compactCertRoundsForTests, uint64(totalWeight/2), parts, partcom, compactCertStrengthTargetForTests)
	a.NoError(err)

	a.False(builder.Ready())
	_, err = builder.Build()
	a.ErrorIs(err, ErrSignedWeightLessThanProvenWeight)

	builder.signedWeight = builder.provenWeight
	a.False(builder.Ready())
	_, err = builder.Build()
	a.ErrorIs(err, ErrSignedWeightLessThanProvenWeight)

	builder.signedWeight = builder.provenWeight + 1
	a.True(builder.Ready())
	_, err = builder.Build()
	a.NotErrorIs(err, ErrSignedWeightLessThanProvenWeight)

}

func TestErrorCases(t *testing.T) {
	partitiontest.PartitionTest(t)
	a := require.New(t)

	builder := Builder{}
	_, err := builder.Present(1)
	a.ErrorIs(err, ErrPositionOutOfBound)

	builder.participants = make([]basics.Participant, 1, 1)
	builder.sigs = make([]sigslot, 1, 1)
	err = builder.IsValid(1, merklesignature.Signature{}, false)
	a.ErrorIs(err, ErrPositionOutOfBound)

	err = builder.IsValid(0, merklesignature.Signature{}, false)
	require.ErrorIs(t, err, ErrPositionWithZeroWeight)

	builder.participants[0].Weight = 1
	err = builder.IsValid(0, merklesignature.Signature{}, true)
	a.ErrorIs(err, merklesignature.ErrSignatureSchemeVerificationFailed)

	builder.sigs[0].Weight = 1
	err = builder.Add(1, merklesignature.Signature{})
	a.ErrorIs(err, ErrPositionOutOfBound)

	err = builder.Add(0, merklesignature.Signature{})
	a.ErrorIs(err, ErrPositionAlreadyPresent)
}

func checkSigsArray(n int, a *require.Assertions) {
	b := &Builder{
		sigs: make([]sigslot, n),
	}
>>>>>>> 2433d024
	for i := 0; i < n; i++ {
		b.sigs[i].L = uint64(i)
		b.sigs[i].Weight = 1
	}
<<<<<<< HEAD

	for i := 0; i < n; i++ {
		pos, err := b.coinIndex(uint64(i))
		require.NoError(t, err)
		require.Equal(t, pos, uint64(i))
	}
=======
	for i := 0; i < n; i++ {
		pos, err := b.coinIndex(uint64(i))
		a.NoError(err)
		a.Equal(uint64(i), pos)
	}
}

func TestCoinIndex(t *testing.T) {
	partitiontest.PartitionTest(t)
	a := require.New(t)

	n := 1000
	checkSigsArray(n, a)

	n = 1
	checkSigsArray(n, a)

	n = 2
	checkSigsArray(n, a)

	n = 3
	checkSigsArray(n, a)
}

func TestCoinIndexBetweenWeights(t *testing.T) {
	partitiontest.PartitionTest(t)
	a := require.New(t)

	n := 1000
	b := &Builder{
		sigs: make([]sigslot, n),
	}
	for i := 0; i < n; i++ {
		b.sigs[i].Weight = 2
	}

	b.sigs[0].L = 0
	for i := 1; i < n; i++ {
		b.sigs[i].L = b.sigs[i-1].L + b.sigs[i-1].Weight
	}
	for i := 0; i < 2*n; i++ {
		pos, err := b.coinIndex(uint64(i))
		a.NoError(err)
		a.Equal(pos, uint64(i/2))
	}

	_, err := b.coinIndex(uint64(2*n + 1))
	a.ErrorIs(err, ErrCoinIndexError)
>>>>>>> 2433d024
}

func TestBuilderWithZeroProvenWeight(t *testing.T) {
	partitiontest.PartitionTest(t)
	a := require.New(t)

	data := testMessage("hello world").IntoStateProofMessageHash()

	_, err := MkBuilder(data, compactCertRoundsForTests, 0, nil, nil, compactCertStrengthTargetForTests)
	a.ErrorIs(err, ErrIllegalInputForLnApprox)

}

func BenchmarkBuildVerify(b *testing.B) {
	totalWeight := 1000000
	npart := 1000

	a := require.New(b)

	provenWeight := uint64(totalWeight / 2)
	data := testMessage("hello world").IntoStateProofMessageHash()

	var parts []basics.Participant
	var partkeys []*merklesignature.Secrets
	var sigs []merklesignature.Signature
	for i := 0; i < npart; i++ {
		signer := generateTestSigner(0, compactCertRoundsForTests+1, compactCertRoundsForTests, a)
		part := basics.Participant{
			PK:     *signer.GetVerifier(),
			Weight: uint64(totalWeight / npart),
		}

		signerInRound := signer.GetSigner(compactCertRoundsForTests)
		sig, err := signerInRound.SignBytes(data[:])
		require.NoError(b, err, "failed to create keys")

		partkeys = append(partkeys, signer)
		sigs = append(sigs, sig)
		parts = append(parts, part)
	}

	var cert *Cert
	partcom, err := merklearray.BuildVectorCommitmentTree(basics.ParticipantsArray(parts), crypto.HashFactory{HashType: HashType})
	if err != nil {
		b.Error(err)
	}

	b.Run("AddBuild", func(b *testing.B) {
		for i := 0; i < b.N; i++ {
			builder, err := MkBuilder(data, compactCertRoundsForTests, provenWeight, parts, partcom, compactCertStrengthTargetForTests)
			if err != nil {
				b.Error(err)
			}

			for i := 0; i < npart; i++ {
				a.False(builder.Present(uint64(i)))
				a.NoError(builder.IsValid(uint64(i), sigs[i], true))
				builder.Add(uint64(i), sigs[i])
			}

			cert, err = builder.Build()
			if err != nil {
				b.Error(err)
			}
		}
	})

	b.Run("Verify", func(b *testing.B) {
		for i := 0; i < b.N; i++ {
			verif, _ := MkVerifier(partcom.Root(), provenWeight, compactCertStrengthTargetForTests)
			if err = verif.Verify(compactCertRoundsForTests, data, cert); err != nil {
				b.Error(err)
			}
		}
	})
}<|MERGE_RESOLUTION|>--- conflicted
+++ resolved
@@ -500,16 +500,6 @@
 	a.ErrorIs(builder.IsValid(0, sig, true), merklesignature.ErrSignatureSaltVersionMismatch)
 }
 
-<<<<<<< HEAD
-func TestCoinIndex(t *testing.T) {
-	partitiontest.PartitionTest(t)
-
-	n := 1000
-	b := &Builder{
-		sigs: make([]sigslot, n),
-	}
-
-=======
 func TestBuildAndReady(t *testing.T) {
 	partitiontest.PartitionTest(t)
 	a := require.New(t)
@@ -572,19 +562,10 @@
 	b := &Builder{
 		sigs: make([]sigslot, n),
 	}
->>>>>>> 2433d024
 	for i := 0; i < n; i++ {
 		b.sigs[i].L = uint64(i)
 		b.sigs[i].Weight = 1
 	}
-<<<<<<< HEAD
-
-	for i := 0; i < n; i++ {
-		pos, err := b.coinIndex(uint64(i))
-		require.NoError(t, err)
-		require.Equal(t, pos, uint64(i))
-	}
-=======
 	for i := 0; i < n; i++ {
 		pos, err := b.coinIndex(uint64(i))
 		a.NoError(err)
@@ -633,7 +614,6 @@
 
 	_, err := b.coinIndex(uint64(2*n + 1))
 	a.ErrorIs(err, ErrCoinIndexError)
->>>>>>> 2433d024
 }
 
 func TestBuilderWithZeroProvenWeight(t *testing.T) {
