// Copyright (C) 2019-2022 Algorand, Inc.
// This file is part of go-algorand
//
// go-algorand is free software: you can redistribute it and/or modify
// it under the terms of the GNU Affero General Public License as
// published by the Free Software Foundation, either version 3 of the
// License, or (at your option) any later version.
//
// go-algorand is distributed in the hope that it will be useful,
// but WITHOUT ANY WARRANTY; without even the implied warranty of
// MERCHANTABILITY or FITNESS FOR A PARTICULAR PURPOSE.  See the
// GNU Affero General Public License for more details.
//
// You should have received a copy of the GNU Affero General Public License
// along with go-algorand.  If not, see <https://www.gnu.org/licenses/>.

package crypto

import (
	"fmt"
	"testing"

	"github.com/stretchr/testify/require"

	"github.com/algorand/go-algorand/test/partitiontest"
)

func MultisigSigPrint(sig MultisigSig) {

	fmt.Println("version", sig.Version)
	fmt.Println("threshold", sig.Threshold)
	fmt.Println("number of keys", len(sig.Subsigs))
	for i := 0; i < len(sig.Subsigs); i++ {
		fmt.Println("the ", i, "th key/sig pair")
		fmt.Println(sig.Subsigs[i].Key)
		fmt.Println(sig.Subsigs[i].Sig)
	}
}

// test cases for address generation
// detect invalid threshold and versions
//
func TestMultisigAddr(t *testing.T) {
	partitiontest.PartitionTest(t)
	var s Seed
	var secrets []*SecretKey
	var pks []PublicKey
	var err error

	version := uint8(1)
	threshold := uint8(3)

	secrets = make([]*SecretKey, 4)

	for i := 0; i < 4; i++ {
		RandBytes(s[:])
		secrets[i] = GenerateSignatureSecrets(s)
	}

	pks = make([]PublicKey, 2)
	pks[0] = secrets[0].SignatureVerifier
	pks[1] = secrets[1].SignatureVerifier

	// test if invalid threshold can be detected
	// #keys= 2 < threshold = 3
	_, err = MultisigAddrGen(version, threshold, pks)
	require.Error(t, err, "MultisigAddr: unable to detect invalid threshold (keys == %d, threshold == %d)", len(pks), threshold)
	// #keys = 3 == threshold = 3
	pks = append(pks, secrets[2].SignatureVerifier)
	_, err = MultisigAddrGen(version, threshold, pks)
	require.NoError(t, err, "MultisigAddr: unexpected failure generating message digest with %d keys and a threshold of %d", len(pks), threshold)
	// #keys = 4 > threshold = 3
	pks = append(pks, secrets[3].SignatureVerifier)
	_, err = MultisigAddrGen(version, threshold, pks)
	require.NoError(t, err, "MultisigAddr: unexpected failure generating message digest with %d keys and a threshold of %d", len(pks), threshold)
}

// this test generates a set of 4 public keys for a threshold of 3
// signs with 3 keys to get 3 signatures
// assembles 3 signatures, verify the msig
func TestMultisig(t *testing.T) {
	partitiontest.PartitionTest(t)
	var msig MultisigSig
	var sigs []MultisigSig

	var s Seed
	var secrets []*SecretKey
	var pks []PublicKey

	var err error
	var addr Digest

	version := uint8(1)
	threshold := uint8(3)
	txid := TestingHashable{[]byte("test: txid 1000")}

	secrets = make([]*SecretKey, 5)
	for i := 0; i < 5; i++ {
		RandBytes(s[:])
		secrets[i] = GenerateSignatureSecrets(s)
	}

	// addr  = hash (... |pk0|pk1|pk2|pk3), pk4 is not included
	pks = make([]PublicKey, 4)
	pks[0] = secrets[0].SignatureVerifier
	pks[1] = secrets[1].SignatureVerifier
	pks[2] = secrets[2].SignatureVerifier
	pks[3] = secrets[3].SignatureVerifier
	addr, err = MultisigAddrGen(version, threshold, pks)
	require.NoError(t, err, "Multisig: unexpected failure generating message digest")

	// now testing signing functions
	// check if invalid version can be detected
	_, err = MultisigSign(txid, addr, version+1, threshold, pks, *secrets[0])
	require.Error(t, err, "should be able to detect invalid version number")
	//	check if invalid secret key can be detected
	_, err = MultisigSign(txid, addr, version, threshold, pks, *secrets[4])
	require.Error(t, err, "should be able to detect invalid secret key used")

	// test assembling
	// test1: assemble a single signature -- should return failure
	sigs = make([]MultisigSig, 1)
	sigs[0], err = MultisigSign(txid, addr, version, threshold, pks, *secrets[3])
	require.NoError(t, err, "Multisig: unexpected failure in multisig signing")
	_, err = MultisigAssemble(sigs)
	require.Error(t, err, "should be able to detect insufficient signatures for assembling")

	// test2: assemble 3 signatures
	// signing three signatures with pk0, pk1 and pk2
	sigs = make([]MultisigSig, 3)
	sigs[0], err = MultisigSign(txid, addr, version, threshold, pks, *secrets[0])
	require.NoError(t, err, "Multisig: unexpected failure in generating sig from pk 0")
	sigs[1], err = MultisigSign(txid, addr, version, threshold, pks, *secrets[1])
	require.NoError(t, err, "Multisig: unexpected failure in generating sig from pk 1")
	sigs[2], err = MultisigSign(txid, addr, version, threshold, pks, *secrets[2])
	require.NoError(t, err, "Multisig: unexpected failure in generating sig from pk 2")
	msig, err = MultisigAssemble(sigs)
	require.NoError(t, err, "Multisig: unexpected failure when assembling multisig")
	err = MultisigVerify(txid, addr, msig)
	require.NoError(t, err, "Multisig: unexpected verification failure with err")

	//test3: use the batch verification
	br := MakeBatchVerifier()
<<<<<<< HEAD
	verify, err = MultisigBatchVerifyPrep(txid, addr, msig, br)
=======
	err = MultisigBatchPrep(txid, addr, msig, br)
>>>>>>> d389196e
	require.NoError(t, err, "Multisig: unexpected verification failure with err")
	res := br.Verify()
	require.NoError(t, res, "Multisig: batch verification failed")
}

// test multisig merge functions
// 1. assembles 2 signatures, adds a 3rd one to form msig1
// 2. verifies msig1
// 3. assembles 4th and 5th to get msig2
// 4. merge msig1 and msig2
// 5. verify the merged one
func TestMultisigAddAndMerge(t *testing.T) {
	partitiontest.PartitionTest(t)
	var msig1 MultisigSig
	var msig2 MultisigSig
	var sigs []MultisigSig

	var s Seed
	var secrets []*SecretKey
	var pks []PublicKey

	var err error
	var addr Digest

	version := uint8(1)
	threshold := uint8(3)
	txid := TestingHashable{[]byte("test: txid 1000")}

	secrets = make([]*SecretKey, 5)

	RandBytes(s[:])

	pks = make([]PublicKey, 5)
	for i := 0; i < 5; i++ {
		secrets[i] = GenerateSignatureSecrets(s)
		pks[i] = secrets[i].SignatureVerifier
	}

	// addr = hash (... |pk0|pk1|pk2|pk3|pk4)
	addr, err = MultisigAddrGen(version, threshold, pks)
	require.NoError(t, err, "Multisig: unexpected failure generating message digest")

	// msig1 = {sig0,sig1}
	sigs = make([]MultisigSig, 2)
	sigs[0], err = MultisigSign(txid, addr, version, threshold, pks, *secrets[0])
	require.NoError(t, err, "Multisig: unexpected failure signing with pk 0")
	sigs[1], err = MultisigSign(txid, addr, version, threshold, pks, *secrets[1])
	require.NoError(t, err, "Multisig: unexpected failure signing with pk 1")
	msig1, err = MultisigAssemble(sigs)
	require.NoError(t, err, "Multisig: unexpected failure assembling message from signatures 0 and 1")
	// add sig3 to msig and then verify
	sigs = make([]MultisigSig, 1)
	sigs[0], err = MultisigSign(txid, addr, version, threshold, pks, *secrets[2])
	require.NoError(t, err, "Multisig: unexpected failure signing with pk 2")
	err = MultisigAdd(sigs, &msig1)
	require.NoError(t, err, "Multisig: unexpected err adding pk 2 signature to that of pk 0 and 1")
	err = MultisigVerify(txid, addr, msig1)
	require.NoError(t, err, "Multisig: unexpected verification failure with err")

	// msig2 = {sig3, sig4}
	sigs = make([]MultisigSig, 2)
	sigs[0], err = MultisigSign(txid, addr, version, threshold, pks, *secrets[3])
	require.NoError(t, err, "Multisig: unexpected failure signing with pk 3")
	sigs[1], err = MultisigSign(txid, addr, version, threshold, pks, *secrets[4])
	require.NoError(t, err, "Multisig: unexpected failure signing with pk 4")
	msig2, err = MultisigAssemble(sigs)
	require.NoError(t, err, "Multisig: unexpected failure assembling message from signatures 3 and 4")
	// merge two msigs and then verify
	msigt, err := MultisigMerge(msig1, msig2)
	require.NoError(t, err, "Multisig: unexpected failure merging multisig messages {0, 1, 2} and {3, 4}")
	err = MultisigVerify(txid, addr, msigt)
	require.NoError(t, err, "Multisig: unexpected verification failure with err")

	// create a valid duplicate on purpose
	// msig1 = {sig0, sig1, sig2}
	// msig2 = {sig2, sig3, sig4}
	// then verify the merged signature
	sigs = make([]MultisigSig, 1)
	sigs[0], err = MultisigSign(txid, addr, version, threshold, pks, *secrets[2])
	require.NoError(t, err, "Multisig: unexpected failure signing with pk 2")
	err = MultisigAdd(sigs, &msig2)
	require.NoError(t, err, "Multisig: unexpected failure adding pk 2 signature to that of pk 3 and 4")
	msigt, err = MultisigMerge(msig1, msig2)
	require.NoError(t, err, "Multisig: unexpected failure merging multisig messages {0, 1, 2} and {2, 3, 4}")
	err = MultisigVerify(txid, addr, msigt)
	require.NoError(t, err, "Multisig: unexpected verification failure with err")

	return
}

func TestEmptyMultisig(t *testing.T) {
	partitiontest.PartitionTest(t)
	var s Seed
	var secrets *SecretKey
	var pks []PublicKey

	txid := TestingHashable{[]byte("test: txid 1000")}
	version := uint8(1)
	threshold := uint8(1)
	RandBytes(s[:])
	secrets = GenerateSignatureSecrets(s)
	pks = make([]PublicKey, 1)
	pks[0] = secrets.SignatureVerifier

	addr, err := MultisigAddrGen(version, threshold, pks)
	require.NoError(t, err, "Multisig: unexpected failure generating message digest")
	emptyMutliSig := MultisigSig{Version: version, Threshold: threshold, Subsigs: make([]MultisigSubsig, 0)}
	err = MultisigVerify(txid, addr, emptyMutliSig)
	require.Error(t, err, "Multisig: did not return error as expected")
	br := MakeBatchVerifier()
<<<<<<< HEAD
	verify, err = MultisigBatchVerifyPrep(txid, addr, emptyMutliSig, br)
	require.False(t, verify, "Multisig: verification succeeded, it should failed")
=======
	err = MultisigBatchPrep(txid, addr, emptyMutliSig, br)
>>>>>>> d389196e
	require.Error(t, err, "Multisig: did not return error as expected")
}

func TestIncorrectAddrresInMultisig(t *testing.T) {
	partitiontest.PartitionTest(t)
	var s Seed
	var secrets *SecretKey
	var pks []PublicKey

	txid := TestingHashable{[]byte("test: txid 1000")}
	version := uint8(1)
	threshold := uint8(1)
	RandBytes(s[:])
	secrets = GenerateSignatureSecrets(s)
	pks = make([]PublicKey, 1)
	pks[0] = secrets.SignatureVerifier

	addr, err := MultisigAddrGen(version, threshold, pks)
	require.NoError(t, err, "Multisig: unexpected failure generating message digest")
	MutliSig, err := MultisigSign(txid, addr, version, threshold, pks, *secrets)
	require.NoError(t, err, "Multisig: could not create mutlisig")
	addr[0] = addr[0] + 1
	err = MultisigVerify(txid, addr, MutliSig)
	require.Error(t, err, "Multisig: did not return error as expected")
	br := MakeBatchVerifier()
<<<<<<< HEAD
	verify, err = MultisigBatchVerifyPrep(txid, addr, MutliSig, br)
	require.False(t, verify, "Multisig: verification succeeded, it should failed")
=======
	err = MultisigBatchPrep(txid, addr, MutliSig, br)
>>>>>>> d389196e
	require.Error(t, err, "Multisig: did not return error as expected")

}

func TestMoreThanMaxSigsInMultisig(t *testing.T) {
	partitiontest.PartitionTest(t)
	var s Seed
	var secrets []*SecretKey
	var pks []PublicKey
	multiSigLen := maxMultisig + 1
	txid := TestingHashable{[]byte("test: txid 1000")}
	version := uint8(1)
	threshold := uint8(1)
	pks = make([]PublicKey, multiSigLen)
	secrets = make([]*SecretKey, multiSigLen)
	for i := 0; i < multiSigLen; i++ {
		RandBytes(s[:])
		secrets[i] = GenerateSignatureSecrets(s)
		pks[i] = secrets[i].SignatureVerifier
	}

	addr, err := MultisigAddrGen(version, threshold, pks)
	require.NoError(t, err, "Multisig: unexpected failure generating message digest")

	sigs := make([]MultisigSig, multiSigLen)

	for i := 0; i < len(sigs); i++ {
		sigs[i], err = MultisigSign(txid, addr, version, threshold, pks, *secrets[i])
		require.NoError(t, err, "Multisig: unexpected failure in generating sig from pk %v", i)
	}

	msig, err := MultisigAssemble(sigs)
	require.NoError(t, err, "Multisig: error assmeble multisig")
	err = MultisigVerify(txid, addr, msig)
	require.Error(t, err, "Multisig: did not return error as expected")
	br := MakeBatchVerifier()
<<<<<<< HEAD
	verify, err = MultisigBatchVerifyPrep(txid, addr, msig, br)
	require.False(t, verify, "Multisig: verification succeeded, it should failed")
=======
	err = MultisigBatchPrep(txid, addr, msig, br)
>>>>>>> d389196e
	require.Error(t, err, "Multisig: did not return error as expected")
}

func TestOneSignatureIsEmpty(t *testing.T) {
	partitiontest.PartitionTest(t)
	var s Seed
	var secrets []*SecretKey
	var pks []PublicKey
	multiSigLen := 6
	txid := TestingHashable{[]byte("test: txid 1000")}
	version := uint8(1)
	threshold := uint8(multiSigLen)
	pks = make([]PublicKey, multiSigLen)
	secrets = make([]*SecretKey, multiSigLen)
	for i := 0; i < multiSigLen; i++ {
		RandBytes(s[:])
		secrets[i] = GenerateSignatureSecrets(s)
		pks[i] = secrets[i].SignatureVerifier
	}

	addr, err := MultisigAddrGen(version, threshold, pks)
	require.NoError(t, err, "Multisig: unexpected failure generating message digest")

	sigs := make([]MultisigSig, multiSigLen)

	for i := 0; i < multiSigLen; i++ {
		sigs[i], err = MultisigSign(txid, addr, version, threshold, pks, *secrets[i])
		require.NoError(t, err, "Multisig: unexpected failure in generating sig from pk %v", i)
	}

	msig, err := MultisigAssemble(sigs)
	require.NoError(t, err, "Multisig: error assmeble multisig")
	msig.Subsigs[0].Sig = Signature{}
	err = MultisigVerify(txid, addr, msig)
	require.Error(t, err, "Multisig: did not return error as expected")
	br := MakeBatchVerifier()
<<<<<<< HEAD
	verify, err = MultisigBatchVerifyPrep(txid, addr, msig, br)
	require.False(t, verify, "Multisig: verification succeeded, it should failed")
=======
	err = MultisigBatchPrep(txid, addr, msig, br)
>>>>>>> d389196e
	require.Error(t, err, "Multisig: did not return error as expected")
}

// in this test we want to test what happen if one of the signatures are not valid.
// we create case where are enoguht valid signatures (that pass the thrashold). but since one is false. everything fails.
func TestOneSignatureIsInvalid(t *testing.T) {
	partitiontest.PartitionTest(t)
	var s Seed
	var userkeypair []*SecretKey
	var pks []PublicKey
	multiSigLen := 6
	txid := TestingHashable{[]byte("test: txid 1000")}
	version := uint8(1)
	threshold := uint8(3)
	pks = make([]PublicKey, multiSigLen)
	userkeypair = make([]*SecretKey, multiSigLen)
	for i := 0; i < multiSigLen; i++ {
		RandBytes(s[:])
		userkeypair[i] = GenerateSignatureSecrets(s)
		pks[i] = userkeypair[i].SignatureVerifier
	}

	addr, err := MultisigAddrGen(version, threshold, pks)
	require.NoError(t, err, "Multisig: unexpected failure generating message digest")

	sigs := make([]MultisigSig, multiSigLen)

	for i := 0; i < multiSigLen; i++ {
		sigs[i], err = MultisigSign(txid, addr, version, threshold, pks, *userkeypair[i])
		require.NoError(t, err, "Multisig: unexpected failure in generating sig from pk %v", i)
	}

	sigs[1].Subsigs[1].Sig[5] = sigs[1].Subsigs[1].Sig[5] + 1
	msig, err := MultisigAssemble(sigs)
	require.NoError(t, err, "Multisig: error assmeble multisig")
	err = MultisigVerify(txid, addr, msig)
	require.Error(t, err, "Multisig: did not return error as expected")
	br := MakeBatchVerifier()
<<<<<<< HEAD
	verify, err = MultisigBatchVerifyPrep(txid, addr, msig, br)
=======
	err = MultisigBatchPrep(txid, addr, msig, br)
>>>>>>> d389196e
	require.NoError(t, err, "Multisig: did not return error as expected")
	res := br.Verify()
	require.Error(t, res, "Multisig: batch verification passed on broken signature")

}

func TestMultisigLessThanTrashold(t *testing.T) {
	partitiontest.PartitionTest(t)
	var msig MultisigSig
	var sigs []MultisigSig

	var s Seed
	var secrets []*SecretKey
	var pks []PublicKey

	var err error
	var addr Digest

	version := uint8(1)
	threshold := uint8(3)
	txid := TestingHashable{[]byte("test: txid 1000")}

	secrets = make([]*SecretKey, 4)
	for i := 0; i < 4; i++ {
		RandBytes(s[:])
		secrets[i] = GenerateSignatureSecrets(s)
	}

	// addr  = hash (... |pk0|pk1|pk2|pk3)
	pks = make([]PublicKey, 4)
	pks[0] = secrets[0].SignatureVerifier
	pks[1] = secrets[1].SignatureVerifier
	pks[2] = secrets[2].SignatureVerifier
	pks[3] = secrets[3].SignatureVerifier
	addr, err = MultisigAddrGen(version, threshold, pks)
	require.NoError(t, err, "Multisig: unexpected failure generating message digest")

	sigs = make([]MultisigSig, 3)
	sigs[0], err = MultisigSign(txid, addr, version, threshold, pks, *secrets[0])
	require.NoError(t, err, "Multisig: unexpected failure in multisig signing")
	sigs[1], err = MultisigSign(txid, addr, version, threshold, pks, *secrets[1])
	require.NoError(t, err, "Multisig: unexpected failure in multisig signing")
	sigs[2], err = MultisigSign(txid, addr, version, threshold, pks, *secrets[2])
	require.NoError(t, err, "Multisig: unexpected failure in multisig signing")

	msig, err = MultisigAssemble(sigs)
	require.NoError(t, err, "should be able to detect insufficient signatures for assembling")
	msig.Subsigs[1].Sig = BlankSignature
	err = MultisigVerify(txid, addr, msig)
	require.Error(t, err, "Multisig: expected verification failure with err")

	msig, err = MultisigAssemble(sigs)
	require.NoError(t, err, "should be able to detect insufficient signatures for assembling")
	msig.Subsigs = msig.Subsigs[:len(msig.Subsigs)-1]
	err = MultisigVerify(txid, addr, msig)
	require.Error(t, err, "Multisig: expected verification failure with err")

}<|MERGE_RESOLUTION|>--- conflicted
+++ resolved
@@ -141,11 +141,7 @@
 
 	//test3: use the batch verification
 	br := MakeBatchVerifier()
-<<<<<<< HEAD
-	verify, err = MultisigBatchVerifyPrep(txid, addr, msig, br)
-=======
 	err = MultisigBatchPrep(txid, addr, msig, br)
->>>>>>> d389196e
 	require.NoError(t, err, "Multisig: unexpected verification failure with err")
 	res := br.Verify()
 	require.NoError(t, res, "Multisig: batch verification failed")
@@ -256,12 +252,7 @@
 	err = MultisigVerify(txid, addr, emptyMutliSig)
 	require.Error(t, err, "Multisig: did not return error as expected")
 	br := MakeBatchVerifier()
-<<<<<<< HEAD
-	verify, err = MultisigBatchVerifyPrep(txid, addr, emptyMutliSig, br)
-	require.False(t, verify, "Multisig: verification succeeded, it should failed")
-=======
 	err = MultisigBatchPrep(txid, addr, emptyMutliSig, br)
->>>>>>> d389196e
 	require.Error(t, err, "Multisig: did not return error as expected")
 }
 
@@ -287,12 +278,7 @@
 	err = MultisigVerify(txid, addr, MutliSig)
 	require.Error(t, err, "Multisig: did not return error as expected")
 	br := MakeBatchVerifier()
-<<<<<<< HEAD
-	verify, err = MultisigBatchVerifyPrep(txid, addr, MutliSig, br)
-	require.False(t, verify, "Multisig: verification succeeded, it should failed")
-=======
 	err = MultisigBatchPrep(txid, addr, MutliSig, br)
->>>>>>> d389196e
 	require.Error(t, err, "Multisig: did not return error as expected")
 
 }
@@ -329,12 +315,7 @@
 	err = MultisigVerify(txid, addr, msig)
 	require.Error(t, err, "Multisig: did not return error as expected")
 	br := MakeBatchVerifier()
-<<<<<<< HEAD
-	verify, err = MultisigBatchVerifyPrep(txid, addr, msig, br)
-	require.False(t, verify, "Multisig: verification succeeded, it should failed")
-=======
 	err = MultisigBatchPrep(txid, addr, msig, br)
->>>>>>> d389196e
 	require.Error(t, err, "Multisig: did not return error as expected")
 }
 
@@ -371,12 +352,7 @@
 	err = MultisigVerify(txid, addr, msig)
 	require.Error(t, err, "Multisig: did not return error as expected")
 	br := MakeBatchVerifier()
-<<<<<<< HEAD
-	verify, err = MultisigBatchVerifyPrep(txid, addr, msig, br)
-	require.False(t, verify, "Multisig: verification succeeded, it should failed")
-=======
 	err = MultisigBatchPrep(txid, addr, msig, br)
->>>>>>> d389196e
 	require.Error(t, err, "Multisig: did not return error as expected")
 }
 
@@ -415,11 +391,7 @@
 	err = MultisigVerify(txid, addr, msig)
 	require.Error(t, err, "Multisig: did not return error as expected")
 	br := MakeBatchVerifier()
-<<<<<<< HEAD
-	verify, err = MultisigBatchVerifyPrep(txid, addr, msig, br)
-=======
 	err = MultisigBatchPrep(txid, addr, msig, br)
->>>>>>> d389196e
 	require.NoError(t, err, "Multisig: did not return error as expected")
 	res := br.Verify()
 	require.Error(t, res, "Multisig: batch verification passed on broken signature")
