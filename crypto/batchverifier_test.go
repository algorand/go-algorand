--- conflicted
+++ resolved
@@ -124,13 +124,10 @@
 	partitiontest.PartitionTest(t)
 	bv := MakeBatchVerifier()
 	require.NoError(t, bv.Verify())
-<<<<<<< HEAD
-=======
 
 	failed, err := bv.VerifyWithFeedback()
 	require.NoError(t, err)
 	require.Empty(t, failed)
->>>>>>> 037efa08
 }
 
 // TestBatchVerifierIndividualResults tests that VerifyWithFeedback
@@ -157,7 +154,70 @@
 			}
 			bv.EnqueueSignature(sigSecrets.SignatureVerifier, msg, sig)
 		}
-<<<<<<< HEAD
+		require.Equal(t, n, bv.getNumberOfEnqueuedSignatures())
+		failed, err := bv.VerifyWithFeedback()
+		if hasBadSig {
+			require.ErrorIs(t, err, ErrBatchVerificationFailed)
+		} else {
+			require.NoError(t, err)
+		}
+		require.Equal(t, len(badSigs), len(failed))
+		for i := range badSigs {
+			require.Equal(t, badSigs[i], failed[i])
+		}
+	}
+}
+
+// TestBatchVerifierIndividualResultsAllValid tests that VerifyWithFeedback
+// returns the correct failed signature indexes when all are valid
+func TestBatchVerifierIndividualResultsAllValid(t *testing.T) {
+	partitiontest.PartitionTest(t)
+
+	for i := 1; i < 64*2+3; i++ {
+		n := i
+		bv := MakeBatchVerifierWithHint(n)
+		var s Seed
+		for i := 0; i < n; i++ {
+			msg := randString()
+			RandBytes(s[:])
+			sigSecrets := GenerateSignatureSecrets(s)
+			sig := sigSecrets.Sign(msg)
+			bv.EnqueueSignature(sigSecrets.SignatureVerifier, msg, sig)
+		}
+		require.Equal(t, n, bv.getNumberOfEnqueuedSignatures())
+		failed, err := bv.VerifyWithFeedback()
+		require.NoError(t, err)
+		require.Equal(t, bv.getNumberOfEnqueuedSignatures(), len(failed))
+		for _, f := range failed {
+			require.False(t, f)
+		}
+	}
+}
+
+// TestBatchVerifierIndividualResults tests that VerifyWithFeedback
+// returns the correct failed signature indexes
+func TestBatchVerifierIndividualResults(t *testing.T) {
+	partitiontest.PartitionTest(t)
+
+	for i := 1; i < 64*2+3; i++ {
+		n := i
+		bv := MakeBatchVerifierWithHint(n)
+		var s Seed
+		badSigs := make([]bool, n, n)
+		hasBadSig := false
+		for i := 0; i < n; i++ {
+			msg := randString()
+			RandBytes(s[:])
+			sigSecrets := GenerateSignatureSecrets(s)
+			sig := sigSecrets.Sign(msg)
+			if rand.Float32() > 0.5 {
+				// make a bad sig
+				sig[0] = sig[0] + 1
+				badSigs[i] = true
+				hasBadSig = true
+			}
+			bv.EnqueueSignature(sigSecrets.SignatureVerifier, msg, sig)
+		}
 		require.Equal(t, n, bv.GetNumberOfEnqueuedSignatures())
 		failed, err := bv.VerifyWithFeedback()
 		if hasBadSig {
@@ -165,16 +225,6 @@
 		} else {
 			require.NoError(t, err)
 		}
-=======
-		require.Equal(t, n, bv.getNumberOfEnqueuedSignatures())
-		failed, err := bv.VerifyWithFeedback()
-		if hasBadSig {
-			require.ErrorIs(t, err, ErrBatchVerificationFailed)
-		} else {
-			require.NoError(t, err)
-		}
-		require.Equal(t, len(badSigs), len(failed))
->>>>>>> 037efa08
 		for i := range badSigs {
 			require.Equal(t, badSigs[i], failed[i])
 		}
@@ -197,17 +247,10 @@
 			sig := sigSecrets.Sign(msg)
 			bv.EnqueueSignature(sigSecrets.SignatureVerifier, msg, sig)
 		}
-<<<<<<< HEAD
 		require.Equal(t, n, bv.GetNumberOfEnqueuedSignatures())
 		failed, err := bv.VerifyWithFeedback()
 		require.NoError(t, err)
 		require.Equal(t, bv.GetNumberOfEnqueuedSignatures(), len(failed))
-=======
-		require.Equal(t, n, bv.getNumberOfEnqueuedSignatures())
-		failed, err := bv.VerifyWithFeedback()
-		require.NoError(t, err)
-		require.Equal(t, bv.getNumberOfEnqueuedSignatures(), len(failed))
->>>>>>> 037efa08
 		for _, f := range failed {
 			require.False(t, f)
 		}
