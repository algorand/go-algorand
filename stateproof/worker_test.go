--- conflicted
+++ resolved
@@ -584,8 +584,6 @@
 	require.Zero(t, len(s.deletedStateProofKeys))
 }
 
-<<<<<<< HEAD
-=======
 func TestWorkerRemoveBuildersAndSignatures(t *testing.T) {
 	partitiontest.PartitionTest(t)
 	a := require.New(t)
@@ -713,7 +711,6 @@
 	}
 }
 
->>>>>>> ba187c25
 // TestSigBroacastTwoPerSig checks if each signature is broadcasted twice per period
 // It generates numAddresses and prepares a database with the account/signatures.
 // Then, calls broadcastSigs with round numbers spanning periods and
@@ -736,14 +733,8 @@
 		signatureBcasted[parent] = 0
 	}
 
-<<<<<<< HEAD
-	s := newWorkerStubs(t, keys, len(keys))
-	spw := newTestWorker(t, s)
-	proto := config.Consensus[protocol.ConsensusFuture]
-=======
 	tns := newWorkerStubs(t, keys, len(keys))
 	spw := newTestWorker(t, tns)
->>>>>>> ba187c25
 
 	// Prepare the database
 	err := spw.db.Atomic(func(ctx context.Context, tx *sql.Tx) error {
@@ -757,11 +748,7 @@
 	round := basics.Round(255)
 
 	// Sign the message
-<<<<<<< HEAD
-	spRecords := stateProofRecordFromKeys(round, keys)
-=======
 	spRecords := tns.StateProofKeys(round)
->>>>>>> ba187c25
 	sigs := make([]sigFromAddr, 0, len(keys))
 	stateproofMessage := stateproofmsg.Message{}
 	hashedStateproofMessage := stateproofMessage.IntoStateProofMessageHash()
@@ -791,10 +778,6 @@
 		ftn = !ftn
 	}
 
-<<<<<<< HEAD
-	// Collect the broadcast messages
-	tns := spw.net.(*testWorkerStubs)
-=======
 	for periods := 1; periods < 10; periods += 3 {
 		sendReceiveCountMessages(t, tns, signatureBcasted, fromThisNode, spw, periods)
 		// reopen the channel
@@ -812,28 +795,19 @@
 	proto := config.Consensus[protocol.ConsensusFuture]
 
 	// Collect the broadcast messages
->>>>>>> ba187c25
 	var wg sync.WaitGroup
 	wg.Add(1)
 	go func() {
 		defer wg.Done()
 		for bMsg := range tns.sigmsg {
 			sfa := sigFromAddr{}
-<<<<<<< HEAD
-			err = protocol.Decode(bMsg, &sfa)
-=======
 			err := protocol.Decode(bMsg, &sfa)
->>>>>>> ba187c25
 			require.NoError(t, err)
 			signatureBcasted[sfa.SignerAddress]++
 		}
 	}()
 
 	// Broadcast the messages
-<<<<<<< HEAD
-	periods := 5
-=======
->>>>>>> ba187c25
 	for brnd := 257; brnd < 257+256*periods; brnd++ {
 		spw.broadcastSigs(basics.Round(brnd), proto)
 	}
@@ -849,8 +823,6 @@
 			require.Equal(t, periods, sb)
 		}
 	}
-<<<<<<< HEAD
-=======
 }
 
 func TestBuilderGeneratesValidStateProofTXN(t *testing.T) {
@@ -886,5 +858,4 @@
 	require.NoError(t, err)
 
 	a.NoError(tx.Txn.WellFormed(transactions.SpecialAddresses{}, proto))
->>>>>>> ba187c25
 }