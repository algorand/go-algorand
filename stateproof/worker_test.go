--- conflicted
+++ resolved
@@ -582,20 +582,6 @@
 	require.Zero(t, len(s.deletedStateProofKeys))
 }
 
-<<<<<<< HEAD
-type sigOriginatedFrom int
-
-const (
-	makeFromThisNode sigOriginatedFrom = iota
-	makeNotFromThisNode
-	makeFromOrNOtThisNode
-)
-
-// getSignaturesInDatabase sets up the db with signatures
-func getSignaturesInDatabase(t *testing.T, numAddresses int, fromWhere sigOriginatedFrom) (
-	signatureBcasted map[basics.Address]int, fromThisNode map[basics.Address]bool,
-	tns *testWorkerStubs, spw *Worker) {
-=======
 func TestWorkerRemoveBuildersAndSignatures(t *testing.T) {
 	partitiontest.PartitionTest(t)
 	a := require.New(t)
@@ -723,14 +709,18 @@
 	}
 }
 
-// TestSigBroacastTwoPerSig checks if each signature is broadcasted twice per period
-// It generates numAddresses and prepares a database with the account/signatures.
-// Then, calls broadcastSigs with round numbers spanning periods and
-// makes sure each account has 2 sigs sent per period if originated locally, and 1 sig
-// if received from another relay.
-func TestSigBroacastTwoPerSig(t *testing.T) {
-	partitiontest.PartitionTest(t)
->>>>>>> 6af0d7b4
+type sigOriginatedFrom int
+
+const (
+	makeFromThisNode sigOriginatedFrom = iota
+	makeNotFromThisNode
+	makeFromOrNOtThisNode
+)
+
+// getSignaturesInDatabase sets up the db with signatures
+func getSignaturesInDatabase(t *testing.T, numAddresses int, fromWhere sigOriginatedFrom) (
+	signatureBcasted map[basics.Address]int, fromThisNode map[basics.Address]bool,
+	tns *testWorkerStubs, spw *Worker) {
 
 	// Prepare the addresses and the keys
 	signatureBcasted = make(map[basics.Address]int)
