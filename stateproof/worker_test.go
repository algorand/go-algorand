--- conflicted
+++ resolved
@@ -554,7 +554,6 @@
 	require.Zero(t, len(s.deletedStateProofKeys))
 }
 
-<<<<<<< HEAD
 func TestWorkerRemoveBuildersAndSignatures(t *testing.T) {
 	partitiontest.PartitionTest(t)
 	a := require.New(t)
@@ -562,28 +561,11 @@
 	const expectedStateProofs = 8
 	var keys []account.Participation
 	for i := 0; i < 10; i++ {
-=======
-// TestSigBroacastTwoPerSig checks if each signature is broadcasted twice per period
-// It generates numAddresses and prepares a database with the account/signatures.
-// Then, calls broadcastSigs with round numbers spanning periods and
-// makes sure each account has 2 sigs sent per period if originated locally, and 1 sig
-// if received from another relay.
-func TestSigBroacastTwoPerSig(t *testing.T) {
-	partitiontest.PartitionTest(t)
-
-	// Prepare the addresses and the keys
-	numAddresses := 10
-	signatureBcasted := make(map[basics.Address]int)
-	fromThisNode := make(map[basics.Address]bool)
-	var keys []account.Participation
-	for i := 0; i < numAddresses; i++ {
->>>>>>> 64c7e068
-		var parent basics.Address
-		crypto.RandBytes(parent[:])
-		p := newPartKey(t, parent)
-		defer p.Close()
-		keys = append(keys, p.Participation)
-<<<<<<< HEAD
+		var parent basics.Address
+		crypto.RandBytes(parent[:])
+		p := newPartKey(t, parent)
+		defer p.Close()
+		keys = append(keys, p.Participation)
 	}
 
 	s := newWorkerStubs(t, keys, len(keys))
@@ -696,7 +678,28 @@
 			continue
 		}
 		return nil
-=======
+	}
+}
+
+// TestSigBroacastTwoPerSig checks if each signature is broadcasted twice per period
+// It generates numAddresses and prepares a database with the account/signatures.
+// Then, calls broadcastSigs with round numbers spanning periods and
+// makes sure each account has 2 sigs sent per period if originated locally, and 1 sig
+// if received from another relay.
+func TestSigBroacastTwoPerSig(t *testing.T) {
+	partitiontest.PartitionTest(t)
+
+	// Prepare the addresses and the keys
+	numAddresses := 10
+	signatureBcasted := make(map[basics.Address]int)
+	fromThisNode := make(map[basics.Address]bool)
+	var keys []account.Participation
+	for i := 0; i < numAddresses; i++ {
+		var parent basics.Address
+		crypto.RandBytes(parent[:])
+		p := newPartKey(t, parent)
+		defer p.Close()
+		keys = append(keys, p.Participation)
 		signatureBcasted[parent] = 0
 	}
 
@@ -789,6 +792,5 @@
 		} else {
 			require.Equal(t, periods, sb)
 		}
->>>>>>> 64c7e068
 	}
 }