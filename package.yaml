agents:
  - name: deb
    dockerFilePath: docker/build/cicd.ubuntu.Dockerfile
    image: algorand/go-algorand-ci-linux-ubuntu
    version: scripts/configure_dev-deps.sh
    buildArgs:
      - GOLANG_VERSION=`./scripts/get_golang_version.sh`
    workDir: $HOME/projects/go-algorand

  - name: rpm
    dockerFilePath: docker/build/cicd.centos.Dockerfile
    image: algorand/go-algorand-ci-linux-centos
    version: scripts/configure_dev-deps.sh
    buildArgs:
      - GOLANG_VERSION=`./scripts/get_golang_version.sh`
    workDir: $HOME/projects/go-algorand

  - name: docker
    dockerFilePath: docker/build/docker.ubuntu.Dockerfile
    image: algorand/go-algorand-docker-linux-ubuntu
    version: scripts/configure_dev-deps.sh
    buildArgs:
      - GOLANG_VERSION=`./scripts/get_golang_version.sh`
    volumes:
      - /var/run/docker.sock:/var/run/docker.sock
    workDir: $HOME/projects/go-algorand

tasks:
  - task: docker.Make
    name: rpm
    agent: rpm
    target: mule-package-rpm

  - task: docker.Make
    name: deb
    agent: deb
    target: mule-package-deb

  - task: docker.Make
    name: docker
    agent: docker
    target: mule-package-docker

jobs:
  package:
    tasks:
<<<<<<< HEAD
=======
      - docker.Make.deb
      - docker.Make.rpm
      - docker.Make.docker

  package-deb:
    tasks:
>>>>>>> f48e1e39
      - docker.Make.deb
      - docker.Make.rpm

  package-rpm:
    tasks:
      - docker.Make.rpm

  package-docker:
    tasks:
      - docker.Make.docker
<|MERGE_RESOLUTION|>--- conflicted
+++ resolved
@@ -44,17 +44,13 @@
 jobs:
   package:
     tasks:
-<<<<<<< HEAD
-=======
       - docker.Make.deb
       - docker.Make.rpm
       - docker.Make.docker
 
   package-deb:
     tasks:
->>>>>>> f48e1e39
       - docker.Make.deb
-      - docker.Make.rpm
 
   package-rpm:
     tasks:
