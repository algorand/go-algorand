agents:
  - name: deb
    dockerFilePath: docker/build/cicd.ubuntu.Dockerfile
    image: algorand/go-algorand-ci-linux-ubuntu
    version: scripts/configure_dev-deps.sh
    buildArgs:
      - GOLANG_VERSION=`./scripts/get_golang_version.sh`
    workDir: $HOME/projects/go-algorand

  - name: rpm
    dockerFilePath: docker/build/cicd.centos.Dockerfile
    image: algorand/go-algorand-ci-linux-centos
    version: scripts/configure_dev-deps.sh
    buildArgs:
      - GOLANG_VERSION=`./scripts/get_golang_version.sh`
    workDir: $HOME/projects/go-algorand

  - name: docker
    dockerFilePath: docker/build/docker.ubuntu.Dockerfile
    image: algorand/go-algorand-docker-linux-ubuntu
    version: scripts/configure_dev-deps.sh
    buildArgs:
      - GOLANG_VERSION=`./scripts/get_golang_version.sh`
    volumes:
      - /var/run/docker.sock:/var/run/docker.sock
    workDir: $HOME/projects/go-algorand

tasks:
  - task: docker.Make
    name: rpm
    agent: rpm
    target: mule-package-rpm

  - task: docker.Make
    name: deb
    agent: deb
    target: mule-package-deb

  - task: docker.Make
    name: docker
    agent: docker
    target: mule-package-docker

jobs:
  package:
    tasks:
      - docker.Make.deb
      - docker.Make.rpm
      - docker.Make.docker

  package-deb:
    tasks:
      - docker.Make.deb

  package-rpm:
    tasks:
      - docker.Make.rpm

  package-docker:
    tasks:
<<<<<<< HEAD
      - docker.Make.docker
=======
      - docker.Make.docker
>>>>>>> 3fa7a928
<|MERGE_RESOLUTION|>--- conflicted
+++ resolved
@@ -56,10 +56,14 @@
     tasks:
       - docker.Make.rpm
 
+  package-deb:
+    tasks:
+      - docker.Make.docker
+
+  package-rpm:
+    tasks:
+      - docker.Make.rpm
+
   package-docker:
     tasks:
-<<<<<<< HEAD
-      - docker.Make.docker
-=======
-      - docker.Make.docker
->>>>>>> 3fa7a928
+      - docker.Make.docker