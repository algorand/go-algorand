--- conflicted
+++ resolved
@@ -48,7 +48,6 @@
     target: package-deb WORKDIR=/projects/go-algorand
 
   - task: docker.Make
-<<<<<<< HEAD
     name: package-sign
     docker:
       image: algorand/go-algorand-ci-linux-ubuntu
@@ -59,7 +58,8 @@
         /run/user/1000/gnupg/S.gpg-agent:/root/S.gpg-agent
       ]
     target: package-sign WORKDIR=/projects/go-algorand
-=======
+
+  - task: docker.Make
     name: docker-image
     docker:
       image: algorand/go-algorand-docker-linux-ubuntu
@@ -67,7 +67,6 @@
       workDir: /projects/go-algorand
       volumes: [ /var/run/docker.sock:/var/run/docker.sock ]
     target: package-docker WORKDIR=/projects/go-algorand
->>>>>>> 2a6badec
 
 jobs:
   package:
@@ -79,18 +78,16 @@
       - shell.docker.Ensure.deb
       - docker.Make.deb
 
-<<<<<<< HEAD
   package-sign:
     configs:
       arch: amd64
     tasks:
       - shell.docker.Ensure.deb
       - docker.Make.package-sign
-=======
+
   package-docker:
     configs:
       arch: amd64
     tasks:
       - shell.docker.Ensure.docker-ubuntu
       - docker.Make.docker-image
->>>>>>> 2a6badec
