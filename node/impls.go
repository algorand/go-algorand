--- conflicted
+++ resolved
@@ -31,6 +31,7 @@
 	"github.com/algorand/go-algorand/ledger"
 	"github.com/algorand/go-algorand/logging"
 	"github.com/algorand/go-algorand/logging/telemetryspec"
+	"github.com/algorand/go-algorand/network"
 	"github.com/algorand/go-algorand/util/execpool"
 )
 
@@ -142,12 +143,14 @@
 type agreementLedger struct {
 	*data.Ledger
 	UnmatchedPendingCertificates chan catchup.PendingUnmatchedCertificate
-}
-
-func makeAgreementLedger(ledger *data.Ledger) agreementLedger {
+	n                            network.GossipNode
+}
+
+func makeAgreementLedger(ledger *data.Ledger, net network.GossipNode) agreementLedger {
 	return agreementLedger{
 		Ledger:                       ledger,
 		UnmatchedPendingCertificates: make(chan catchup.PendingUnmatchedCertificate, 1),
+		n:                            net,
 	}
 }
 
@@ -167,62 +170,17 @@
 
 // EnsureDigest implements agreement.LedgerWriter.EnsureDigest.
 func (l agreementLedger) EnsureDigest(cert agreement.Certificate, quit chan struct{}, verifier *agreement.AsyncVoteVerifier) {
-<<<<<<< HEAD
 	// let the network know that we've made some progress.
 	// this might be controverasl since we haven't received the entire block, but we did get the
 	// certificate, which means that network connections are likely to be just fine.
 	l.n.OnNetworkAdvance()
 
-	round := cert.Round
-	blockHash := bookkeeping.BlockHash(cert.Proposal.BlockDigest) // semantic digest (i.e., hash of the block header), not byte-for-byte digest
-	logging.Base().Debug("consensus was reached on a block we don't have yet: ", blockHash)
-	for {
-		// Ask the fetcher to get the block somehow
-		block, fetchedCert, err := l.FetchBlockByDigest(round, quit)
-		if err != nil {
-			select {
-			case <-quit:
-				logging.Base().Debugf("EnsureDigest was asked to quit before we could acquire the block")
-				return
-			default:
-			}
-			logging.Base().Panicf("EnsureDigest could not acquire block, fetcher errored out: %v", err)
-		}
-
-		if block.Hash() == blockHash && block.ContentsMatchHeader() {
-			l.EnsureBlock(block, cert)
-			return
-		}
-		// Otherwise, fetcher gave us the wrong block
-		logging.Base().Warnf("fetcher gave us bad/wrong block (for round %d): fetched hash %v; want hash %v", round, block.Hash(), blockHash)
-
-		// As a failsafe, if the cert we fetched is valid but for the wrong block, panic as loudly as possible
-		if cert.Round == fetchedCert.Round &&
-			cert.Proposal.BlockDigest != fetchedCert.Proposal.BlockDigest &&
-			fetchedCert.Authenticate(block, l, verifier) == nil {
-			s := "!!!!!!!!!!!!!!!!!!!!!!!!!!!!!!!!!!!!\n"
-			s += "!!!!!!!!!! FORK DETECTED !!!!!!!!!!!\n"
-			s += "!!!!!!!!!!!!!!!!!!!!!!!!!!!!!!!!!!!!\n"
-			s += "EnsureDigest called with a cert authenticating block with hash %v.\n"
-			s += "We fetched a valid cert authenticating a different block, %v. This indicates a fork.\n\n"
-			s += "Cert from our agreement service:\n%#v\n\n"
-			s += "Cert from the fetcher:\n%#v\n\n"
-			s += "Block from the fetcher:\n%#v\n\n"
-			s += "!!!!!!!!!!!!!!!!!!!!!!!!!!!!!!!!!!!!\n"
-			s += "!!!!!!!!!! FORK DETECTED !!!!!!!!!!!\n"
-			s += "!!!!!!!!!!!!!!!!!!!!!!!!!!!!!!!!!!!!\n"
-			s = fmt.Sprintf(s, cert.Proposal.BlockDigest, fetchedCert.Proposal.BlockDigest, cert, fetchedCert, block)
-			fmt.Println(s)
-			logging.Base().Error(s)
-		}
-=======
 	certRoundReachedCh := l.Wait(cert.Round)
 	// clear out the pending certificates ( if any )
 	select {
 	case pendingCert := <-l.UnmatchedPendingCertificates:
 		logging.Base().Debugf("agreementLedger.EnsureDigest has flushed out pending request for certificate for round %d in favor of recent certificate for round %d", pendingCert.Cert.Round, cert.Round)
 	default:
->>>>>>> 0366cdae
 	}
 
 	// if the quit channel is closed, we want to exit here before placing the request on the UnmatchedPendingCertificates
