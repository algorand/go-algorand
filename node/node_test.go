--- conflicted
+++ resolved
@@ -165,7 +165,6 @@
 
 		t.Logf("Root directory of node %d (%s): %s\n", i, ni.wsNetAddr(), rootDirectory)
 
-
 		genesisDir := filepath.Join(rootDirectory, g.ID())
 		os.Mkdir(genesisDir, 0700)
 
@@ -236,19 +235,6 @@
 			err0 = config.LoadConfigurableConsensusProtocols(genesisDir)
 			require.Nil(t, err0)
 		}
-<<<<<<< HEAD
-=======
-		err1 := config.LoadConfigurableConsensusProtocols(genesisDir)
-		require.Nil(t, err1)
-		nodeID := fmt.Sprintf("Node%d", i)
-		const inMem = false
-		cfg, err := config.LoadConfigFromDisk(rootDirectory)
-		require.NoError(t, err)
-		cfg.Archival = true
-		_, err = data.LoadLedger(logging.Base().With("name", nodeID), ledgerFilenamePrefix, inMem, g.Proto, bootstrap, g.ID(), g.Hash(), cfg)
-		require.NoError(t, err)
-	}
->>>>>>> 63c0d5bd
 
 		cfg, err := config.LoadConfigFromDisk(rootDirectory)
 		phonebook := phonebookHook(nodeInfos, i)
