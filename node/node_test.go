// Copyright (C) 2019-2021 Algorand, Inc.
// This file is part of go-algorand
//
// go-algorand is free software: you can redistribute it and/or modify
// it under the terms of the GNU Affero General Public License as
// published by the Free Software Foundation, either version 3 of the
// License, or (at your option) any later version.
//
// go-algorand is distributed in the hope that it will be useful,
// but WITHOUT ANY WARRANTY; without even the implied warranty of
// MERCHANTABILITY or FITNESS FOR A PARTICULAR PURPOSE.  See the
// GNU Affero General Public License for more details.
//
// You should have received a copy of the GNU Affero General Public License
// along with go-algorand.  If not, see <https://www.gnu.org/licenses/>.

package node

import (
	"fmt"
	"io/ioutil"
	"math/rand"
	"os"
	"path/filepath"
	"strconv"
	"sync"
	"testing"
	"time"

	"github.com/stretchr/testify/require"

	"github.com/algorand/go-algorand/config"
	"github.com/algorand/go-algorand/crypto"
	"github.com/algorand/go-algorand/data"
	"github.com/algorand/go-algorand/data/account"
	"github.com/algorand/go-algorand/data/basics"
	"github.com/algorand/go-algorand/data/bookkeeping"
	"github.com/algorand/go-algorand/logging"
	"github.com/algorand/go-algorand/protocol"
<<<<<<< HEAD
	"github.com/algorand/go-algorand/testpartitioning"
=======
	"github.com/algorand/go-algorand/test/partitiontest"
>>>>>>> 916154b5
	"github.com/algorand/go-algorand/util"
	"github.com/algorand/go-algorand/util/db"
	"github.com/algorand/go-algorand/util/execpool"
)

var expectedAgreementTime = 2*config.Protocol.BigLambda + config.Protocol.SmallLambda + config.Consensus[protocol.ConsensusCurrentVersion].AgreementFilterTimeout + 2*time.Second

var sinkAddr = basics.Address{0x7, 0xda, 0xcb, 0x4b, 0x6d, 0x9e, 0xd1, 0x41, 0xb1, 0x75, 0x76, 0xbd, 0x45, 0x9a, 0xe6, 0x42, 0x1d, 0x48, 0x6d, 0xa3, 0xd4, 0xef, 0x22, 0x47, 0xc4, 0x9, 0xa3, 0x96, 0xb8, 0x2e, 0xa2, 0x21}
var poolAddr = basics.Address{0xff, 0xff, 0xff, 0xff, 0xff, 0xff, 0xff, 0xff, 0xff, 0xff, 0xff, 0xff, 0xff, 0xff, 0xff, 0xff, 0xff, 0xff, 0xff, 0xff, 0xff, 0xff, 0xff, 0xff, 0xff, 0xff, 0xff, 0xff, 0xff, 0xff, 0xff, 0xff}

var defaultConfig = config.Local{
	Archival:                 false,
	GossipFanout:             4,
	NetAddress:               "",
	BaseLoggerDebugLevel:     1,
	IncomingConnectionsLimit: -1,
}

func setupFullNodes(t *testing.T, proto protocol.ConsensusVersion, verificationPool execpool.BacklogPool, customConsensus config.ConsensusProtocols) ([]*AlgorandFullNode, []string, []string) {
	util.RaiseRlimit(1000)
	f, _ := os.Create(t.Name() + ".log")
	logging.Base().SetJSONFormatter()
	logging.Base().SetOutput(f)
	logging.Base().SetLevel(logging.Debug)

	numAccounts := 10
	minMoneyAtStart := 10000
	maxMoneyAtStart := 100000

	firstRound := basics.Round(0)
	lastRound := basics.Round(200)

	genesis := make(map[basics.Address]basics.AccountData)
	gen := rand.New(rand.NewSource(2))
	neighbors := make([]string, numAccounts)
	for i := range neighbors {
		neighbors[i] = "127.0.0.1:" + strconv.Itoa(10000+i)
	}

	wallets := make([]string, numAccounts)
	nodes := make([]*AlgorandFullNode, numAccounts)
	rootDirs := make([]string, 0)

	// The genesis configuration is missing allocations, but that's OK
	// because we explicitly generated the sqlite database above (in
	// installFullNode).
	g := bookkeeping.Genesis{
		SchemaID:    "go-test-node-genesis",
		Proto:       proto,
		Network:     config.Devtestnet,
		FeeSink:     sinkAddr.String(),
		RewardsPool: poolAddr.String(),
	}

	for i := range wallets {
		rootDirectory, err := ioutil.TempDir("", "testdir"+t.Name()+strconv.Itoa(i))
		rootDirs = append(rootDirs, rootDirectory)
		require.NoError(t, err)

		defaultConfig.NetAddress = "127.0.0.1:0"
		defaultConfig.SaveToDisk(rootDirectory)

		// Save empty phonebook - we'll add peers after they've been assigned listening ports
		err = config.SavePhonebookToDisk(make([]string, 0), rootDirectory)
		require.NoError(t, err)

		genesisDir := filepath.Join(rootDirectory, g.ID())
		os.Mkdir(genesisDir, 0700)

		wname := config.RootKeyFilename(t.Name() + "wallet" + strconv.Itoa(i))
		pname := config.PartKeyFilename(t.Name()+"wallet"+strconv.Itoa(i), uint64(firstRound), uint64(lastRound))

		wallets[i] = wname

		filename := filepath.Join(genesisDir, wname)
		access, err := db.MakeAccessor(filename, false, false)
		if err != nil {
			panic(err)
		}
		root, err := account.GenerateRoot(access)
		access.Close()
		if err != nil {
			panic(err)
		}

		filename = filepath.Join(genesisDir, pname)
		access, err = db.MakeAccessor(filename, false, false)
		if err != nil {
			panic(err)
		}
		part, err := account.FillDBWithParticipationKeys(access, root.Address(), firstRound, lastRound, config.Consensus[protocol.ConsensusCurrentVersion].DefaultKeyDilution)
		access.Close()
		if err != nil {
			panic(err)
		}

		data := basics.AccountData{
			Status:      basics.Online,
			MicroAlgos:  basics.MicroAlgos{Raw: uint64(minMoneyAtStart + (gen.Int() % (maxMoneyAtStart - minMoneyAtStart)))},
			SelectionID: part.VRFSecrets().PK,
			VoteID:      part.VotingSecrets().OneTimeSignatureVerifier,
		}
		short := root.Address()
		genesis[short] = data
	}

	bootstrap := data.MakeGenesisBalances(genesis, sinkAddr, poolAddr)

	for i, rootDirectory := range rootDirs {
		genesisDir := filepath.Join(rootDirectory, g.ID())
		ledgerFilenamePrefix := filepath.Join(genesisDir, config.LedgerFilenamePrefix)
		if customConsensus != nil {
			err := config.SaveConfigurableConsensus(genesisDir, customConsensus)
			require.Nil(t, err)
		}
		err1 := config.LoadConfigurableConsensusProtocols(genesisDir)
		require.Nil(t, err1)
		nodeID := fmt.Sprintf("Node%d", i)
		const inMem = false
		cfg, err := config.LoadConfigFromDisk(rootDirectory)
		require.NoError(t, err)
		cfg.Archival = true
		_, err = data.LoadLedger(logging.Base().With("name", nodeID), ledgerFilenamePrefix, inMem, g.Proto, bootstrap, "", crypto.Digest{}, nil, cfg)
		require.NoError(t, err)
	}

	for i := range nodes {
		rootDirectory := rootDirs[i]
		cfg, err := config.LoadConfigFromDisk(rootDirectory)
		require.NoError(t, err)

		node, err := MakeFull(logging.Base().With("source", t.Name()+strconv.Itoa(i)), rootDirectory, cfg, []string{}, g)
		nodes[i] = node
		require.NoError(t, err)
	}

	return nodes, wallets, rootDirs
}

func TestSyncingFullNode(t *testing.T) {
<<<<<<< HEAD
	testpartitioning.PartitionTest(t)
=======
	partitiontest.PartitionTest(t)
>>>>>>> 916154b5

	t.Skip("This is failing randomly again - PLEASE FIX!")

	backlogPool := execpool.MakeBacklog(nil, 0, execpool.LowPriority, nil)
	defer backlogPool.Shutdown()

	nodes, wallets, rootDirs := setupFullNodes(t, protocol.ConsensusCurrentVersion, backlogPool, nil)
	for i := 0; i < len(nodes); i++ {
		defer os.Remove(wallets[i])
		defer os.RemoveAll(rootDirs[i])
		defer nodes[i].Stop()
	}

	initialRound := nodes[0].ledger.NextRound()

	startAndConnectNodes(nodes, true)

	counter := 0
	for tests := uint64(0); tests < 16; tests++ {
		timer := time.NewTimer(30*time.Second + 2*expectedAgreementTime)
		for i := range wallets {
			select {
			case <-nodes[i].ledger.Wait(initialRound + basics.Round(tests)):
				if i == 0 {
					counter++
					if counter == 5 {
						go func() {
							// after 5 blocks, have this node partitioned
							nodes[0].net.DisconnectPeers()
							time.Sleep(20 * time.Second)
							nodes[0].net.RequestConnectOutgoing(false, nil)
						}()
					}
				}
			case <-timer.C:
				require.Fail(t, fmt.Sprintf("no block notification for account: %d - %v. Iteration: %v", i, wallets[i], tests))
				return
			}
		}
	}

	roundsCompleted := nodes[0].ledger.LastRound()
	for i := basics.Round(0); i < roundsCompleted; i++ {
		for wallet := range wallets {
			e0, err := nodes[0].ledger.Block(i)
			if err != nil {
				panic(err)
			}
			ei, err := nodes[wallet].ledger.Block(i)
			if err != nil {
				panic(err)
			}
			require.Equal(t, e0.Hash(), ei.Hash())
		}
	}
}

func TestInitialSync(t *testing.T) {
<<<<<<< HEAD
	testpartitioning.PartitionTest(t)
=======
	partitiontest.PartitionTest(t)
>>>>>>> 916154b5

	t.Skip("flaky TestInitialSync ")

	backlogPool := execpool.MakeBacklog(nil, 0, execpool.LowPriority, nil)
	defer backlogPool.Shutdown()

	nodes, wallets, rootdirs := setupFullNodes(t, protocol.ConsensusCurrentVersion, backlogPool, nil)
	for i := 0; i < len(nodes); i++ {
		defer os.Remove(wallets[i])
		defer os.RemoveAll(rootdirs[i])
		defer nodes[i].Stop()
	}
	initialRound := nodes[0].ledger.NextRound()

	startAndConnectNodes(nodes, true)

	select {
	case <-nodes[0].ledger.Wait(initialRound):
		e0, err := nodes[0].ledger.Block(initialRound)
		if err != nil {
			panic(err)
		}
		e1, err := nodes[1].ledger.Block(initialRound)
		if err != nil {
			panic(err)
		}
		require.Equal(t, e1.Hash(), e0.Hash())
	case <-time.After(60 * time.Second):
		require.Fail(t, fmt.Sprintf("no block notification for wallet: %v.", wallets[0]))
		return
	}
}

func TestSimpleUpgrade(t *testing.T) {
<<<<<<< HEAD
	testpartitioning.PartitionTest(t)
=======
	partitiontest.PartitionTest(t)
>>>>>>> 916154b5

	t.Skip("Randomly failing: node_test.go:~330 : no block notification for account. Re-enable after agreement bug-fix pass")

	backlogPool := execpool.MakeBacklog(nil, 0, execpool.LowPriority, nil)
	defer backlogPool.Shutdown()

	// ConsensusTest0 is a version of ConsensusV0 used for testing
	// (it has different approved upgrade paths).
	const consensusTest0 = protocol.ConsensusVersion("test0")

	// ConsensusTest1 is an extension of ConsensusTest0 that
	// supports a sorted-list balance commitment.
	const consensusTest1 = protocol.ConsensusVersion("test1")

	configurableConsensus := make(config.ConsensusProtocols)

	testParams0 := config.Consensus[protocol.ConsensusCurrentVersion]
	testParams0.SupportGenesisHash = false
	testParams0.UpgradeVoteRounds = 2
	testParams0.UpgradeThreshold = 1
	testParams0.DefaultUpgradeWaitRounds = 2
	testParams0.MaxVersionStringLen = 64
	testParams0.MaxTxnBytesPerBlock = 1000000
	testParams0.DefaultKeyDilution = 10000
	testParams0.ApprovedUpgrades = map[protocol.ConsensusVersion]uint64{
		consensusTest1: 0,
	}
	configurableConsensus[consensusTest0] = testParams0

	testParams1 := config.Consensus[protocol.ConsensusCurrentVersion]
	testParams1.SupportGenesisHash = false
	testParams1.UpgradeVoteRounds = 10
	testParams1.UpgradeThreshold = 8
	testParams1.DefaultUpgradeWaitRounds = 10
	testParams1.MaxVersionStringLen = 64
	testParams1.MaxTxnBytesPerBlock = 1000000
	testParams1.DefaultKeyDilution = 10000
	testParams1.ApprovedUpgrades = map[protocol.ConsensusVersion]uint64{}
	configurableConsensus[consensusTest1] = testParams1

	nodes, wallets, rootDirs := setupFullNodes(t, consensusTest0, backlogPool, configurableConsensus)
	for i := 0; i < len(nodes); i++ {
		defer os.Remove(wallets[i])
		defer os.RemoveAll(rootDirs[i])
		defer nodes[i].Stop()
	}

	initialRound := nodes[0].ledger.NextRound()

	startAndConnectNodes(nodes, false)

	maxRounds := basics.Round(16)
	roundsCheckedForUpgrade := 0

	for tests := basics.Round(0); tests < maxRounds; tests++ {
		blocks := make([]bookkeeping.Block, len(wallets), len(wallets))
		for i := range wallets {
			select {
			case <-nodes[i].ledger.Wait(initialRound + tests):
				blk, err := nodes[i].ledger.Block(initialRound + tests)
				if err != nil {
					panic(err)
				}
				blocks[i] = blk
			case <-time.After(60 * time.Second):
				require.Fail(t, fmt.Sprintf("no block notification for account: %v. Iteration: %v", wallets[i], tests))
				return
			}
		}

		blockDigest := blocks[0].Hash()

		for i := range wallets {
			require.Equal(t, blockDigest, blocks[i].Hash())
		}

		// On the first round, check that we did not upgrade
		if tests == 0 {
			roundsCheckedForUpgrade++

			for i := range wallets {
				require.Equal(t, consensusTest0, blocks[i].CurrentProtocol)
			}
		}

		// On the last round, check that we upgraded
		if tests == maxRounds-1 {
			roundsCheckedForUpgrade++

			for i := range wallets {
				require.Equal(t, consensusTest1, blocks[i].CurrentProtocol)
			}
		}
	}

	require.Equal(t, 2, roundsCheckedForUpgrade)
}

func startAndConnectNodes(nodes []*AlgorandFullNode, delayStartFirstNode bool) {
	var wg sync.WaitGroup
	for i := range nodes {
		if delayStartFirstNode && i == 0 {
			continue
		}
		wg.Add(1)
		go func(i int) {
			defer wg.Done()
			nodes[i].Start()
		}(i)
	}
	wg.Wait()

	if delayStartFirstNode {
		connectPeers(nodes[1:])
		delayStartNode(nodes[0], nodes[1:], 20*time.Second)
	} else {
		connectPeers(nodes)
	}
}

func connectPeers(nodes []*AlgorandFullNode) {
	neighbors := make([]string, 0)
	for _, node := range nodes {
		neighbors = append(neighbors, node.config.NetAddress)
	}

	for _, node := range nodes {
		//		node.ExtendPeerList(neighbors...)
		node.net.RequestConnectOutgoing(false, nil)
	}
}

func delayStartNode(node *AlgorandFullNode, peers []*AlgorandFullNode, delay time.Duration) {
	var wg sync.WaitGroup
	wg.Add(1)
	go func() {
		defer wg.Done()
		time.Sleep(delay)
		node.Start()
	}()
	wg.Wait()

	//	node0Addr := node.config.NetAddress
	for _, peer := range peers {
		//		peer.ExtendPeerList(node0Addr)
		peer.net.RequestConnectOutgoing(false, nil)
	}
}

func TestStatusReport_TimeSinceLastRound(t *testing.T) {
<<<<<<< HEAD
	testpartitioning.PartitionTest(t)
=======
	partitiontest.PartitionTest(t)
>>>>>>> 916154b5

	type fields struct {
		LastRoundTimestamp time.Time
	}

	tests := []struct {
		name      string
		fields    fields
		want      time.Duration
		wantError bool
	}{
		// test cases
		{
			name: "test1",
			fields: fields{
				LastRoundTimestamp: time.Time{},
			},
			want:      time.Duration(0),
			wantError: false,
		},
		{
			name: "test2",
			fields: fields{
				LastRoundTimestamp: time.Now(),
			},
			want:      time.Duration(0),
			wantError: true,
		},
	}
	for _, tt := range tests {
		t.Run(tt.name, func(t *testing.T) {
			status := StatusReport{
				LastRoundTimestamp: tt.fields.LastRoundTimestamp,
			}
			if got := status.TimeSinceLastRound(); got != tt.want {
				if !tt.wantError {
					t.Errorf("StatusReport.TimeSinceLastRound() = %v, want = %v", got, tt.want)
				}
			} else if tt.wantError {
				t.Errorf("StatusReport.TimeSinceLastRound() = %v, want != %v", got, tt.want)
			}
		})
	}
}

type mismatchingDirectroyPermissionsLog struct {
	logging.Logger
	t *testing.T
}

func (m mismatchingDirectroyPermissionsLog) Errorf(fmts string, args ...interface{}) {
	fmtStr := fmt.Sprintf(fmts, args...)
	require.Contains(m.t, fmtStr, "Unable to create genesis directory")
}

// TestMismatchingGenesisDirectoryPermissions tests to see that the os.MkDir check we have in MakeFull works as expected. It tests both the return error as well as the logged error.
func TestMismatchingGenesisDirectoryPermissions(t *testing.T) {
<<<<<<< HEAD
	testpartitioning.PartitionTest(t)
=======
	partitiontest.PartitionTest(t)
>>>>>>> 916154b5

	testDirectroy, err := ioutil.TempDir(os.TempDir(), t.Name())
	require.NoError(t, err)

	genesis := bookkeeping.Genesis{
		SchemaID:    "go-test-node-genesis",
		Proto:       protocol.ConsensusCurrentVersion,
		Network:     config.Devtestnet,
		FeeSink:     sinkAddr.String(),
		RewardsPool: poolAddr.String(),
	}

	log := mismatchingDirectroyPermissionsLog{logging.TestingLog(t), t}

	require.NoError(t, os.Chmod(testDirectroy, 0200))

	node, err := MakeFull(log, testDirectroy, config.GetDefaultLocal(), []string{}, genesis)

	require.Nil(t, node)
	require.Error(t, err)
	require.Contains(t, err.Error(), "permission denied")

	require.NoError(t, os.Chmod(testDirectroy, 1700))
	require.NoError(t, os.RemoveAll(testDirectroy))
}<|MERGE_RESOLUTION|>--- conflicted
+++ resolved
@@ -37,11 +37,7 @@
 	"github.com/algorand/go-algorand/data/bookkeeping"
 	"github.com/algorand/go-algorand/logging"
 	"github.com/algorand/go-algorand/protocol"
-<<<<<<< HEAD
-	"github.com/algorand/go-algorand/testpartitioning"
-=======
 	"github.com/algorand/go-algorand/test/partitiontest"
->>>>>>> 916154b5
 	"github.com/algorand/go-algorand/util"
 	"github.com/algorand/go-algorand/util/db"
 	"github.com/algorand/go-algorand/util/execpool"
@@ -182,11 +178,7 @@
 }
 
 func TestSyncingFullNode(t *testing.T) {
-<<<<<<< HEAD
-	testpartitioning.PartitionTest(t)
-=======
 	partitiontest.PartitionTest(t)
->>>>>>> 916154b5
 
 	t.Skip("This is failing randomly again - PLEASE FIX!")
 
@@ -245,11 +237,7 @@
 }
 
 func TestInitialSync(t *testing.T) {
-<<<<<<< HEAD
-	testpartitioning.PartitionTest(t)
-=======
 	partitiontest.PartitionTest(t)
->>>>>>> 916154b5
 
 	t.Skip("flaky TestInitialSync ")
 
@@ -284,11 +272,7 @@
 }
 
 func TestSimpleUpgrade(t *testing.T) {
-<<<<<<< HEAD
-	testpartitioning.PartitionTest(t)
-=======
 	partitiontest.PartitionTest(t)
->>>>>>> 916154b5
 
 	t.Skip("Randomly failing: node_test.go:~330 : no block notification for account. Re-enable after agreement bug-fix pass")
 
@@ -439,11 +423,7 @@
 }
 
 func TestStatusReport_TimeSinceLastRound(t *testing.T) {
-<<<<<<< HEAD
-	testpartitioning.PartitionTest(t)
-=======
 	partitiontest.PartitionTest(t)
->>>>>>> 916154b5
 
 	type fields struct {
 		LastRoundTimestamp time.Time
@@ -501,11 +481,7 @@
 
 // TestMismatchingGenesisDirectoryPermissions tests to see that the os.MkDir check we have in MakeFull works as expected. It tests both the return error as well as the logged error.
 func TestMismatchingGenesisDirectoryPermissions(t *testing.T) {
-<<<<<<< HEAD
-	testpartitioning.PartitionTest(t)
-=======
 	partitiontest.PartitionTest(t)
->>>>>>> 916154b5
 
 	testDirectroy, err := ioutil.TempDir(os.TempDir(), t.Name())
 	require.NoError(t, err)
