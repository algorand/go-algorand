--- conflicted
+++ resolved
@@ -54,17 +54,8 @@
 	IncomingConnectionsLimit: -1,
 }
 
-<<<<<<< HEAD
 func setupStartFullNodes(t *testing.T, proto protocol.ConsensusVersion, verificationPool execpool.BacklogPool, customConsensus config.ConsensusProtocols) ([]*AlgorandFullNode, []string, []string) {
 	consensus := config.Consensus[protocol.ConsensusCurrentVersion]
-=======
-func setupFullNodes(t *testing.T, proto protocol.ConsensusVersion, verificationPool execpool.BacklogPool, customConsensus config.ConsensusProtocols) ([]*AlgorandFullNode, []string, []string) {
-	util.SetFdSoftLimit(1000)
-	f, _ := os.Create(t.Name() + ".log")
-	logging.Base().SetJSONFormatter()
-	logging.Base().SetOutput(f)
-	logging.Base().SetLevel(logging.Debug)
->>>>>>> 9d494736
 
 	numAccounts := 10
 	minMoneyAtStart := consensus.MinBalance * 2000
@@ -124,22 +115,11 @@
 
 		filename = filepath.Join(genesisDir, pname)
 		access, err = db.MakeAccessor(filename, false, false)
-<<<<<<< HEAD
 		require.NoError(t, err)
 
 		part, err := account.FillDBWithParticipationKeys(access, root.Address(), firstRound, lastRound, consensus.DefaultKeyDilution)
 		access.Close()
 		require.NoError(t, err)
-=======
-		if err != nil {
-			panic(err)
-		}
-		part, err := account.FillDBWithParticipationKeys(access, root.Address(), firstRound, lastRound, config.Consensus[protocol.ConsensusCurrentVersion].DefaultKeyDilution)
-		if err != nil {
-			panic(err)
-		}
-		access.Close()
->>>>>>> 9d494736
 
 		data := basics.AccountData{
 			Status:      basics.Online,
