--- conflicted
+++ resolved
@@ -246,20 +246,13 @@
 		t.Skip("Test takes ~25 seconds.")
 	}
 
-<<<<<<< HEAD
-	nodes, wallets, f := setupFullNodes(t, protocol.ConsensusCurrentVersion, nil)
-	defer f.Close()
-=======
 	if (runtime.GOARCH == "arm" || runtime.GOARCH == "arm64") &&
 		strings.ToUpper(os.Getenv("CIRCLECI")) == "TRUE" {
 		t.Skip("Test is too heavy for amd64 builder running in parallel with other packages")
 	}
 
-	backlogPool := execpool.MakeBacklog(nil, 0, execpool.LowPriority, nil)
-	defer backlogPool.Shutdown()
-
-	nodes, wallets := setupFullNodes(t, protocol.ConsensusCurrentVersion, backlogPool, nil)
->>>>>>> 26a860fd
+	nodes, wallets, f := setupFullNodes(t, protocol.ConsensusCurrentVersion, nil)
+	defer f.Close()
 	for i := 0; i < len(nodes); i++ {
 		defer nodes[i].Shutdown()
 		defer os.Remove(wallets[i])
