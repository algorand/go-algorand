--- conflicted
+++ resolved
@@ -132,19 +132,8 @@
 	if unicastPeer == nil {
 		return
 	}
-<<<<<<< HEAD
-
-	if err := unicastPeer.Unicast(msg, protocol.Txn2Tag, func(enqueued bool, sequenceNumber uint64) {
-		callbackError := callback(enqueued, sequenceNumber)
-		if callbackError != nil {
-			// disconnect on a separate go routine, since we don't want to disconnect from the
-			// network-callback go-routine.
-			go tsnc.node.net.Disconnect(unicastPeer)
-		}
-=======
 	if err := unicastPeer.Unicast(context.Background(), msg, protocol.Txn2Tag, func(enqueued bool, sequenceNumber uint64) {
 		callback(enqueued, sequenceNumber)
->>>>>>> b147c096
 	}); err != nil {
 		callbackError := callback(false, 0)
 		if callbackError != nil {
