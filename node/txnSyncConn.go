--- conflicted
+++ resolved
@@ -31,14 +31,10 @@
 	"github.com/algorand/go-algorand/util/timers"
 )
 
-<<<<<<< HEAD
 const maxNumProposalBytes = 30000       // sizeof(block header)
 const maxNumTxGroupHashesBytes = 320000 // 10K * 32
 
-// transcationSyncNodeConnector implementes the txnsync.NodeConnector interface, allowing the
-=======
 // transactionSyncNodeConnector implements the txnsync.NodeConnector interface, allowing the
->>>>>>> b79588c6
 // transaction sync communicate with the node and it's child objects.
 type transactionSyncNodeConnector struct {
 	node           *AlgorandFullNode
@@ -49,7 +45,6 @@
 	openStateCh    chan struct{}
 }
 
-<<<<<<< HEAD
 type proposalData struct {
 	_struct struct{} `codec:",omitempty,omitemptyarray"`
 
@@ -66,12 +61,8 @@
 	numTxGroupsReceived int
 }
 
-func makeTranscationSyncNodeConnector(node *AlgorandFullNode) transcationSyncNodeConnector {
-	return transcationSyncNodeConnector{
-=======
 func makeTransactionSyncNodeConnector(node *AlgorandFullNode) transactionSyncNodeConnector {
 	return transactionSyncNodeConnector{
->>>>>>> b79588c6
 		node:        node,
 		eventsCh:    make(chan txnsync.Event, 1),
 		clock:       timers.MakeMonotonicClock(time.Now()),
@@ -263,7 +254,7 @@
 	return
 }
 
-func (tsnc *transcationSyncNodeConnector) RelayProposal(proposalBytes []byte, txnSlices []transactions.SignedTxnSlice) {
+func (tsnc *transactionSyncNodeConnector) RelayProposal(proposalBytes []byte, txnSlices []transactions.SignedTxnSlice) {
 	data := proposalData{
 		proposalBytes: proposalBytes,
 		txGroupIds: make([]transactions.Txid, len(txnSlices)),
@@ -287,7 +278,7 @@
 	tsnc.eventsCh <- txnsync.MakeBroadcastProposalRequestEvent(protocol.Encode(&data), txGroups)
 }
 
-func (tsnc *transcationSyncNodeConnector) HandleProposalMessage(proposalDataBytes []byte, txGroups []transactions.SignedTxGroup, peer *txnsync.Peer) {
+func (tsnc *transactionSyncNodeConnector) HandleProposalMessage(proposalDataBytes []byte, txGroups []transactions.SignedTxGroup, peer *txnsync.Peer) {
 	var data proposalData
 	var pc *proposalCache
 	protocol.Decode(proposalDataBytes, &data)
