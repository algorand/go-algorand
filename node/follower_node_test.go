// Copyright (C) 2019-2023 Algorand, Inc.
// This file is part of go-algorand
//
// go-algorand is free software: you can redistribute it and/or modify
// it under the terms of the GNU Affero General Public License as
// published by the Free Software Foundation, either version 3 of the
// License, or (at your option) any later version.
//
// go-algorand is distributed in the hope that it will be useful,
// but WITHOUT ANY WARRANTY; without even the implied warranty of
// MERCHANTABILITY or FITNESS FOR A PARTICULAR PURPOSE.  See the
// GNU Affero General Public License for more details.
//
// You should have received a copy of the GNU Affero General Public License
// along with go-algorand.  If not, see <https://www.gnu.org/licenses/>.

package node

import (
	"context"
	"path/filepath"
	"testing"

	"github.com/sirupsen/logrus"
	"github.com/sirupsen/logrus/hooks/test"
	"github.com/stretchr/testify/assert"
	"github.com/stretchr/testify/require"

	"github.com/algorand/go-algorand/agreement"
	"github.com/algorand/go-algorand/config"
	"github.com/algorand/go-algorand/data/account"
	"github.com/algorand/go-algorand/data/basics"
	"github.com/algorand/go-algorand/data/bookkeeping"
	"github.com/algorand/go-algorand/data/transactions"
	"github.com/algorand/go-algorand/data/txntest"
	"github.com/algorand/go-algorand/ledger/simulation"
	"github.com/algorand/go-algorand/logging"
	"github.com/algorand/go-algorand/protocol"
	"github.com/algorand/go-algorand/test/partitiontest"
)

func followNodeDefaultGenesis() bookkeeping.Genesis {
	return bookkeeping.Genesis{
		SchemaID:    "go-test-follower-node-genesis",
		Proto:       protocol.ConsensusCurrentVersion,
		Network:     config.Devtestnet,
		FeeSink:     sinkAddr.String(),
		RewardsPool: poolAddr.String(),
		Allocation: []bookkeeping.GenesisAllocation{
			{
				Address: poolAddr.String(),
				State: bookkeeping.GenesisAccountData{
					MicroAlgos: basics.MicroAlgos{Raw: 1000000000},
				},
			},
			{
				Address: sinkAddr.String(),
				State: bookkeeping.GenesisAccountData{
					MicroAlgos: basics.MicroAlgos{Raw: 1000000},
				},
			},
		},
	}
}

func setupFollowNode(t *testing.T) *AlgorandFollowerNode {
	cfg := config.GetDefaultLocal()
	cfg.EnableFollowMode = true
	genesis := followNodeDefaultGenesis()
	root := t.TempDir()
	node, err := MakeFollower(logging.Base(), root, cfg, []string{}, genesis)
	require.NoError(t, err)
	return node
}

func remakeableFollowNode(t *testing.T, tempDir string, maxAcctLookback uint64) (*AlgorandFollowerNode, string) {
	cfg := config.GetDefaultLocal()
	cfg.EnableFollowMode = true
	cfg.DisableNetworking = true
	cfg.MaxAcctLookback = maxAcctLookback
	genesis := followNodeDefaultGenesis()
	if tempDir == "" {
		tempDir = t.TempDir()
	}
	followNode, err := MakeFollower(logging.Base(), tempDir, cfg, []string{}, genesis)
	require.NoError(t, err)
	return followNode, tempDir
}

func TestSyncRound(t *testing.T) {
	partitiontest.PartitionTest(t)
	t.Parallel()
	node := setupFollowNode(t)
	b := bookkeeping.Block{
		BlockHeader: bookkeeping.BlockHeader{
			Round: 1,
		},
	}
	b.CurrentProtocol = protocol.ConsensusCurrentVersion
	err := node.Ledger().AddBlock(b, agreement.Certificate{})
	require.NoError(t, err)
	dbRound := uint64(node.Ledger().LatestTrackerCommitted())
	// Sync Round should be initialized to the ledger's dbRound + 1
	require.Equal(t, dbRound+1, node.GetSyncRound())
	// Set a new sync round
	require.NoError(t, node.SetSyncRound(dbRound+11))
	// Ensure it is persisted
	require.Equal(t, dbRound+11, node.GetSyncRound())
	// Unset the sync round and make sure get returns 0
	node.UnsetSyncRound()
	require.Equal(t, uint64(0), node.GetSyncRound())
}

func TestErrors(t *testing.T) {
	partitiontest.PartitionTest(t)
	t.Parallel()
	// Validates that expected functions are disabled
	node := setupFollowNode(t)
	require.Error(t, node.BroadcastSignedTxGroup([]transactions.SignedTxn{}))
	require.Error(t, node.BroadcastInternalSignedTxGroup([]transactions.SignedTxn{}))
	_, err := node.Simulate(simulation.Request{})
	require.Error(t, err)
	_, err = node.GetParticipationKey(account.ParticipationID{})
	require.Error(t, err)
	require.Error(t, node.RemoveParticipationKey(account.ParticipationID{}))
	require.Error(t, node.AppendParticipationKeys(account.ParticipationID{}, account.StateProofKeys{}))
	_, err = node.InstallParticipationKey([]byte{})
	require.Error(t, err)
}

func TestDevModeWarning(t *testing.T) {
	partitiontest.PartitionTest(t)
	t.Parallel()

	cfg := config.GetDefaultLocal()
	cfg.EnableFollowMode = true
	genesis := followNodeDefaultGenesis()
	genesis.DevMode = true

	logger, hook := test.NewNullLogger()
	tlogger := logging.NewWrappedLogger(logger)
	root := t.TempDir()
	_, err := MakeFollower(tlogger, root, cfg, []string{}, genesis)
	require.NoError(t, err)

	// check for the warning
	var foundEntry *logrus.Entry
	entries := hook.AllEntries()
	for i := range entries {
		if entries[i].Level == logrus.WarnLevel {
			foundEntry = entries[i]
		}
	}
	require.NotNil(t, foundEntry)
	require.Contains(t, foundEntry.Message, "Follower running on a devMode network. Must submit txns to a different node.")
}

func TestFastCatchupResume(t *testing.T) {
	partitiontest.PartitionTest(t)
	t.Parallel()
	node := setupFollowNode(t)
	node.ctx = context.Background()

	// Initialize sync round to a future round.
	syncRound := uint64(10000)
	node.SetSyncRound(syncRound)
	require.Equal(t, syncRound, node.GetSyncRound())

	// Force catchpoint catchup mode to end, this should set the sync round to the current ledger round (0).
	out := node.SetCatchpointCatchupMode(false)
	<-out

	// Verify the sync was reset.
	assert.Equal(t, uint64(0), node.GetSyncRound())
}

<<<<<<< HEAD
func TestSimulate(t *testing.T) {
	partitiontest.PartitionTest(t)
	t.Parallel()
	node := setupFollowNode(t)

	round := node.ledger.LastRound()

	stxn := txntest.Txn{
		Type:        protocol.PaymentTx,
		Sender:      sinkAddr,
		Receiver:    poolAddr,
		Amount:      1,
		Fee:         1000,
		FirstValid:  round,
		LastValid:   round + 1000,
		GenesisHash: node.ledger.GenesisHash(),
	}.SignedTxn()

	request := simulation.Request{
		TxnGroups:            [][]transactions.SignedTxn{{stxn}},
		AllowEmptySignatures: true,
	}

	result, err := node.Simulate(request)
	require.NoError(t, err)

	require.Len(t, result.TxnGroups, 1)
	require.Len(t, result.TxnGroups[0].Txns, 1)
	require.Equal(t, stxn, result.TxnGroups[0].Txns[0].Txn.SignedTxn)
	require.Empty(t, result.TxnGroups[0].FailureMessage)
=======
// TestDefaultResourcePaths confirms that when no extra configuration is provided, all resources are created in the dataDir
func TestDefaultResourcePaths_Follower(t *testing.T) {
	partitiontest.PartitionTest(t)

	testDirectory := t.TempDir()

	genesis := bookkeeping.Genesis{
		SchemaID:    "go-test-node-genesis",
		Proto:       protocol.ConsensusCurrentVersion,
		Network:     config.Devtestnet,
		FeeSink:     sinkAddr.String(),
		RewardsPool: poolAddr.String(),
	}

	cfg := config.GetDefaultLocal()

	// the logger is set up by the server, so we don't test this here
	log := logging.Base()

	n, err := MakeFollower(log, testDirectory, cfg, []string{}, genesis)
	require.NoError(t, err)

	n.Start()
	defer n.Stop()

	// confirm genesis dir exists in the data dir, and that resources exist in the expected locations
	require.DirExists(t, filepath.Join(testDirectory, genesis.ID()))

	require.FileExists(t, filepath.Join(testDirectory, genesis.ID(), "ledger.tracker.sqlite"))
	require.FileExists(t, filepath.Join(testDirectory, genesis.ID(), "ledger.block.sqlite"))
}

// TestConfiguredDataDirs tests to see that when HotDataDir and ColdDataDir are set, underlying resources are created in the correct locations
// Not all resources are tested here, because not all resources use the paths provided to them immediately. For example, catchpoint only creates
// a directory when writing a catchpoint file, which is not being done here with this simple node
func TestConfiguredDataDirs_Follower(t *testing.T) {
	partitiontest.PartitionTest(t)

	testDirectory := t.TempDir()
	testDirHot := t.TempDir()
	testDirCold := t.TempDir()

	genesis := bookkeeping.Genesis{
		SchemaID:    "go-test-node-genesis",
		Proto:       protocol.ConsensusCurrentVersion,
		Network:     config.Devtestnet,
		FeeSink:     sinkAddr.String(),
		RewardsPool: poolAddr.String(),
	}

	cfg := config.GetDefaultLocal()

	cfg.HotDataDir = testDirHot
	cfg.ColdDataDir = testDirCold
	cfg.CatchpointTracking = 2
	cfg.CatchpointInterval = 1

	// the logger is set up by the server, so we don't test this here
	log := logging.Base()

	n, err := MakeFollower(log, testDirectory, cfg, []string{}, genesis)
	require.NoError(t, err)

	n.Start()
	defer n.Stop()

	// confirm hot data dir exists and contains a genesis dir
	require.DirExists(t, filepath.Join(testDirHot, genesis.ID()))

	// confirm the tracker is in the genesis dir of hot data dir
	require.FileExists(t, filepath.Join(testDirHot, genesis.ID(), "ledger.tracker.sqlite"))

	// confirm cold data dir exists and contains a genesis dir
	require.DirExists(t, filepath.Join(testDirCold, genesis.ID()))

	// confirm the blockdb is in the genesis dir of cold data dir
	require.FileExists(t, filepath.Join(testDirCold, genesis.ID(), "ledger.block.sqlite"))

}

// TestConfiguredResourcePaths tests to see that when individual paths are set, underlying resources are created in the correct locations
func TestConfiguredResourcePaths_Follower(t *testing.T) {
	partitiontest.PartitionTest(t)

	testDirectory := t.TempDir()
	testDirHot := t.TempDir()
	testDirCold := t.TempDir()

	// add a path for each resource now
	trackerPath := filepath.Join(testDirectory, "custom_tracker")
	blockPath := filepath.Join(testDirectory, "custom_block")

	genesis := bookkeeping.Genesis{
		SchemaID:    "go-test-node-genesis",
		Proto:       protocol.ConsensusCurrentVersion,
		Network:     config.Devtestnet,
		FeeSink:     sinkAddr.String(),
		RewardsPool: poolAddr.String(),
	}

	cfg := config.GetDefaultLocal()

	// Configure everything even though a follower node will only use Tracker and Block DBs
	cfg.HotDataDir = testDirHot
	cfg.ColdDataDir = testDirCold
	cfg.TrackerDBDir = trackerPath
	cfg.BlockDBDir = blockPath
	cfg.CatchpointTracking = 2
	cfg.CatchpointInterval = 1

	// the logger is set up by the server, so we don't test this here
	log := logging.Base()

	n, err := MakeFollower(log, testDirectory, cfg, []string{}, genesis)
	require.NoError(t, err)

	n.Start()
	defer n.Stop()

	// confirm hot data dir exists and contains a genesis dir
	require.DirExists(t, filepath.Join(testDirHot, genesis.ID()))

	// the tracker shouldn't be in the hot data dir, but rather the custom path's genesis dir
	require.NoFileExists(t, filepath.Join(testDirHot, genesis.ID(), "ledger.tracker.sqlite"))
	require.FileExists(t, filepath.Join(cfg.TrackerDBDir, genesis.ID(), "ledger.tracker.sqlite"))

	// confirm cold data dir exists and contains a genesis dir
	require.DirExists(t, filepath.Join(testDirCold, genesis.ID()))

	// block db shouldn't be in the cold data dir, but rather the custom path's genesis dir
	require.NoFileExists(t, filepath.Join(testDirCold, genesis.ID(), "ledger.block.sqlite"))
	require.FileExists(t, filepath.Join(cfg.BlockDBDir, genesis.ID(), "ledger.block.sqlite"))
>>>>>>> 10f2f55b
}<|MERGE_RESOLUTION|>--- conflicted
+++ resolved
@@ -174,7 +174,140 @@
 	assert.Equal(t, uint64(0), node.GetSyncRound())
 }
 
-<<<<<<< HEAD
+// TestDefaultResourcePaths confirms that when no extra configuration is provided, all resources are created in the dataDir
+func TestDefaultResourcePaths_Follower(t *testing.T) {
+	partitiontest.PartitionTest(t)
+
+	testDirectory := t.TempDir()
+
+	genesis := bookkeeping.Genesis{
+		SchemaID:    "go-test-node-genesis",
+		Proto:       protocol.ConsensusCurrentVersion,
+		Network:     config.Devtestnet,
+		FeeSink:     sinkAddr.String(),
+		RewardsPool: poolAddr.String(),
+	}
+
+	cfg := config.GetDefaultLocal()
+
+	// the logger is set up by the server, so we don't test this here
+	log := logging.Base()
+
+	n, err := MakeFollower(log, testDirectory, cfg, []string{}, genesis)
+	require.NoError(t, err)
+
+	n.Start()
+	defer n.Stop()
+
+	// confirm genesis dir exists in the data dir, and that resources exist in the expected locations
+	require.DirExists(t, filepath.Join(testDirectory, genesis.ID()))
+
+	require.FileExists(t, filepath.Join(testDirectory, genesis.ID(), "ledger.tracker.sqlite"))
+	require.FileExists(t, filepath.Join(testDirectory, genesis.ID(), "ledger.block.sqlite"))
+}
+
+// TestConfiguredDataDirs tests to see that when HotDataDir and ColdDataDir are set, underlying resources are created in the correct locations
+// Not all resources are tested here, because not all resources use the paths provided to them immediately. For example, catchpoint only creates
+// a directory when writing a catchpoint file, which is not being done here with this simple node
+func TestConfiguredDataDirs_Follower(t *testing.T) {
+	partitiontest.PartitionTest(t)
+
+	testDirectory := t.TempDir()
+	testDirHot := t.TempDir()
+	testDirCold := t.TempDir()
+
+	genesis := bookkeeping.Genesis{
+		SchemaID:    "go-test-node-genesis",
+		Proto:       protocol.ConsensusCurrentVersion,
+		Network:     config.Devtestnet,
+		FeeSink:     sinkAddr.String(),
+		RewardsPool: poolAddr.String(),
+	}
+
+	cfg := config.GetDefaultLocal()
+
+	cfg.HotDataDir = testDirHot
+	cfg.ColdDataDir = testDirCold
+	cfg.CatchpointTracking = 2
+	cfg.CatchpointInterval = 1
+
+	// the logger is set up by the server, so we don't test this here
+	log := logging.Base()
+
+	n, err := MakeFollower(log, testDirectory, cfg, []string{}, genesis)
+	require.NoError(t, err)
+
+	n.Start()
+	defer n.Stop()
+
+	// confirm hot data dir exists and contains a genesis dir
+	require.DirExists(t, filepath.Join(testDirHot, genesis.ID()))
+
+	// confirm the tracker is in the genesis dir of hot data dir
+	require.FileExists(t, filepath.Join(testDirHot, genesis.ID(), "ledger.tracker.sqlite"))
+
+	// confirm cold data dir exists and contains a genesis dir
+	require.DirExists(t, filepath.Join(testDirCold, genesis.ID()))
+
+	// confirm the blockdb is in the genesis dir of cold data dir
+	require.FileExists(t, filepath.Join(testDirCold, genesis.ID(), "ledger.block.sqlite"))
+
+}
+
+// TestConfiguredResourcePaths tests to see that when individual paths are set, underlying resources are created in the correct locations
+func TestConfiguredResourcePaths_Follower(t *testing.T) {
+	partitiontest.PartitionTest(t)
+
+	testDirectory := t.TempDir()
+	testDirHot := t.TempDir()
+	testDirCold := t.TempDir()
+
+	// add a path for each resource now
+	trackerPath := filepath.Join(testDirectory, "custom_tracker")
+	blockPath := filepath.Join(testDirectory, "custom_block")
+
+	genesis := bookkeeping.Genesis{
+		SchemaID:    "go-test-node-genesis",
+		Proto:       protocol.ConsensusCurrentVersion,
+		Network:     config.Devtestnet,
+		FeeSink:     sinkAddr.String(),
+		RewardsPool: poolAddr.String(),
+	}
+
+	cfg := config.GetDefaultLocal()
+
+	// Configure everything even though a follower node will only use Tracker and Block DBs
+	cfg.HotDataDir = testDirHot
+	cfg.ColdDataDir = testDirCold
+	cfg.TrackerDBDir = trackerPath
+	cfg.BlockDBDir = blockPath
+	cfg.CatchpointTracking = 2
+	cfg.CatchpointInterval = 1
+
+	// the logger is set up by the server, so we don't test this here
+	log := logging.Base()
+
+	n, err := MakeFollower(log, testDirectory, cfg, []string{}, genesis)
+	require.NoError(t, err)
+
+	n.Start()
+	defer n.Stop()
+
+	// confirm hot data dir exists and contains a genesis dir
+	require.DirExists(t, filepath.Join(testDirHot, genesis.ID()))
+
+	// the tracker shouldn't be in the hot data dir, but rather the custom path's genesis dir
+	require.NoFileExists(t, filepath.Join(testDirHot, genesis.ID(), "ledger.tracker.sqlite"))
+	require.FileExists(t, filepath.Join(cfg.TrackerDBDir, genesis.ID(), "ledger.tracker.sqlite"))
+
+	// confirm cold data dir exists and contains a genesis dir
+	require.DirExists(t, filepath.Join(testDirCold, genesis.ID()))
+
+	// block db shouldn't be in the cold data dir, but rather the custom path's genesis dir
+	require.NoFileExists(t, filepath.Join(testDirCold, genesis.ID(), "ledger.block.sqlite"))
+	require.FileExists(t, filepath.Join(cfg.BlockDBDir, genesis.ID(), "ledger.block.sqlite"))
+}
+
 func TestSimulate(t *testing.T) {
 	partitiontest.PartitionTest(t)
 	t.Parallel()
@@ -205,138 +338,4 @@
 	require.Len(t, result.TxnGroups[0].Txns, 1)
 	require.Equal(t, stxn, result.TxnGroups[0].Txns[0].Txn.SignedTxn)
 	require.Empty(t, result.TxnGroups[0].FailureMessage)
-=======
-// TestDefaultResourcePaths confirms that when no extra configuration is provided, all resources are created in the dataDir
-func TestDefaultResourcePaths_Follower(t *testing.T) {
-	partitiontest.PartitionTest(t)
-
-	testDirectory := t.TempDir()
-
-	genesis := bookkeeping.Genesis{
-		SchemaID:    "go-test-node-genesis",
-		Proto:       protocol.ConsensusCurrentVersion,
-		Network:     config.Devtestnet,
-		FeeSink:     sinkAddr.String(),
-		RewardsPool: poolAddr.String(),
-	}
-
-	cfg := config.GetDefaultLocal()
-
-	// the logger is set up by the server, so we don't test this here
-	log := logging.Base()
-
-	n, err := MakeFollower(log, testDirectory, cfg, []string{}, genesis)
-	require.NoError(t, err)
-
-	n.Start()
-	defer n.Stop()
-
-	// confirm genesis dir exists in the data dir, and that resources exist in the expected locations
-	require.DirExists(t, filepath.Join(testDirectory, genesis.ID()))
-
-	require.FileExists(t, filepath.Join(testDirectory, genesis.ID(), "ledger.tracker.sqlite"))
-	require.FileExists(t, filepath.Join(testDirectory, genesis.ID(), "ledger.block.sqlite"))
-}
-
-// TestConfiguredDataDirs tests to see that when HotDataDir and ColdDataDir are set, underlying resources are created in the correct locations
-// Not all resources are tested here, because not all resources use the paths provided to them immediately. For example, catchpoint only creates
-// a directory when writing a catchpoint file, which is not being done here with this simple node
-func TestConfiguredDataDirs_Follower(t *testing.T) {
-	partitiontest.PartitionTest(t)
-
-	testDirectory := t.TempDir()
-	testDirHot := t.TempDir()
-	testDirCold := t.TempDir()
-
-	genesis := bookkeeping.Genesis{
-		SchemaID:    "go-test-node-genesis",
-		Proto:       protocol.ConsensusCurrentVersion,
-		Network:     config.Devtestnet,
-		FeeSink:     sinkAddr.String(),
-		RewardsPool: poolAddr.String(),
-	}
-
-	cfg := config.GetDefaultLocal()
-
-	cfg.HotDataDir = testDirHot
-	cfg.ColdDataDir = testDirCold
-	cfg.CatchpointTracking = 2
-	cfg.CatchpointInterval = 1
-
-	// the logger is set up by the server, so we don't test this here
-	log := logging.Base()
-
-	n, err := MakeFollower(log, testDirectory, cfg, []string{}, genesis)
-	require.NoError(t, err)
-
-	n.Start()
-	defer n.Stop()
-
-	// confirm hot data dir exists and contains a genesis dir
-	require.DirExists(t, filepath.Join(testDirHot, genesis.ID()))
-
-	// confirm the tracker is in the genesis dir of hot data dir
-	require.FileExists(t, filepath.Join(testDirHot, genesis.ID(), "ledger.tracker.sqlite"))
-
-	// confirm cold data dir exists and contains a genesis dir
-	require.DirExists(t, filepath.Join(testDirCold, genesis.ID()))
-
-	// confirm the blockdb is in the genesis dir of cold data dir
-	require.FileExists(t, filepath.Join(testDirCold, genesis.ID(), "ledger.block.sqlite"))
-
-}
-
-// TestConfiguredResourcePaths tests to see that when individual paths are set, underlying resources are created in the correct locations
-func TestConfiguredResourcePaths_Follower(t *testing.T) {
-	partitiontest.PartitionTest(t)
-
-	testDirectory := t.TempDir()
-	testDirHot := t.TempDir()
-	testDirCold := t.TempDir()
-
-	// add a path for each resource now
-	trackerPath := filepath.Join(testDirectory, "custom_tracker")
-	blockPath := filepath.Join(testDirectory, "custom_block")
-
-	genesis := bookkeeping.Genesis{
-		SchemaID:    "go-test-node-genesis",
-		Proto:       protocol.ConsensusCurrentVersion,
-		Network:     config.Devtestnet,
-		FeeSink:     sinkAddr.String(),
-		RewardsPool: poolAddr.String(),
-	}
-
-	cfg := config.GetDefaultLocal()
-
-	// Configure everything even though a follower node will only use Tracker and Block DBs
-	cfg.HotDataDir = testDirHot
-	cfg.ColdDataDir = testDirCold
-	cfg.TrackerDBDir = trackerPath
-	cfg.BlockDBDir = blockPath
-	cfg.CatchpointTracking = 2
-	cfg.CatchpointInterval = 1
-
-	// the logger is set up by the server, so we don't test this here
-	log := logging.Base()
-
-	n, err := MakeFollower(log, testDirectory, cfg, []string{}, genesis)
-	require.NoError(t, err)
-
-	n.Start()
-	defer n.Stop()
-
-	// confirm hot data dir exists and contains a genesis dir
-	require.DirExists(t, filepath.Join(testDirHot, genesis.ID()))
-
-	// the tracker shouldn't be in the hot data dir, but rather the custom path's genesis dir
-	require.NoFileExists(t, filepath.Join(testDirHot, genesis.ID(), "ledger.tracker.sqlite"))
-	require.FileExists(t, filepath.Join(cfg.TrackerDBDir, genesis.ID(), "ledger.tracker.sqlite"))
-
-	// confirm cold data dir exists and contains a genesis dir
-	require.DirExists(t, filepath.Join(testDirCold, genesis.ID()))
-
-	// block db shouldn't be in the cold data dir, but rather the custom path's genesis dir
-	require.NoFileExists(t, filepath.Join(testDirCold, genesis.ID(), "ledger.block.sqlite"))
-	require.FileExists(t, filepath.Join(cfg.BlockDBDir, genesis.ID(), "ledger.block.sqlite"))
->>>>>>> 10f2f55b
 }