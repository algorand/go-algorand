// Copyright (C) 2019-2021 Algorand, Inc.
// This file is part of go-algorand
//
// go-algorand is free software: you can redistribute it and/or modify
// it under the terms of the GNU Affero General Public License as
// published by the Free Software Foundation, either version 3 of the
// License, or (at your option) any later version.
//
// go-algorand is distributed in the hope that it will be useful,
// but WITHOUT ANY WARRANTY; without even the implied warranty of
// MERCHANTABILITY or FITNESS FOR A PARTICULAR PURPOSE.  See the
// GNU Affero General Public License for more details.
//
// You should have received a copy of the GNU Affero General Public License
// along with go-algorand.  If not, see <https://www.gnu.org/licenses/>.

package node

import (
	"fmt"
	"math/rand"
	"testing"
	"time"

	"github.com/stretchr/testify/require"

	"github.com/algorand/go-algorand/agreement"
	"github.com/algorand/go-algorand/config"
	"github.com/algorand/go-algorand/crypto"
	"github.com/algorand/go-algorand/data"
	"github.com/algorand/go-algorand/data/basics"
	"github.com/algorand/go-algorand/data/pools"
	"github.com/algorand/go-algorand/data/transactions"
	"github.com/algorand/go-algorand/logging"
	"github.com/algorand/go-algorand/protocol"
<<<<<<< HEAD
	"github.com/algorand/go-algorand/testpartitioning"
=======
	"github.com/algorand/go-algorand/test/partitiontest"
>>>>>>> 916154b5
)

var genesisHash = crypto.Digest{0xff, 0xfe, 0xff, 0xff, 0xff, 0xff, 0xff, 0xff, 0xff, 0xff, 0xff, 0xff, 0xff, 0xff, 0xff, 0xff, 0xff, 0xff, 0xff, 0xff, 0xff, 0xff, 0xff, 0xff, 0xff, 0xff, 0xff, 0xff, 0xff, 0xff, 0xff, 0xfe}
var genesisID = "testingid"

func keypair() *crypto.SignatureSecrets {
	var seed crypto.Seed
	crypto.RandBytes(seed[:])
	s := crypto.GenerateSignatureSecrets(seed)
	return s
}

var proto = config.Consensus[protocol.ConsensusCurrentVersion]

const mockBalancesMinBalance = 1000

func BenchmarkAssembleBlock(b *testing.B) {
	b.StopTimer()
	b.ResetTimer()
	const numRounds = 10
	const numUsers = 100
	log := logging.TestingLog(b)
	secrets := make([]*crypto.SignatureSecrets, numUsers)
	addresses := make([]basics.Address, numUsers)

	genesis := make(map[basics.Address]basics.AccountData)
	for i := 0; i < numUsers; i++ {
		secret := keypair()
		addr := basics.Address(secret.SignatureVerifier)
		secrets[i] = secret
		addresses[i] = addr
		genesis[addr] = basics.AccountData{
			Status:     basics.Online,
			MicroAlgos: basics.MicroAlgos{Raw: 10000000000000},
		}
		//b.Log(addr)
	}

	genesis[poolAddr] = basics.AccountData{
		Status:     basics.NotParticipating,
		MicroAlgos: basics.MicroAlgos{Raw: config.Consensus[protocol.ConsensusCurrentVersion].MinBalance},
	}

	require.Equal(b, len(genesis), numUsers+1)
	genBal := data.MakeGenesisBalances(genesis, sinkAddr, poolAddr)
	ledgerName := fmt.Sprintf("%s-mem-%d", b.Name(), b.N)
	const inMem = true
	cfg := config.GetDefaultLocal()
	cfg.Archival = true
	ledger, err := data.LoadLedger(log, ledgerName, inMem, protocol.ConsensusCurrentVersion, genBal, genesisID, genesisHash, nil, cfg)
	require.NoError(b, err)

	l := ledger
	next := l.LastRound()
	if err != nil {
		b.Errorf("could not make proposals at round %d: could not read block from ledger: %v", next, err)
		return
	}
	sourcei := 0
	for i := 0; i < b.N; i++ {
		// generate transactions
		const txPoolSize = 6000
		cfg := config.GetDefaultLocal()
		cfg.TxPoolSize = txPoolSize
		cfg.EnableAssembleStats = false
		tp := pools.MakeTransactionPool(l.Ledger, cfg, logging.Base())
		errcount := 0
		okcount := 0
		var worstTxID transactions.Txid
		for tp.PendingCount() < txPoolSize {
			desti := rand.Intn(len(addresses))
			for desti == sourcei {
				desti = rand.Intn(len(addresses))
			}
			tx := transactions.Transaction{
				Type: protocol.PaymentTx,
				Header: transactions.Header{
					Sender:      addresses[sourcei],
					Fee:         basics.MicroAlgos{Raw: proto.MinTxnFee * 2},
					FirstValid:  0,
					LastValid:   basics.Round(proto.MaxTxnLife),
					Note:        make([]byte, 2),
					GenesisHash: genesisHash,
				},
				PaymentTxnFields: transactions.PaymentTxnFields{
					Receiver: addresses[desti],
					Amount:   basics.MicroAlgos{Raw: mockBalancesMinBalance + (rand.Uint64() % 10000)},
				},
			}
			if okcount == 0 {
				// make one transaction with less fee to make sure we're sorting in the right order
				tx.Header.Fee.Raw = proto.MinTxnFee
			}
			signedTx := tx.Sign(secrets[sourcei])
			if okcount == 0 {
				worstTxID = signedTx.ID()
			}
			err := tp.Remember([]transactions.SignedTxn{signedTx})
			if err != nil {
				errcount++
				b.Logf("(%d/%d) could not send [%d] %s -> [%d] %s: %s", errcount, okcount, sourcei, addresses[sourcei], desti, addresses[desti], err)
				if errcount > 100 {
					b.Fatal("too many errors: ", err)
				}
			} else {
				okcount++
			}
			sourcei = (sourcei + 1) % len(addresses)
		}
		b.StartTimer()
		deadline := time.Now().Add(time.Second)
		_, err := tp.AssembleBlock(next, deadline)
		b.StopTimer()

		if err != nil {
			b.Errorf("could assemble block at round %d: %v", next, err)
			return
		}

		// TODO renable this check when possible
		// var stats telemetryspec.AssembleBlockMetrics
		// require.Equal(b, stats.AssembleBlockStats.StopReason, telemetryspec.AssembleBlockFull)

		// the worst txn, with lower fee than the rest, should still be in the pool
		_, _, found := tp.Lookup(worstTxID)
		require.True(b, found)
	}
}

type callbackLogger struct {
	logging.Logger
	WarnfCallback func(string, ...interface{})
}

func (cl callbackLogger) Warnf(s string, args ...interface{}) {
	cl.WarnfCallback(s, args...)
}

func TestAssembleBlockTransactionPoolBehind(t *testing.T) {
<<<<<<< HEAD
	testpartitioning.PartitionTest(t)
=======
	partitiontest.PartitionTest(t)
>>>>>>> 916154b5

	const numUsers = 100
	expectingLog := false
	baseLog := logging.TestingLog(t)
	baseLog.SetLevel(logging.Info)
	log := &callbackLogger{
		Logger: baseLog,
		WarnfCallback: func(s string, args ...interface{}) {
			require.True(t, expectingLog)
			require.Equal(t, s, "AssembleBlock: assembled block round did not catch up to requested round: %d != %d")
			expectingLog = false
		},
	}
	secrets := make([]*crypto.SignatureSecrets, numUsers)
	addresses := make([]basics.Address, numUsers)

	genesis := make(map[basics.Address]basics.AccountData)
	for i := 0; i < numUsers; i++ {
		secret := keypair()
		addr := basics.Address(secret.SignatureVerifier)
		secrets[i] = secret
		addresses[i] = addr
		genesis[addr] = basics.AccountData{
			Status:     basics.Online,
			MicroAlgos: basics.MicroAlgos{Raw: 10000000000000},
		}
	}

	genesis[poolAddr] = basics.AccountData{
		Status:     basics.NotParticipating,
		MicroAlgos: basics.MicroAlgos{Raw: config.Consensus[protocol.ConsensusCurrentVersion].MinBalance},
	}

	require.Equal(t, len(genesis), numUsers+1)
	genBal := data.MakeGenesisBalances(genesis, sinkAddr, poolAddr)
	const inMem = true
	cfg := config.GetDefaultLocal()
	cfg.Archival = true
	ledger, err := data.LoadLedger(log, "ledgerName", inMem, protocol.ConsensusCurrentVersion, genBal, genesisID, genesisHash, nil, cfg)
	require.NoError(t, err)

	l := ledger
	const txPoolSize = 6000
	cfg = config.GetDefaultLocal()
	cfg.TxPoolSize = txPoolSize
	cfg.EnableAssembleStats = false
	tp := pools.MakeTransactionPool(l.Ledger, cfg, log)

	next := l.NextRound()
	deadline := time.Now().Add(time.Second)
	block, err := tp.AssembleBlock(next, deadline)
	require.NoError(t, err)
	require.NoError(t, ledger.AddBlock(block.Block(), agreement.Certificate{Round: next}))

	expectingLog = true

	next = l.NextRound()
	deadline = time.Now().Add(time.Second)
	block, err = tp.AssembleBlock(next, deadline)
	require.NoError(t, err)
	require.NoError(t, ledger.AddBlock(block.Block(), agreement.Certificate{Round: next}))

	require.False(t, expectingLog)
}<|MERGE_RESOLUTION|>--- conflicted
+++ resolved
@@ -33,11 +33,7 @@
 	"github.com/algorand/go-algorand/data/transactions"
 	"github.com/algorand/go-algorand/logging"
 	"github.com/algorand/go-algorand/protocol"
-<<<<<<< HEAD
-	"github.com/algorand/go-algorand/testpartitioning"
-=======
 	"github.com/algorand/go-algorand/test/partitiontest"
->>>>>>> 916154b5
 )
 
 var genesisHash = crypto.Digest{0xff, 0xfe, 0xff, 0xff, 0xff, 0xff, 0xff, 0xff, 0xff, 0xff, 0xff, 0xff, 0xff, 0xff, 0xff, 0xff, 0xff, 0xff, 0xff, 0xff, 0xff, 0xff, 0xff, 0xff, 0xff, 0xff, 0xff, 0xff, 0xff, 0xff, 0xff, 0xfe}
@@ -177,11 +173,7 @@
 }
 
 func TestAssembleBlockTransactionPoolBehind(t *testing.T) {
-<<<<<<< HEAD
-	testpartitioning.PartitionTest(t)
-=======
 	partitiontest.PartitionTest(t)
->>>>>>> 916154b5
 
 	const numUsers = 100
 	expectingLog := false
