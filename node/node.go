// Copyright (C) 2019-2021 Algorand, Inc.
// This file is part of go-algorand
//
// go-algorand is free software: you can redistribute it and/or modify
// it under the terms of the GNU Affero General Public License as
// published by the Free Software Foundation, either version 3 of the
// License, or (at your option) any later version.
//
// go-algorand is distributed in the hope that it will be useful,
// but WITHOUT ANY WARRANTY; without even the implied warranty of
// MERCHANTABILITY or FITNESS FOR A PARTICULAR PURPOSE.  See the
// GNU Affero General Public License for more details.
//
// You should have received a copy of the GNU Affero General Public License
// along with go-algorand.  If not, see <https://www.gnu.org/licenses/>.

// Package node is the Algorand node itself, with functions exposed to the frontend
package node

import (
	"context"
	"fmt"
	"io/ioutil"
	"os"
	"path/filepath"
	"sync"
	"time"

	"github.com/algorand/go-algorand/agreement"
	"github.com/algorand/go-algorand/agreement/gossip"
	"github.com/algorand/go-algorand/catchup"
	"github.com/algorand/go-algorand/compactcert"
	"github.com/algorand/go-algorand/config"
	"github.com/algorand/go-algorand/crypto"
	"github.com/algorand/go-algorand/data"
	"github.com/algorand/go-algorand/data/account"
	"github.com/algorand/go-algorand/data/basics"
	"github.com/algorand/go-algorand/data/bookkeeping"
	"github.com/algorand/go-algorand/data/committee"
	"github.com/algorand/go-algorand/data/pools"
	"github.com/algorand/go-algorand/data/transactions"
	"github.com/algorand/go-algorand/data/transactions/verify"
	"github.com/algorand/go-algorand/ledger"
	"github.com/algorand/go-algorand/ledger/ledgercore"
	"github.com/algorand/go-algorand/logging"
	"github.com/algorand/go-algorand/network"
	"github.com/algorand/go-algorand/network/messagetracer"
	"github.com/algorand/go-algorand/node/indexer"
	"github.com/algorand/go-algorand/protocol"
	"github.com/algorand/go-algorand/rpcs"
	"github.com/algorand/go-algorand/txnsync"
	"github.com/algorand/go-algorand/util/db"
	"github.com/algorand/go-algorand/util/execpool"
	"github.com/algorand/go-algorand/util/metrics"
	"github.com/algorand/go-algorand/util/timers"
	"github.com/algorand/go-deadlock"
)

// StatusReport represents the current basic status of the node
type StatusReport struct {
	LastRound                          basics.Round
	LastVersion                        protocol.ConsensusVersion
	NextVersion                        protocol.ConsensusVersion
	NextVersionRound                   basics.Round
	NextVersionSupported               bool
	LastRoundTimestamp                 time.Time
	SynchronizingTime                  time.Duration
	CatchupTime                        time.Duration
	HasSyncedSinceStartup              bool
	StoppedAtUnsupportedRound          bool
	LastCatchpoint                     string // the last catchpoint hit by the node. This would get updated regardless of whether the node is catching up using catchpoints or not.
	Catchpoint                         string // the catchpoint where we're currently catching up to. If the node isn't in fast catchup mode, it will be empty.
	CatchpointCatchupTotalAccounts     uint64
	CatchpointCatchupProcessedAccounts uint64
	CatchpointCatchupVerifiedAccounts  uint64
	CatchpointCatchupTotalBlocks       uint64
	CatchpointCatchupAcquiredBlocks    uint64
}

// TimeSinceLastRound returns the time since the last block was approved (locally), or 0 if no blocks seen
func (status StatusReport) TimeSinceLastRound() time.Duration {
	if status.LastRoundTimestamp.IsZero() {
		return time.Duration(0)
	}

	return time.Since(status.LastRoundTimestamp)
}

// AlgorandFullNode specifies and implements a full Algorand node.
type AlgorandFullNode struct {
	nodeContextData

	mu        deadlock.Mutex
	ctx       context.Context
	cancelCtx context.CancelFunc
	config    config.Local

	ledger *data.Ledger
	net    network.GossipNode

	transactionPool *pools.TransactionPool
	txHandler       *data.TxHandler
	accountManager  *data.AccountManager

	agreementService         *agreement.Service
	catchupService           *catchup.Service
	catchpointCatchupService *catchup.CatchpointCatchupService
	blockService             *rpcs.BlockService
	ledgerService            *rpcs.LedgerService
	txPoolSyncerService      *rpcs.TxSyncer
	txnSyncService           *txnsync.Service

	indexer *indexer.Indexer

	rootDir     string
	genesisID   string
	genesisHash crypto.Digest
	devMode     bool // is this node operates in a developer mode ? ( benign agreement, broadcasting transaction generates a new block )

	log logging.Logger

	// syncStatusMu used for locking lastRoundTimestamp and hasSyncedSinceStartup
	// syncStatusMu added so OnNewBlock wouldn't be blocked by oldKeyDeletionThread during catchup
	syncStatusMu          deadlock.Mutex
	lastRoundTimestamp    time.Time
	hasSyncedSinceStartup bool

	cryptoPool                         execpool.ExecutionPool
	lowPriorityCryptoVerificationPool  execpool.BacklogPool
	highPriorityCryptoVerificationPool execpool.BacklogPool
	catchupBlockAuth                   blockAuthenticatorImpl

	oldKeyDeletionNotify        chan struct{}
	monitoringRoutinesWaitGroup sync.WaitGroup

	tracer messagetracer.MessageTracer

	compactCert *compactcert.Worker

	txnSyncConnector transcationSyncNodeConnector
}

// TxnWithStatus represents information about a single transaction,
// in particular, whether it has appeared in some block yet or not,
// and whether it was kicked out of the txpool due to some error.
type TxnWithStatus struct {
	Txn transactions.SignedTxn

	// Zero indicates no confirmation
	ConfirmedRound basics.Round

	// PoolError indicates that the transaction was kicked out of this
	// node's transaction pool (and specifies why that happened).  An
	// empty string indicates the transaction wasn't kicked out of this
	// node's txpool due to an error.
	PoolError string

	// ApplyData is the transaction.ApplyData, if committed.
	ApplyData transactions.ApplyData
}

// MakeFull sets up an Algorand full node
// (i.e., it returns a node that participates in consensus)
func MakeFull(log logging.Logger, rootDir string, cfg config.Local, phonebookAddresses []string, genesis bookkeeping.Genesis) (*AlgorandFullNode, error) {

	node := new(AlgorandFullNode)
	node.rootDir = rootDir
	node.config = cfg
	node.log = log.With("name", cfg.NetAddress)
	node.genesisID = genesis.ID()
	node.genesisHash = crypto.HashObj(genesis)
	node.devMode = genesis.DevMode

	if node.devMode {
		cfg.DisableNetworking = true
	}

	// tie network, block fetcher, and agreement services together
	p2pNode, err := network.NewWebsocketNetwork(node.log, node.config, phonebookAddresses, genesis.ID(), genesis.Network)
	if err != nil {
		log.Errorf("could not create websocket node: %v", err)
		return nil, err
	}
	p2pNode.SetPrioScheme(node)
	node.net = p2pNode
	node.accountManager = data.MakeAccountManager(log)

	accountListener := makeTopAccountListener(log)

	// load stored data
	genesisDir := filepath.Join(rootDir, genesis.ID())
	ledgerPathnamePrefix := filepath.Join(genesisDir, config.LedgerFilenamePrefix)

	// create initial ledger, if it doesn't exist
	err = os.Mkdir(genesisDir, 0700)
	if err != nil && !os.IsExist(err) {
		log.Errorf("Unable to create genesis directory: %v", err)
		return nil, err
	}
	var genalloc data.GenesisBalances
	genalloc, err = bootstrapData(genesis, log)
	if err != nil {
		log.Errorf("Cannot load genesis allocation: %v", err)
		return nil, err
	}

	node.cryptoPool = execpool.MakePool(node)
	node.lowPriorityCryptoVerificationPool = execpool.MakeBacklog(node.cryptoPool, 2*node.cryptoPool.GetParallelism(), execpool.LowPriority, node)
	node.highPriorityCryptoVerificationPool = execpool.MakeBacklog(node.cryptoPool, 2*node.cryptoPool.GetParallelism(), execpool.HighPriority, node)
	node.ledger, err = data.LoadLedger(node.log, ledgerPathnamePrefix, false, genesis.Proto, genalloc, node.genesisID, node.genesisHash, []ledger.BlockListener{}, cfg)
	if err != nil {
		log.Errorf("Cannot initialize ledger (%s): %v", ledgerPathnamePrefix, err)
		return nil, err
	}

	node.transactionPool = pools.MakeTransactionPool(node.ledger.Ledger, cfg, node.log)

	node.txHandler = data.MakeTxHandler(node.transactionPool, node.ledger, node.net, node.genesisID, node.genesisHash, node.lowPriorityCryptoVerificationPool)

	// Indexer setup
	if cfg.IsIndexerActive && cfg.Archival {
		node.indexer, err = indexer.MakeIndexer(genesisDir, node.ledger, false)
		if err != nil {
			logging.Base().Errorf("failed to make indexer -  %v", err)
			return nil, err
		}
	}

	node.blockService = rpcs.MakeBlockService(node.log, cfg, node.ledger, p2pNode, node.genesisID)
	node.ledgerService = rpcs.MakeLedgerService(cfg, node.ledger, p2pNode, node.genesisID)
	rpcs.RegisterTxService(node.transactionPool, p2pNode, node.genesisID, cfg.TxPoolSize, cfg.TxSyncServeResponseSize)

	crashPathname := filepath.Join(genesisDir, config.CrashFilename)
	crashAccess, err := db.MakeAccessor(crashPathname, false, false)
	if err != nil {
		log.Errorf("Cannot load crash data: %v", err)
		return nil, err
	}

	blockValidator := blockValidatorImpl{l: node.ledger, verificationPool: node.highPriorityCryptoVerificationPool}
	agreementLedger := makeAgreementLedger(node.ledger, node.net)
	var agreementClock timers.Clock
	if node.devMode {
		agreementClock = timers.MakeFrozenClock()
	} else {
		agreementClock = timers.MakeMonotonicClock(time.Now())
	}
	agreementParameters := agreement.Parameters{
		Logger:         log,
		Accessor:       crashAccess,
		Clock:          agreementClock,
		Local:          node.config,
		Network:        gossip.WrapNetwork(node.net, log),
		Ledger:         agreementLedger,
		BlockFactory:   node,
		BlockValidator: blockValidator,
		KeyManager:     node,
		RandomSource:   node,
		BacklogPool:    node.highPriorityCryptoVerificationPool,
	}
	node.agreementService = agreement.MakeService(agreementParameters)

	node.catchupBlockAuth = blockAuthenticatorImpl{Ledger: node.ledger, AsyncVoteVerifier: agreement.MakeAsyncVoteVerifier(node.lowPriorityCryptoVerificationPool)}
	node.catchupService = catchup.MakeService(node.log, node.config, p2pNode, node.ledger, node.catchupBlockAuth, agreementLedger.UnmatchedPendingCertificates, node.lowPriorityCryptoVerificationPool)
	node.txPoolSyncerService = rpcs.MakeTxSyncer(node.transactionPool, node.net, node.txHandler.SolicitedTxHandler(), time.Duration(cfg.TxSyncIntervalSeconds)*time.Second, time.Duration(cfg.TxSyncTimeoutSeconds)*time.Second, cfg.TxSyncServeResponseSize)
	node.txnSyncConnector = makeTranscationSyncNodeConnector(node)
	node.txnSyncService = txnsync.MakeTranscationSyncService(node.log, &node.txnSyncConnector, cfg.NetAddress != "", node.genesisID, node.genesisHash, node.config, node.lowPriorityCryptoVerificationPool)

	err = node.loadParticipationKeys()
	if err != nil {
		log.Errorf("Cannot load participation keys: %v", err)
		return nil, err
	}

	node.oldKeyDeletionNotify = make(chan struct{}, 1)

	catchpointCatchupState, err := node.ledger.GetCatchpointCatchupState(context.Background())
	if err != nil {
		log.Errorf("unable to determine catchpoint catchup state: %v", err)
		return nil, err
	}
	if catchpointCatchupState != ledger.CatchpointCatchupStateInactive {
		node.catchpointCatchupService, err = catchup.MakeResumedCatchpointCatchupService(context.Background(), node, node.log, node.net, node.ledger.Ledger, node.config)
		if err != nil {
			log.Errorf("unable to create catchpoint catchup service: %v", err)
			return nil, err
		}
	}

	node.tracer = messagetracer.NewTracer(log).Init(cfg)
	gossip.SetTrace(agreementParameters.Network, node.tracer)

	compactCertPathname := filepath.Join(genesisDir, config.CompactCertFilename)
	compactCertAccess, err := db.MakeAccessor(compactCertPathname, false, false)
	if err != nil {
		log.Errorf("Cannot load compact cert data: %v", err)
		return nil, err
	}
	node.compactCert = compactcert.NewWorker(compactCertAccess, node.log, node.accountManager, node.ledger.Ledger, node.net, node)

	blockListeners := []ledger.BlockListener{
		&node.txnSyncConnector,
		node.transactionPool,
		node,
	}

	if node.config.EnableTopAccountsReporting {
		blockListeners = append(blockListeners, &accountListener)
	}
	node.ledger.RegisterBlockListeners(blockListeners)

	return node, err
}

func bootstrapData(genesis bookkeeping.Genesis, log logging.Logger) (data.GenesisBalances, error) {
	genalloc := make(map[basics.Address]basics.AccountData)
	for _, entry := range genesis.Allocation {
		addr, err := basics.UnmarshalChecksumAddress(entry.Address)
		if err != nil {
			log.Errorf("Cannot parse genesis addr %s: %v", entry.Address, err)
			return data.GenesisBalances{}, err
		}

		_, present := genalloc[addr]
		if present {
			err = fmt.Errorf("repeated allocation to %s", entry.Address)
			log.Error(err)
			return data.GenesisBalances{}, err
		}

		genalloc[addr] = entry.State
	}

	feeSink, err := basics.UnmarshalChecksumAddress(genesis.FeeSink)
	if err != nil {
		log.Errorf("Cannot parse fee sink addr %s: %v", genesis.FeeSink, err)
		return data.GenesisBalances{}, err
	}

	rewardsPool, err := basics.UnmarshalChecksumAddress(genesis.RewardsPool)
	if err != nil {
		log.Errorf("Cannot parse rewards pool addr %s: %v", genesis.RewardsPool, err)
		return data.GenesisBalances{}, err
	}

	return data.MakeTimestampedGenesisBalances(genalloc, feeSink, rewardsPool, genesis.Timestamp), nil
}

// Config returns a copy of the node's Local configuration
func (node *AlgorandFullNode) Config() config.Local {
	return node.config
}

// Start the node: connect to peers and run the agreement service while obtaining a lock. Doesn't wait for initial sync.
func (node *AlgorandFullNode) Start() {
	node.mu.Lock()
	defer node.mu.Unlock()

	// Set up a context we can use to cancel goroutines on Stop()
	node.ctx, node.cancelCtx = context.WithCancel(context.Background())

	// The start network is being called only after the various services start up.
	// We want to do so in order to let the services register their callbacks with the
	// network package before any connections are being made.
	startNetwork := func() {
		if !node.config.DisableNetworking {
			// start accepting connections
			node.net.Start()
			node.config.NetAddress, _ = node.net.Address()
		}
	}

	if node.catchpointCatchupService != nil {
		startNetwork()
		node.catchpointCatchupService.Start(node.ctx)
	} else {
		node.catchupService.Start()
		node.agreementService.Start()
		node.txPoolSyncerService.Start(node.catchupService.InitialSyncDone)
		node.blockService.Start()
		node.ledgerService.Start()
		node.txHandler.Start()
		node.compactCert.Start()
		node.txnSyncService.Start()
		node.txnSyncConnector.start()

		startNetwork()

		// start indexer
		if idx, err := node.Indexer(); err == nil {
			err := idx.Start()
			if err != nil {
				node.log.Errorf("indexer failed to start, turning it off - %v", err)
				node.config.IsIndexerActive = false
			} else {
				node.log.Info("Indexer was started successfully")
			}
		} else {
			node.log.Infof("Indexer is not available - %v", err)
		}

		node.startMonitoringRoutines()
	}

}

// startMonitoringRoutines starts the internal monitoring routines used by the node.
func (node *AlgorandFullNode) startMonitoringRoutines() {
	node.monitoringRoutinesWaitGroup.Add(3)

	// Periodically check for new participation keys
	go node.checkForParticipationKeys()

	go node.txPoolGaugeThread()
	// Delete old participation keys
	go node.oldKeyDeletionThread()

	// TODO re-enable with configuration flag post V1
	//go logging.UsageLogThread(node.ctx, node.log, 100*time.Millisecond, nil)
}

// waitMonitoringRoutines waits for all the monitoring routines to exit. Note that
// the node.mu must not be taken, and that the node's context should have been canceled.
func (node *AlgorandFullNode) waitMonitoringRoutines() {
	node.monitoringRoutinesWaitGroup.Wait()
}

// ListeningAddress retrieves the node's current listening address, if any.
// Returns true if currently listening, false otherwise.
func (node *AlgorandFullNode) ListeningAddress() (string, bool) {
	node.mu.Lock()
	defer node.mu.Unlock()
	return node.net.Address()
}

// Stop stops running the node. Once a node is closed, it can never start again.
func (node *AlgorandFullNode) Stop() {
	node.mu.Lock()
	defer func() {
		node.mu.Unlock()
		node.waitMonitoringRoutines()
		// we want to shut down the compactCert last, since the oldKeyDeletionThread might depend on it when making the
		// call to LatestSigsFromThisNode.
		node.compactCert.Shutdown()
		node.compactCert = nil
	}()

	node.net.ClearHandlers()
	if !node.config.DisableNetworking {
		node.net.Stop()
	}
	if node.catchpointCatchupService != nil {
		node.catchpointCatchupService.Stop()
	} else {
		node.txnSyncService.Stop()
		node.txHandler.Stop()
		node.agreementService.Shutdown()
		node.catchupService.Stop()
		node.txPoolSyncerService.Stop()
		node.blockService.Stop()
		node.ledgerService.Stop()
	}
	node.catchupBlockAuth.Quit()
	node.highPriorityCryptoVerificationPool.Shutdown()
	node.lowPriorityCryptoVerificationPool.Shutdown()
	node.cryptoPool.Shutdown()
	node.cancelCtx()
	if node.indexer != nil {
		node.indexer.Shutdown()
	}
}

// note: unlike the other two functions, this accepts a whole filename
func (node *AlgorandFullNode) getExistingPartHandle(filename string) (db.Accessor, error) {
	filename = filepath.Join(node.rootDir, node.genesisID, filename)

	_, err := os.Stat(filename)
	if err == nil {
		return db.MakeErasableAccessor(filename)
	}
	return db.Accessor{}, err
}

// Ledger exposes the node's ledger handle to the algod API code
func (node *AlgorandFullNode) Ledger() *data.Ledger {
	return node.ledger
}

// writeDevmodeBlock generates a new block for a devmode, and write it to the ledger.
func (node *AlgorandFullNode) writeDevmodeBlock() (err error) {
	var vb *ledger.ValidatedBlock
	vb, err = node.transactionPool.AssembleDevModeBlock()
	if err != nil || vb == nil {
		return
	}

	// add the newly generated block to the ledger
	err = node.ledger.AddValidatedBlock(*vb, agreement.Certificate{})
	return err
}

// BroadcastSignedTxGroup broadcasts a transaction group that has already been signed.
func (node *AlgorandFullNode) BroadcastSignedTxGroup(txgroup []transactions.SignedTxn) (err error) {
<<<<<<< HEAD
	// in developer mode, we need to take a lock, so that each new transaction group would truely
=======
	// in developer mode, we need to take a lock, so that each new transaction group would truly
>>>>>>> 6cbc14d9
	// render into a unique block.
	if node.devMode {
		node.mu.Lock()
		defer func() {
			// if we added the transaction successfully to the transaction pool, then
			// attempt to generate a block and write it to the ledger.
			if err == nil {
				err = node.writeDevmodeBlock()
			}
			node.mu.Unlock()
		}()
	}

	lastRound := node.ledger.Latest()
	var b bookkeeping.BlockHeader
	b, err = node.ledger.BlockHdr(lastRound)
	if err != nil {
		node.log.Errorf("could not get block header from last round %v: %v", lastRound, err)
		return err
	}

	_, err = verify.TxnGroup(txgroup, b, node.ledger.VerifiedTransactionCache())
	if err != nil {
		node.log.Warnf("malformed transaction: %v", err)
		return err
	}

	err = node.transactionPool.Remember(transactions.SignedTxGroup{Transactions: txgroup, LocallyOriginated: true})
	if err != nil {
		node.log.Infof("rejected by local pool: %v - transaction group was %+v", err, txgroup)
		return err
	}

	err = node.ledger.VerifiedTransactionCache().Pin(txgroup)
	if err != nil {
		logging.Base().Infof("unable to pin transaction: %v", err)
	}

	node.txnSyncConnector.onNewTransactionPoolEntry(node.transactionPool.PendingCount())

	var enc []byte
	var txids []transactions.Txid
	for _, tx := range txgroup {
		enc = append(enc, protocol.Encode(&tx)...)
		txids = append(txids, tx.ID())
	}
	err = node.net.Broadcast(context.TODO(), protocol.TxnTag, enc, false, nil)
	if err != nil {
		node.log.Infof("failure broadcasting transaction to network: %v - transaction group was %+v", err, txgroup)
		return err
	}
	node.log.Infof("Sent signed tx group with IDs %v", txids)
	return nil
}

// ListTxns returns SignedTxns associated with a specific account in a range of Rounds (inclusive).
// TxnWithStatus returns the round in which a particular transaction appeared,
// since that information is not part of the SignedTxn itself.
func (node *AlgorandFullNode) ListTxns(addr basics.Address, minRound basics.Round, maxRound basics.Round) ([]TxnWithStatus, error) {
	result := make([]TxnWithStatus, 0)
	for r := minRound; r <= maxRound; r++ {
		h, err := node.ledger.AddressTxns(addr, r)
		if err != nil {
			return nil, err
		}
		for _, tx := range h {
			result = append(result, TxnWithStatus{
				Txn:            tx.SignedTxn,
				ConfirmedRound: r,
				ApplyData:      tx.ApplyData,
			})
		}
	}
	return result, nil
}

// GetTransaction looks for the required txID within with a specific account within a range of rounds (inclusive) and
// returns the SignedTxn and true iff it finds the transaction.
func (node *AlgorandFullNode) GetTransaction(addr basics.Address, txID transactions.Txid, minRound basics.Round, maxRound basics.Round) (TxnWithStatus, bool) {
	// start with the most recent round, and work backwards:
	// this will abort early if it hits pruned rounds
	if maxRound < minRound {
		return TxnWithStatus{}, false
	}
	r := maxRound
	for {
		h, err := node.ledger.AddressTxns(addr, r)
		if err != nil {
			return TxnWithStatus{}, false
		}
		for _, tx := range h {
			if tx.ID() == txID {
				return TxnWithStatus{
					Txn:            tx.SignedTxn,
					ConfirmedRound: r,
					ApplyData:      tx.ApplyData,
				}, true
			}
		}
		if r == minRound {
			break
		}
		r--
	}
	return TxnWithStatus{}, false
}

// GetPendingTransaction looks for the required txID in the recent ledger
// blocks, in the txpool, and in the txpool's status cache.  It returns
// the SignedTxn (with status information), and a bool to indicate if the
// transaction was found.
func (node *AlgorandFullNode) GetPendingTransaction(txID transactions.Txid) (res TxnWithStatus, found bool) {
	// We need to check both the pool and the ledger's blocks.
	// If the transaction is found in a committed block, that
	// takes precedence.  But we check the pool first, because
	// otherwise there could be a race between the pool and the
	// ledger, where the block wasn't in the ledger at first,
	// but by the time we check the pool, it's not there either
	// because it committed.

	// The default return value is found=false, which is
	// appropriate if the transaction isn't found anywhere.

	// Check if it's in the pool or evicted from the pool.
	tx, txErr, found := node.transactionPool.Lookup(txID)
	if found {
		res = TxnWithStatus{
			Txn:            tx,
			ConfirmedRound: 0,
			PoolError:      txErr,
		}
		found = true

		// Keep looking in the ledger..
	}

	var maxLife basics.Round
	latest := node.ledger.Latest()
	proto, err := node.ledger.ConsensusParams(latest)
	if err == nil {
		maxLife = basics.Round(proto.MaxTxnLife)
	} else {
		node.log.Errorf("node.GetPendingTransaction: cannot get consensus params for latest round %v", latest)
	}
	maxRound := latest
	minRound := maxRound.SubSaturate(maxLife)

	for r := minRound; r <= maxRound; r++ {
		tx, found, err := node.ledger.LookupTxid(txID, r)
		if err != nil || !found {
			continue
		}
		return TxnWithStatus{
			Txn:            tx.SignedTxn,
			ConfirmedRound: r,
			ApplyData:      tx.ApplyData,
		}, true
	}

	// Return whatever we found in the pool (if anything).
	return
}

// Status returns a StatusReport structure reporting our status as Active and with our ledger's LastRound
func (node *AlgorandFullNode) Status() (s StatusReport, err error) {
	node.syncStatusMu.Lock()
	s.LastRoundTimestamp = node.lastRoundTimestamp
	s.HasSyncedSinceStartup = node.hasSyncedSinceStartup
	node.syncStatusMu.Unlock()

	node.mu.Lock()
	defer node.mu.Unlock()
	if node.catchpointCatchupService != nil {
		// we're in catchpoint catchup mode.
		lastBlockHeader := node.catchpointCatchupService.GetLatestBlockHeader()
		s.LastRound = lastBlockHeader.Round
		s.LastVersion = lastBlockHeader.CurrentProtocol
		s.NextVersion, s.NextVersionRound, s.NextVersionSupported = lastBlockHeader.NextVersionInfo()
		s.StoppedAtUnsupportedRound = s.LastRound+1 == s.NextVersionRound && !s.NextVersionSupported

		// for now, I'm leaving this commented out. Once we refactor some of the ledger locking mechanisms, we
		// should be able to make this call work.
		//s.LastCatchpoint = node.ledger.GetLastCatchpointLabel()

		// report back the catchpoint catchup progress statistics
		stats := node.catchpointCatchupService.GetStatistics()
		s.Catchpoint = stats.CatchpointLabel
		s.CatchpointCatchupTotalAccounts = stats.TotalAccounts
		s.CatchpointCatchupProcessedAccounts = stats.ProcessedAccounts
		s.CatchpointCatchupVerifiedAccounts = stats.VerifiedAccounts
		s.CatchpointCatchupTotalBlocks = stats.TotalBlocks
		s.CatchpointCatchupAcquiredBlocks = stats.AcquiredBlocks
		s.CatchupTime = time.Now().Sub(stats.StartTime)
	} else {
		// we're not in catchpoint catchup mode
		var b bookkeeping.BlockHeader
		s.LastRound = node.ledger.Latest()
		b, err = node.ledger.BlockHdr(s.LastRound)
		if err != nil {
			return
		}
		s.LastVersion = b.CurrentProtocol
		s.NextVersion, s.NextVersionRound, s.NextVersionSupported = b.NextVersionInfo()

		s.StoppedAtUnsupportedRound = s.LastRound+1 == s.NextVersionRound && !s.NextVersionSupported
		s.LastCatchpoint = node.ledger.GetLastCatchpointLabel()
		s.SynchronizingTime = node.catchupService.SynchronizingTime()
		s.CatchupTime = node.catchupService.SynchronizingTime()
	}

	return
}

// GenesisID returns the ID of the genesis node.
func (node *AlgorandFullNode) GenesisID() string {
	node.mu.Lock()
	defer node.mu.Unlock()

	return node.genesisID
}

// GenesisHash returns the hash of the genesis configuration.
func (node *AlgorandFullNode) GenesisHash() crypto.Digest {
	node.mu.Lock()
	defer node.mu.Unlock()

	return node.genesisHash
}

// PoolStats returns a PoolStatus structure reporting stats about the transaction pool
func (node *AlgorandFullNode) PoolStats() PoolStats {
	r := node.ledger.Latest()
	last, err := node.ledger.Block(r)
	if err != nil {
		node.log.Warnf("AlgorandFullNode: could not read ledger's last round: %v", err)
		return PoolStats{}
	}

	return PoolStats{
		NumConfirmed:   uint64(len(last.Payset)),
		NumOutstanding: uint64(node.transactionPool.PendingCount()),
		NumExpired:     uint64(node.transactionPool.NumExpired(r)),
	}
}

// SuggestedFee returns the suggested fee per byte recommended to ensure a new transaction is processed in a timely fashion.
// Caller should set fee to max(MinTxnFee, SuggestedFee() * len(encoded SignedTxn))
func (node *AlgorandFullNode) SuggestedFee() basics.MicroAlgos {
	return basics.MicroAlgos{Raw: node.transactionPool.FeePerByte()}
}

// GetPendingTxnsFromPool returns a snapshot of every pending transactions from the node's transaction pool in a slice.
// Transactions are sorted in decreasing order. If no transactions, returns an empty slice.
func (node *AlgorandFullNode) GetPendingTxnsFromPool() ([]transactions.SignedTxn, error) {
	poolGroups, _ := node.transactionPool.PendingTxGroups()
	txnGroups := make([][]transactions.SignedTxn, len(poolGroups))
	for i := range txnGroups {
		txnGroups[i] = poolGroups[i].Transactions
	}
	return bookkeeping.SignedTxnGroupsFlatten(txnGroups), nil
}

// Reload participation keys from disk periodically
func (node *AlgorandFullNode) checkForParticipationKeys() {
	defer node.monitoringRoutinesWaitGroup.Done()
	ticker := time.NewTicker(node.config.ParticipationKeysRefreshInterval)
	for {
		select {
		case <-ticker.C:
			err := node.loadParticipationKeys()
			if err != nil {
				node.log.Errorf("Could not refresh participation keys: %v", err)
			}
		case <-node.ctx.Done():
			ticker.Stop()
			return
		}
	}
}

func (node *AlgorandFullNode) loadParticipationKeys() error {
	// Generate a list of all potential participation key files
	genesisDir := filepath.Join(node.rootDir, node.genesisID)
	files, err := ioutil.ReadDir(genesisDir)
	if err != nil {
		return fmt.Errorf("AlgorandFullNode.loadPartitipationKeys: could not read directory %v: %v", genesisDir, err)
	}

	// For each of these files
	for _, info := range files {
		// If it can't be a participation key database, skip it
		if !config.IsPartKeyFilename(info.Name()) {
			continue
		}
		filename := info.Name()

		// Fetch a handle to this database
		handle, err := node.getExistingPartHandle(filename)
		if err != nil {
			if db.IsErrBusy(err) {
				// this is a special case:
				// we might get "database is locked" when we attempt to access a database that is conurrently updates it's participation keys.
				// that database is clearly already on the account manager, and doesn't need to be processed through this logic, and therefore
				// we can safely ignore that fail case.
				continue
			}
			return fmt.Errorf("AlgorandFullNode.loadParticipationKeys: cannot load db %v: %v", filename, err)
		}

		// Fetch an account.Participation from the database
		part, err := account.RestoreParticipation(handle)
		if err != nil {
			handle.Close()
			if err == account.ErrUnsupportedSchema {
				node.log.Infof("Loaded participation keys from storage: %s %s", part.Address(), info.Name())
				node.log.Warnf("loadParticipationKeys: not loading unsupported participation key: %s; renaming to *.old", info.Name())
				fullname := filepath.Join(genesisDir, info.Name())
				renamedFileName := filepath.Join(fullname, ".old")
				err = os.Rename(fullname, renamedFileName)
				if err != nil {
					node.log.Warn("loadParticipationKeys: failed to rename unsupported participation key file '%s' to '%s': %v", fullname, renamedFileName, err)
				}
			} else {
				return fmt.Errorf("AlgorandFullNode.loadParticipationKeys: cannot load account at %v: %v", info.Name(), err)
			}
		} else {
			// Tell the AccountManager about the Participation (dupes don't matter)
			added := node.accountManager.AddParticipation(part)
			if added {
				node.log.Infof("Loaded participation keys from storage: %s %s", part.Address(), info.Name())
			} else {
				part.Close()
			}
		}
	}

	return nil
}

var txPoolGuage = metrics.MakeGauge(metrics.MetricName{Name: "algod_tx_pool_count", Description: "current number of available transactions in pool"})

func (node *AlgorandFullNode) txPoolGaugeThread() {
	defer node.monitoringRoutinesWaitGroup.Done()
	ticker := time.NewTicker(10 * time.Second)
	defer ticker.Stop()
	for true {
		select {
		case <-ticker.C:
			txPoolGuage.Set(float64(node.transactionPool.PendingCount()), nil)
		case <-node.ctx.Done():
			return
		}
	}
}

// IsArchival returns true the node is an archival node, false otherwise
func (node *AlgorandFullNode) IsArchival() bool {
	return node.config.Archival
}

// OnNewBlock implements the BlockListener interface so we're notified after each block is written to the ledger
// The method is being called *after* the transaction pool received it's OnNewBlock call.
func (node *AlgorandFullNode) OnNewBlock(block bookkeeping.Block, delta ledgercore.StateDelta) {
	blkRound := block.Round()
	if node.ledger.Latest() > blkRound {
		return
	}

	// the transaction pool already updated its transactions (dumping out old and invalid transactions). At this point,
	// we need to let the txnsync know about the size of the transaction pool.
	node.txnSyncConnector.onNewTransactionPoolEntry(node.transactionPool.PendingCount())

	node.syncStatusMu.Lock()
	node.lastRoundTimestamp = time.Now()
	node.hasSyncedSinceStartup = true
	node.syncStatusMu.Unlock()

	// Wake up oldKeyDeletionThread(), non-blocking.
	select {
	case node.oldKeyDeletionNotify <- struct{}{}:
	default:
	}
}

// oldKeyDeletionThread keeps deleting old participation keys.
// It runs in a separate thread so that, during catchup, we
// don't have to delete key for each block we received.
func (node *AlgorandFullNode) oldKeyDeletionThread() {
	defer node.monitoringRoutinesWaitGroup.Done()
	for {
		select {
		case <-node.ctx.Done():
			return
		case <-node.oldKeyDeletionNotify:
		}

		r := node.ledger.Latest()

		// We need the latest header to determine the next compact cert
		// round, if any.
		latestHdr, err := node.ledger.BlockHdr(r)
		if err != nil {
			switch err.(type) {
			case ledgercore.ErrNoEntry:
				// No need to warn; expected during catchup.
			default:
				node.log.Warnf("Cannot look up latest block %d for deleting ephemeral keys: %v", r, err)
			}
			continue
		}

		// If compact certs are enabled, we need to determine what signatures
		// we already computed, since we can then delete ephemeral keys that
		// were already used to compute a signature (stored in the compact
		// cert db).
		ccSigs, err := node.compactCert.LatestSigsFromThisNode()
		if err != nil {
			node.log.Warnf("Cannot look up latest compact cert sigs: %v", err)
			continue
		}

		// We need to find the consensus protocol used to agree on block r,
		// since that determines the params used for ephemeral keys in block
		// r.  The params come from agreement.ParamsRound(r), which is r-2.
		hdr, err := node.ledger.BlockHdr(agreement.ParamsRound(r))
		if err != nil {
			switch err.(type) {
			case ledgercore.ErrNoEntry:
				// No need to warn; expected during catchup.
			default:
				node.log.Warnf("Cannot look up params block %d for deleting ephemeral keys: %v", agreement.ParamsRound(r), err)
			}
			continue
		}

		agreementProto := config.Consensus[hdr.CurrentProtocol]

		node.mu.Lock()
		node.accountManager.DeleteOldKeys(latestHdr, ccSigs, agreementProto)
		node.mu.Unlock()
	}
}

// Uint64 implements the randomness by calling the crypto library.
func (node *AlgorandFullNode) Uint64() uint64 {
	return crypto.RandUint64()
}

// Indexer returns a pointer to nodes indexer
func (node *AlgorandFullNode) Indexer() (*indexer.Indexer, error) {
	if node.indexer != nil && node.config.IsIndexerActive {
		return node.indexer, nil
	}
	return nil, fmt.Errorf("indexer is not active")
}

// GetTransactionByID gets transaction by ID
// this function is intended to be called externally via the REST api interface.
func (node *AlgorandFullNode) GetTransactionByID(txid transactions.Txid, rnd basics.Round) (TxnWithStatus, error) {
	stx, _, err := node.ledger.LookupTxid(txid, rnd)
	if err != nil {
		return TxnWithStatus{}, err
	}
	return TxnWithStatus{
		Txn:            stx.SignedTxn,
		ConfirmedRound: rnd,
		ApplyData:      stx.ApplyData,
	}, nil
}

// StartCatchup starts the catchpoint mode and attempt to get to the provided catchpoint
// this function is intended to be called externally via the REST api interface.
func (node *AlgorandFullNode) StartCatchup(catchpoint string) error {
	node.mu.Lock()
	defer node.mu.Unlock()
	if node.indexer != nil {
		return fmt.Errorf("catching up using a catchpoint is not supported on indexer-enabled nodes")
	}
	if node.catchpointCatchupService != nil {
		stats := node.catchpointCatchupService.GetStatistics()
		// No need to return an error
		if catchpoint == stats.CatchpointLabel {
			return MakeCatchpointAlreadyInProgressError(catchpoint)
		}
		return MakeCatchpointUnableToStartError(stats.CatchpointLabel, catchpoint)
	}
	var err error
	node.catchpointCatchupService, err = catchup.MakeNewCatchpointCatchupService(catchpoint, node, node.log, node.net, node.ledger.Ledger, node.config)
	if err != nil {
		node.log.Warnf("unable to create catchpoint catchup service : %v", err)
		return err
	}
	node.catchpointCatchupService.Start(node.ctx)
	node.log.Infof("starting catching up toward catchpoint %s", catchpoint)
	return nil
}

// AbortCatchup aborts the given catchpoint
// this function is intended to be called externally via the REST api interface.
func (node *AlgorandFullNode) AbortCatchup(catchpoint string) error {
	node.mu.Lock()
	defer node.mu.Unlock()
	if node.catchpointCatchupService == nil {
		return nil
	}
	stats := node.catchpointCatchupService.GetStatistics()
	if stats.CatchpointLabel != catchpoint {
		return fmt.Errorf("unable to abort catchpoint catchup for '%s' - already catching up '%s'", catchpoint, stats.CatchpointLabel)
	}
	node.catchpointCatchupService.Abort()
	return nil
}

// SetCatchpointCatchupMode change the node's operational mode from catchpoint catchup mode and back, it returns a
// channel which contains the updated node context. This function need to work asyncronisly so that the caller could
// detect and handle the usecase where the node is being shut down while we're switching to/from catchup mode without
// deadlocking on the shared node mutex.
func (node *AlgorandFullNode) SetCatchpointCatchupMode(catchpointCatchupMode bool) (outCtxCh <-chan context.Context) {
	// create a non-buffered channel to return the newly created context. The fact that it's non-buffered here
	// is imporant, as it allows us to syncronize the "receiving" of the new context before canceling of the previous
	// one.
	ctxCh := make(chan context.Context)
	outCtxCh = ctxCh
	go func() {
		node.mu.Lock()
		// check that the node wasn't canceled. If it have been canceled, it means that the node.Stop() was called, in which case
		// we should close the channel.
		if node.ctx.Err() == context.Canceled {
			close(ctxCh)
			node.mu.Unlock()
			return
		}
		if catchpointCatchupMode {
			// stop..
			defer func() {
				node.mu.Unlock()
				node.waitMonitoringRoutines()
			}()
			node.net.ClearHandlers()
			node.txHandler.Stop()
			node.txnSyncService.Stop()
			node.agreementService.Shutdown()
			node.catchupService.Stop()
			node.txPoolSyncerService.Stop()
			node.blockService.Stop()
			node.ledgerService.Stop()

			prevNodeCancelFunc := node.cancelCtx

			// Set up a context we can use to cancel goroutines on Stop()
			node.ctx, node.cancelCtx = context.WithCancel(context.Background())
			ctxCh <- node.ctx

			prevNodeCancelFunc()
			return
		}
		defer node.mu.Unlock()
		// start
		node.transactionPool.Reset()
		node.catchupService.Start()
		node.agreementService.Start()
		node.txPoolSyncerService.Start(node.catchupService.InitialSyncDone)
		node.blockService.Start()
		node.ledgerService.Start()
		node.txHandler.Start()
		node.txnSyncService.Start()
		node.txnSyncConnector.start()

		// start indexer
		if idx, err := node.Indexer(); err == nil {
			err := idx.Start()
			if err != nil {
				node.log.Errorf("indexer failed to start, turning it off - %v", err)
				node.config.IsIndexerActive = false
			} else {
				node.log.Info("Indexer was started successfully")
			}
		} else {
			node.log.Infof("Indexer is not available - %v", err)
		}

		// Set up a context we can use to cancel goroutines on Stop()
		node.ctx, node.cancelCtx = context.WithCancel(context.Background())

		node.startMonitoringRoutines()

		// at this point, the catchpoint catchup is done ( either successfully or not.. )
		node.catchpointCatchupService = nil

		ctxCh <- node.ctx
	}()
	return

}

// validatedBlock satisfies agreement.ValidatedBlock
type validatedBlock struct {
	vb *ledger.ValidatedBlock
}

// WithSeed satisfies the agreement.ValidatedBlock interface.
func (vb validatedBlock) WithSeed(s committee.Seed) agreement.ValidatedBlock {
	lvb := vb.vb.WithSeed(s)
	return validatedBlock{vb: &lvb}
}

// Block satisfies the agreement.ValidatedBlock interface.
func (vb validatedBlock) Block() bookkeeping.Block {
	blk := vb.vb.Block()
	return blk
}

// AssembleBlock implements Ledger.AssembleBlock.
func (node *AlgorandFullNode) AssembleBlock(round basics.Round, deadline time.Time) (agreement.ValidatedBlock, error) {
	lvb, err := node.transactionPool.AssembleBlock(round, deadline)
	if err != nil {
		if err == pools.ErrStaleBlockAssemblyRequest {
			// convert specific error to one that would have special handling in the agreement code.
			err = agreement.ErrAssembleBlockRoundStale

			ledgerNextRound := node.ledger.NextRound()
			if ledgerNextRound == round {
				// we've asked for the right round.. and the ledger doesn't think it's stale.
				node.log.Errorf("AlgorandFullNode.AssembleBlock: could not generate a proposal for round %d, ledger and proposal generation are synced: %v", round, err)
			} else if ledgerNextRound < round {
				// from some reason, the ledger is behind the round that we're asking. That shouldn't happen, but error if it does.
				node.log.Errorf("AlgorandFullNode.AssembleBlock: could not generate a proposal for round %d, ledger next round is %d: %v", round, ledgerNextRound, err)
			}
			// the case where ledgerNextRound > round was not implemented here on purpose. This is the "normal case" where the
			// ledger was advancing faster then the agreement by the catchup.
		}
		return nil, err
	}
	return validatedBlock{vb: lvb}, nil
}

// VotingKeys implements the key manager's VotingKeys method, and provides additional validation with the ledger.
// that allows us to load multiple overlapping keys for the same account, and filter these per-round basis.
func (node *AlgorandFullNode) VotingKeys(votingRound, keysRound basics.Round) []account.Participation {
	keys := node.accountManager.Keys(votingRound)

	participations := make([]account.Participation, 0, len(keys))
	accountsData := make(map[basics.Address]basics.AccountData, len(keys))
	matchingAccountsKeys := make(map[basics.Address]bool)
	mismatchingAccountsKeys := make(map[basics.Address]int)
	const bitMismatchingVotingKey = 1
	const bitMismatchingSelectionKey = 2
	for _, part := range keys {
		acctData, hasAccountData := accountsData[part.Parent]
		if !hasAccountData {
			var err error
			acctData, _, err = node.ledger.LookupWithoutRewards(keysRound, part.Parent)
			if err != nil {
				node.log.Warnf("node.VotingKeys: Account %v not participating: cannot locate account for round %d : %v", part.Address(), keysRound, err)
				continue
			}
			accountsData[part.Parent] = acctData
		}

		if acctData.VoteID != part.Voting.OneTimeSignatureVerifier {
			mismatchingAccountsKeys[part.Address()] = mismatchingAccountsKeys[part.Address()] | bitMismatchingVotingKey
			continue
		}
		if acctData.SelectionID != part.VRF.PK {
			mismatchingAccountsKeys[part.Address()] = mismatchingAccountsKeys[part.Address()] | bitMismatchingSelectionKey
			continue
		}
		participations = append(participations, part)
		matchingAccountsKeys[part.Address()] = true
	}
	// write the warnings per account only if we couldn't find a single valid key for that account.
	for mismatchingAddr, warningFlags := range mismatchingAccountsKeys {
		if matchingAccountsKeys[mismatchingAddr] {
			continue
		}
		if warningFlags&bitMismatchingVotingKey == bitMismatchingVotingKey {
			node.log.Warnf("node.VotingKeys: Account %v not participating on round %d: on chain voting key differ from participation voting key for round %d", mismatchingAddr, votingRound, keysRound)
			continue
		}
		if warningFlags&bitMismatchingSelectionKey == bitMismatchingSelectionKey {
			node.log.Warnf("node.VotingKeys: Account %v not participating on round %d: on chain selection key differ from participation selection key for round %d", mismatchingAddr, votingRound, keysRound)
			continue
		}
	}
	return participations
}<|MERGE_RESOLUTION|>--- conflicted
+++ resolved
@@ -501,11 +501,7 @@
 
 // BroadcastSignedTxGroup broadcasts a transaction group that has already been signed.
 func (node *AlgorandFullNode) BroadcastSignedTxGroup(txgroup []transactions.SignedTxn) (err error) {
-<<<<<<< HEAD
-	// in developer mode, we need to take a lock, so that each new transaction group would truely
-=======
 	// in developer mode, we need to take a lock, so that each new transaction group would truly
->>>>>>> 6cbc14d9
 	// render into a unique block.
 	if node.devMode {
 		node.mu.Lock()
