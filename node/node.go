// Copyright (C) 2019-2022 Algorand, Inc.
// This file is part of go-algorand
//
// go-algorand is free software: you can redistribute it and/or modify
// it under the terms of the GNU Affero General Public License as
// published by the Free Software Foundation, either version 3 of the
// License, or (at your option) any later version.
//
// go-algorand is distributed in the hope that it will be useful,
// but WITHOUT ANY WARRANTY; without even the implied warranty of
// MERCHANTABILITY or FITNESS FOR A PARTICULAR PURPOSE.  See the
// GNU Affero General Public License for more details.
//
// You should have received a copy of the GNU Affero General Public License
// along with go-algorand.  If not, see <https://www.gnu.org/licenses/>.

// Package node is the Algorand node itself, with functions exposed to the frontend
package node

import (
	"context"
	"errors"
	"fmt"
	"os"
	"path/filepath"
	"strings"
	"sync"
	"time"

	"github.com/algorand/go-algorand/agreement"
	"github.com/algorand/go-algorand/agreement/gossip"
	"github.com/algorand/go-algorand/catchup"
	"github.com/algorand/go-algorand/config"
	"github.com/algorand/go-algorand/crypto"
	"github.com/algorand/go-algorand/data"
	"github.com/algorand/go-algorand/data/account"
	"github.com/algorand/go-algorand/data/basics"
	"github.com/algorand/go-algorand/data/bookkeeping"
	"github.com/algorand/go-algorand/data/committee"
	"github.com/algorand/go-algorand/data/pools"
	"github.com/algorand/go-algorand/data/transactions"
	"github.com/algorand/go-algorand/data/transactions/verify"
	"github.com/algorand/go-algorand/ledger"
	"github.com/algorand/go-algorand/ledger/ledgercore"
	"github.com/algorand/go-algorand/logging"
	"github.com/algorand/go-algorand/network"
	"github.com/algorand/go-algorand/network/messagetracer"
	"github.com/algorand/go-algorand/node/indexer"
	"github.com/algorand/go-algorand/protocol"
	"github.com/algorand/go-algorand/rpcs"
	"github.com/algorand/go-algorand/stateproof"
	"github.com/algorand/go-algorand/util/db"
	"github.com/algorand/go-algorand/util/execpool"
	"github.com/algorand/go-algorand/util/metrics"
	"github.com/algorand/go-algorand/util/timers"
	"github.com/algorand/go-deadlock"
)

const (
	participationRegistryFlushMaxWaitDuration = 30 * time.Second
)

const (
	bitMismatchingVotingKey = 1 << iota
	bitMismatchingSelectionKey
	bitAccountOffline
	bitAccountIsClosed
)

// StatusReport represents the current basic status of the node
type StatusReport struct {
	LastRound                          basics.Round
	LastVersion                        protocol.ConsensusVersion
	NextVersion                        protocol.ConsensusVersion
	NextVersionRound                   basics.Round
	NextVersionSupported               bool
	LastRoundTimestamp                 time.Time
	SynchronizingTime                  time.Duration
	CatchupTime                        time.Duration
	HasSyncedSinceStartup              bool
	StoppedAtUnsupportedRound          bool
	LastCatchpoint                     string // the last catchpoint hit by the node. This would get updated regardless of whether the node is catching up using catchpoints or not.
	Catchpoint                         string // the catchpoint where we're currently catching up to. If the node isn't in fast catchup mode, it will be empty.
	CatchpointCatchupTotalAccounts     uint64
	CatchpointCatchupProcessedAccounts uint64
	CatchpointCatchupVerifiedAccounts  uint64
	CatchpointCatchupTotalKVs          uint64
	CatchpointCatchupProcessedKVs      uint64
	CatchpointCatchupVerifiedKVs       uint64
	CatchpointCatchupTotalBlocks       uint64
	CatchpointCatchupAcquiredBlocks    uint64
}

// TimeSinceLastRound returns the time since the last block was approved (locally), or 0 if no blocks seen
func (status StatusReport) TimeSinceLastRound() time.Duration {
	if status.LastRoundTimestamp.IsZero() {
		return time.Duration(0)
	}

	return time.Since(status.LastRoundTimestamp)
}

// AlgorandFullNode specifies and implements a full Algorand node.
type AlgorandFullNode struct {
	mu        deadlock.Mutex
	ctx       context.Context
	cancelCtx context.CancelFunc
	config    config.Local

	ledger *data.Ledger
	net    network.GossipNode

	transactionPool *pools.TransactionPool
	txHandler       *data.TxHandler
	accountManager  *data.AccountManager

	agreementService         *agreement.Service
	catchupService           *catchup.Service
	catchpointCatchupService *catchup.CatchpointCatchupService
	blockService             *rpcs.BlockService
	ledgerService            *rpcs.LedgerService
	txPoolSyncerService      *rpcs.TxSyncer

	indexer *indexer.Indexer

	rootDir     string
	genesisID   string
	genesisHash crypto.Digest
	devMode     bool // is this node operates in a developer mode ? ( benign agreement, broadcasting transaction generates a new block )

	log logging.Logger

	// syncStatusMu used for locking lastRoundTimestamp and hasSyncedSinceStartup
	// syncStatusMu added so OnNewBlock wouldn't be blocked by oldKeyDeletionThread during catchup
	syncStatusMu          deadlock.Mutex
	lastRoundTimestamp    time.Time
	hasSyncedSinceStartup bool

	cryptoPool                         execpool.ExecutionPool
	lowPriorityCryptoVerificationPool  execpool.BacklogPool
	highPriorityCryptoVerificationPool execpool.BacklogPool
	catchupBlockAuth                   blockAuthenticatorImpl

	oldKeyDeletionNotify        chan struct{}
	monitoringRoutinesWaitGroup sync.WaitGroup

	tracer messagetracer.MessageTracer

	stateProofWorker *stateproof.Worker
}

// TxnWithStatus represents information about a single transaction,
// in particular, whether it has appeared in some block yet or not,
// and whether it was kicked out of the txpool due to some error.
type TxnWithStatus struct {
	Txn transactions.SignedTxn

	// Zero indicates no confirmation
	ConfirmedRound basics.Round

	// PoolError indicates that the transaction was kicked out of this
	// node's transaction pool (and specifies why that happened).  An
	// empty string indicates the transaction wasn't kicked out of this
	// node's txpool due to an error.
	PoolError string

	// ApplyData is the transaction.ApplyData, if committed.
	ApplyData transactions.ApplyData
}

// MakeFull sets up an Algorand full node
// (i.e., it returns a node that participates in consensus)
func MakeFull(log logging.Logger, rootDir string, cfg config.Local, phonebookAddresses []string, genesis bookkeeping.Genesis) (*AlgorandFullNode, error) {
	node := new(AlgorandFullNode)
	node.rootDir = rootDir
	node.log = log.With("name", cfg.NetAddress)
	node.genesisID = genesis.ID()
	node.genesisHash = genesis.Hash()
	node.devMode = genesis.DevMode

	if node.devMode {
		cfg.DisableNetworking = true
	}
	node.config = cfg

	// tie network, block fetcher, and agreement services together
	p2pNode, err := network.NewWebsocketNetwork(node.log, node.config, phonebookAddresses, genesis.ID(), genesis.Network, node)
	if err != nil {
		log.Errorf("could not create websocket node: %v", err)
		return nil, err
	}
	p2pNode.SetPrioScheme(node)
	node.net = p2pNode

	accountListener := makeTopAccountListener(log)

	// load stored data
	genesisDir := filepath.Join(rootDir, genesis.ID())
	ledgerPathnamePrefix := filepath.Join(genesisDir, config.LedgerFilenamePrefix)

	// create initial ledger, if it doesn't exist
	err = os.Mkdir(genesisDir, 0700)
	if err != nil && !os.IsExist(err) {
		log.Errorf("Unable to create genesis directory: %v", err)
		return nil, err
	}
	genalloc, err := genesis.Balances()
	if err != nil {
		log.Errorf("Cannot load genesis allocation: %v", err)
		return nil, err
	}

	node.cryptoPool = execpool.MakePool(node)
	node.lowPriorityCryptoVerificationPool = execpool.MakeBacklog(node.cryptoPool, 2*node.cryptoPool.GetParallelism(), execpool.LowPriority, node)
	node.highPriorityCryptoVerificationPool = execpool.MakeBacklog(node.cryptoPool, 2*node.cryptoPool.GetParallelism(), execpool.HighPriority, node)
	node.ledger, err = data.LoadLedger(node.log, ledgerPathnamePrefix, false, genesis.Proto, genalloc, node.genesisID, node.genesisHash, []ledgercore.BlockListener{}, cfg)
	if err != nil {
		log.Errorf("Cannot initialize ledger (%s): %v", ledgerPathnamePrefix, err)
		return nil, err
	}

	node.transactionPool = pools.MakeTransactionPool(node.ledger.Ledger, cfg, node.log)

	blockListeners := []ledgercore.BlockListener{
		node.transactionPool,
		node,
	}

	if node.config.EnableTopAccountsReporting {
		blockListeners = append(blockListeners, &accountListener)
	}
	node.ledger.RegisterBlockListeners(blockListeners)
<<<<<<< HEAD
	node.txHandler, err = data.MakeTxHandler(node.transactionPool, node.ledger, node.net, node.genesisID, node.genesisHash, node.lowPriorityCryptoVerificationPool)
	if err != nil {
		log.Errorf("Cannot initialize TxHandler: %v", err)
		return nil, err
	}
=======
	txHandlerOpts := data.TxHandlerOpts{
		TxPool:        node.transactionPool,
		ExecutionPool: node.lowPriorityCryptoVerificationPool,
		Ledger:        node.ledger,
		Net:           node.net,
		GenesisID:     node.genesisID,
		GenesisHash:   node.genesisHash,
		Config:        cfg,
	}
	node.txHandler = data.MakeTxHandler(txHandlerOpts)
>>>>>>> fb95de13

	// Indexer setup
	if cfg.IsIndexerActive && cfg.Archival {
		node.indexer, err = indexer.MakeIndexer(genesisDir, node.ledger, false)
		if err != nil {
			logging.Base().Errorf("failed to make indexer -  %v", err)
			return nil, err
		}
	}

	node.blockService = rpcs.MakeBlockService(node.log, cfg, node.ledger, p2pNode, node.genesisID)
	node.ledgerService = rpcs.MakeLedgerService(cfg, node.ledger, p2pNode, node.genesisID)
	rpcs.RegisterTxService(node.transactionPool, p2pNode, node.genesisID, cfg.TxPoolSize, cfg.TxSyncServeResponseSize)

	crashPathname := filepath.Join(genesisDir, config.CrashFilename)
	crashAccess, err := db.MakeAccessor(crashPathname, false, false)
	if err != nil {
		log.Errorf("Cannot load crash data: %v", err)
		return nil, err
	}

	blockValidator := blockValidatorImpl{l: node.ledger, verificationPool: node.highPriorityCryptoVerificationPool}
	agreementLedger := makeAgreementLedger(node.ledger, node.net)
	var agreementClock timers.Clock
	if node.devMode {
		agreementClock = timers.MakeFrozenClock()
	} else {
		agreementClock = timers.MakeMonotonicClock(time.Now())
	}
	agreementParameters := agreement.Parameters{
		Logger:         log,
		Accessor:       crashAccess,
		Clock:          agreementClock,
		Local:          node.config,
		Network:        gossip.WrapNetwork(node.net, log, cfg),
		Ledger:         agreementLedger,
		BlockFactory:   node,
		BlockValidator: blockValidator,
		KeyManager:     node,
		RandomSource:   node,
		BacklogPool:    node.highPriorityCryptoVerificationPool,
	}
	node.agreementService = agreement.MakeService(agreementParameters)

	node.catchupBlockAuth = blockAuthenticatorImpl{Ledger: node.ledger, AsyncVoteVerifier: agreement.MakeAsyncVoteVerifier(node.lowPriorityCryptoVerificationPool)}
	node.catchupService = catchup.MakeService(node.log, node.config, p2pNode, node.ledger, node.catchupBlockAuth, agreementLedger.UnmatchedPendingCertificates, node.lowPriorityCryptoVerificationPool)
	node.txPoolSyncerService = rpcs.MakeTxSyncer(node.transactionPool, node.net, node.txHandler.SolicitedTxHandler(), time.Duration(cfg.TxSyncIntervalSeconds)*time.Second, time.Duration(cfg.TxSyncTimeoutSeconds)*time.Second, cfg.TxSyncServeResponseSize)

	registry, err := ensureParticipationDB(genesisDir, node.log)
	if err != nil {
		log.Errorf("unable to initialize the participation registry database: %v", err)
		return nil, err
	}
	node.accountManager = data.MakeAccountManager(log, registry)

	err = node.loadParticipationKeys()
	if err != nil {
		log.Errorf("Cannot load participation keys: %v", err)
		return nil, err
	}

	node.oldKeyDeletionNotify = make(chan struct{}, 1)

	catchpointCatchupState, err := node.ledger.GetCatchpointCatchupState(context.Background())
	if err != nil {
		log.Errorf("unable to determine catchpoint catchup state: %v", err)
		return nil, err
	}
	if catchpointCatchupState != ledger.CatchpointCatchupStateInactive {
		accessor := ledger.MakeCatchpointCatchupAccessor(node.ledger.Ledger, node.log)
		node.catchpointCatchupService, err = catchup.MakeResumedCatchpointCatchupService(context.Background(), node, node.log, node.net, accessor, node.config)
		if err != nil {
			log.Errorf("unable to create catchpoint catchup service: %v", err)
			return nil, err
		}
		node.log.Infof("resuming catchpoint catchup from state %d", catchpointCatchupState)
	}

	node.tracer = messagetracer.NewTracer(log).Init(cfg)
	gossip.SetTrace(agreementParameters.Network, node.tracer)

	// Delete the deprecated database file if it exists. This can be removed in future updates since this file should not exist by then.
	oldCompactCertPath := filepath.Join(genesisDir, "compactcert.sqlite")
	os.Remove(oldCompactCertPath)

	stateProofPathname := filepath.Join(genesisDir, config.StateProofFileName)
	stateProofAccess, err := db.MakeAccessor(stateProofPathname, false, false)
	if err != nil {
		log.Errorf("Cannot load state proof data: %v", err)
		return nil, err
	}
	node.stateProofWorker = stateproof.NewWorker(stateProofAccess, node.log, node.accountManager, node.ledger.Ledger, node.net, node)

	return node, err
}

// Config returns a copy of the node's Local configuration
func (node *AlgorandFullNode) Config() config.Local {
	return node.config
}

// Start the node: connect to peers and run the agreement service while obtaining a lock. Doesn't wait for initial sync.
func (node *AlgorandFullNode) Start() {
	node.mu.Lock()
	defer node.mu.Unlock()

	// Set up a context we can use to cancel goroutines on Stop()
	node.ctx, node.cancelCtx = context.WithCancel(context.Background())

	// The start network is being called only after the various services start up.
	// We want to do so in order to let the services register their callbacks with the
	// network package before any connections are being made.
	startNetwork := func() {
		if !node.config.DisableNetworking {
			// start accepting connections
			node.net.Start()
			node.config.NetAddress, _ = node.net.Address()
		}
	}

	if node.catchpointCatchupService != nil {
		startNetwork()
		node.catchpointCatchupService.Start(node.ctx)
	} else {
		node.catchupService.Start()
		node.agreementService.Start()
		node.txPoolSyncerService.Start(node.catchupService.InitialSyncDone)
		node.blockService.Start()
		node.ledgerService.Start()
		node.txHandler.Start()
		node.stateProofWorker.Start()
		startNetwork()
		// start indexer
		if idx, err := node.Indexer(); err == nil {
			err := idx.Start()
			if err != nil {
				node.log.Errorf("indexer failed to start, turning it off - %v", err)
				node.config.IsIndexerActive = false
			} else {
				node.log.Info("Indexer was started successfully")
			}
		} else {
			node.log.Infof("Indexer is not available - %v", err)
		}

		node.startMonitoringRoutines()
	}

}

// startMonitoringRoutines starts the internal monitoring routines used by the node.
func (node *AlgorandFullNode) startMonitoringRoutines() {
	node.monitoringRoutinesWaitGroup.Add(2)
	go node.txPoolGaugeThread(node.ctx.Done())
	// Delete old participation keys
	go node.oldKeyDeletionThread(node.ctx.Done())

	if node.config.EnableUsageLog {
		go logging.UsageLogThread(node.ctx, node.log, 100*time.Millisecond, nil)
	}
}

// waitMonitoringRoutines waits for all the monitoring routines to exit. Note that
// the node.mu must not be taken, and that the node's context should have been canceled.
func (node *AlgorandFullNode) waitMonitoringRoutines() {
	node.monitoringRoutinesWaitGroup.Wait()
}

// ListeningAddress retrieves the node's current listening address, if any.
// Returns true if currently listening, false otherwise.
func (node *AlgorandFullNode) ListeningAddress() (string, bool) {
	node.mu.Lock()
	defer node.mu.Unlock()
	return node.net.Address()
}

// Stop stops running the node. Once a node is closed, it can never start again.
func (node *AlgorandFullNode) Stop() {
	node.mu.Lock()
	defer func() {
		node.mu.Unlock()
		node.waitMonitoringRoutines()
		node.stateProofWorker.Shutdown()
		node.stateProofWorker = nil
	}()

	node.net.ClearHandlers()
	if !node.config.DisableNetworking {
		node.net.Stop()
	}
	if node.catchpointCatchupService != nil {
		node.catchpointCatchupService.Stop()
	} else {
		node.txHandler.Stop()
		node.agreementService.Shutdown()
		node.catchupService.Stop()
		node.txPoolSyncerService.Stop()
		node.blockService.Stop()
		node.ledgerService.Stop()
	}
	node.catchupBlockAuth.Quit()
	node.highPriorityCryptoVerificationPool.Shutdown()
	node.lowPriorityCryptoVerificationPool.Shutdown()
	node.cryptoPool.Shutdown()
	node.cancelCtx()
	if node.indexer != nil {
		node.indexer.Shutdown()
	}
}

// note: unlike the other two functions, this accepts a whole filename
func (node *AlgorandFullNode) getExistingPartHandle(filename string) (db.Accessor, error) {
	filename = filepath.Join(node.rootDir, node.genesisID, filename)

	_, err := os.Stat(filename)
	if err == nil {
		return db.MakeErasableAccessor(filename)
	}
	return db.Accessor{}, err
}

// Ledger exposes the node's ledger handle to the algod API code
func (node *AlgorandFullNode) Ledger() *data.Ledger {
	return node.ledger
}

// writeDevmodeBlock generates a new block for a devmode, and write it to the ledger.
func (node *AlgorandFullNode) writeDevmodeBlock() (err error) {
	var vb *ledgercore.ValidatedBlock
	vb, err = node.transactionPool.AssembleDevModeBlock()
	if err != nil || vb == nil {
		return
	}

	// add the newly generated block to the ledger
	err = node.ledger.AddValidatedBlock(*vb, agreement.Certificate{})
	return err
}

// BroadcastSignedTxGroup broadcasts a transaction group that has already been signed.
func (node *AlgorandFullNode) BroadcastSignedTxGroup(txgroup []transactions.SignedTxn) (err error) {
	// in developer mode, we need to take a lock, so that each new transaction group would truly
	// render into a unique block.
	if node.devMode {
		node.mu.Lock()
		defer func() {
			// if we added the transaction successfully to the transaction pool, then
			// attempt to generate a block and write it to the ledger.
			if err == nil {
				err = node.writeDevmodeBlock()
			}
			node.mu.Unlock()
		}()
	}
	return node.broadcastSignedTxGroup(txgroup)
}

// BroadcastInternalSignedTxGroup broadcasts a transaction group that has already been signed.
// It is originated internally, and in DevMode, it will not advance the round.
func (node *AlgorandFullNode) BroadcastInternalSignedTxGroup(txgroup []transactions.SignedTxn) (err error) {
	return node.broadcastSignedTxGroup(txgroup)
}

// broadcastSignedTxGroup broadcasts a transaction group that has already been signed.
func (node *AlgorandFullNode) broadcastSignedTxGroup(txgroup []transactions.SignedTxn) (err error) {
	lastRound := node.ledger.Latest()
	var b bookkeeping.BlockHeader
	b, err = node.ledger.BlockHdr(lastRound)
	if err != nil {
		node.log.Errorf("could not get block header from last round %v: %v", lastRound, err)
		return err
	}

	_, err = verify.TxnGroup(txgroup, &b, node.ledger.VerifiedTransactionCache(), node.ledger)
	if err != nil {
		node.log.Warnf("malformed transaction: %v", err)
		return err
	}

	err = node.transactionPool.Remember(txgroup)
	if err != nil {
		node.log.Infof("rejected by local pool: %v - transaction group was %+v", err, txgroup)
		return err
	}

	err = node.ledger.VerifiedTransactionCache().Pin(txgroup)
	if err != nil {
		logging.Base().Infof("unable to pin transaction: %v", err)
	}

	var enc []byte
	var txids []transactions.Txid
	for _, tx := range txgroup {
		enc = append(enc, protocol.Encode(&tx)...)
		txids = append(txids, tx.ID())
	}
	err = node.net.Broadcast(context.TODO(), protocol.TxnTag, enc, false, nil)
	if err != nil {
		node.log.Infof("failure broadcasting transaction to network: %v - transaction group was %+v", err, txgroup)
		return err
	}
	node.log.Infof("Sent signed tx group with IDs %v", txids)
	return nil
}

// ListTxns returns SignedTxns associated with a specific account in a range of Rounds (inclusive).
// TxnWithStatus returns the round in which a particular transaction appeared,
// since that information is not part of the SignedTxn itself.
func (node *AlgorandFullNode) ListTxns(addr basics.Address, minRound basics.Round, maxRound basics.Round) ([]TxnWithStatus, error) {
	result := make([]TxnWithStatus, 0)
	for r := minRound; r <= maxRound; r++ {
		h, err := node.ledger.AddressTxns(addr, r)
		if err != nil {
			return nil, err
		}
		for _, tx := range h {
			result = append(result, TxnWithStatus{
				Txn:            tx.SignedTxn,
				ConfirmedRound: r,
				ApplyData:      tx.ApplyData,
			})
		}
	}
	return result, nil
}

// GetTransaction looks for the required txID within with a specific account within a range of rounds (inclusive) and
// returns the SignedTxn and true iff it finds the transaction.
func (node *AlgorandFullNode) GetTransaction(addr basics.Address, txID transactions.Txid, minRound basics.Round, maxRound basics.Round) (TxnWithStatus, bool) {
	// start with the most recent round, and work backwards:
	// this will abort early if it hits pruned rounds
	if maxRound < minRound {
		return TxnWithStatus{}, false
	}
	r := maxRound
	for {
		h, err := node.ledger.AddressTxns(addr, r)
		if err != nil {
			return TxnWithStatus{}, false
		}
		for _, tx := range h {
			if tx.ID() == txID {
				return TxnWithStatus{
					Txn:            tx.SignedTxn,
					ConfirmedRound: r,
					ApplyData:      tx.ApplyData,
				}, true
			}
		}
		if r == minRound {
			break
		}
		r--
	}
	return TxnWithStatus{}, false
}

// GetPendingTransaction looks for the required txID in the recent ledger
// blocks, in the txpool, and in the txpool's status cache.  It returns
// the SignedTxn (with status information), and a bool to indicate if the
// transaction was found.
func (node *AlgorandFullNode) GetPendingTransaction(txID transactions.Txid) (res TxnWithStatus, found bool) {
	// We need to check both the pool and the ledger's blocks.
	// If the transaction is found in a committed block, that
	// takes precedence.  But we check the pool first, because
	// otherwise there could be a race between the pool and the
	// ledger, where the block wasn't in the ledger at first,
	// but by the time we check the pool, it's not there either
	// because it committed.

	// The default return value is found=false, which is
	// appropriate if the transaction isn't found anywhere.

	// Check if it's in the pool or evicted from the pool.
	tx, txErr, found := node.transactionPool.Lookup(txID)
	if found {
		res = TxnWithStatus{
			Txn:            tx,
			ConfirmedRound: 0,
			PoolError:      txErr,
		}
		found = true

		// Keep looking in the ledger.
	}

	var maxLife basics.Round
	latest := node.ledger.Latest()
	proto, err := node.ledger.ConsensusParams(latest)
	if err == nil {
		maxLife = basics.Round(proto.MaxTxnLife)
	} else {
		node.log.Errorf("node.GetPendingTransaction: cannot get consensus params for latest round %v", latest)
	}

	// Search from newest to oldest round up to the max life of a transaction.
	maxRound := latest
	minRound := maxRound.SubSaturate(maxLife)

	// Since we're using uint64, if the minRound is 0, we need to check for an underflow.
	if minRound == 0 {
		minRound++
	}

	for r := maxRound; r >= minRound; r-- {
		tx, found, err := node.ledger.LookupTxid(txID, r)
		if err != nil || !found {
			continue
		}
		return TxnWithStatus{
			Txn:            tx.SignedTxn,
			ConfirmedRound: r,
			ApplyData:      tx.ApplyData,
		}, true
	}

	// Return whatever we found in the pool (if anything).
	return
}

// Status returns a StatusReport structure reporting our status as Active and with our ledger's LastRound
func (node *AlgorandFullNode) Status() (s StatusReport, err error) {
	node.syncStatusMu.Lock()
	s.LastRoundTimestamp = node.lastRoundTimestamp
	s.HasSyncedSinceStartup = node.hasSyncedSinceStartup
	node.syncStatusMu.Unlock()

	node.mu.Lock()
	defer node.mu.Unlock()
	if node.catchpointCatchupService != nil {
		// we're in catchpoint catchup mode.
		lastBlockHeader := node.catchpointCatchupService.GetLatestBlockHeader()
		s.LastRound = lastBlockHeader.Round
		s.LastVersion = lastBlockHeader.CurrentProtocol
		s.NextVersion, s.NextVersionRound, s.NextVersionSupported = lastBlockHeader.NextVersionInfo()
		s.StoppedAtUnsupportedRound = s.LastRound+1 == s.NextVersionRound && !s.NextVersionSupported

		// for now, I'm leaving this commented out. Once we refactor some of the ledger locking mechanisms, we
		// should be able to make this call work.
		//s.LastCatchpoint = node.ledger.GetLastCatchpointLabel()

		// report back the catchpoint catchup progress statistics
		stats := node.catchpointCatchupService.GetStatistics()
		s.Catchpoint = stats.CatchpointLabel
		s.CatchpointCatchupTotalAccounts = stats.TotalAccounts
		s.CatchpointCatchupProcessedAccounts = stats.ProcessedAccounts
		s.CatchpointCatchupVerifiedAccounts = stats.VerifiedAccounts
		s.CatchpointCatchupTotalKVs = stats.TotalKVs
		s.CatchpointCatchupProcessedKVs = stats.ProcessedKVs
		s.CatchpointCatchupVerifiedKVs = stats.VerifiedKVs
		s.CatchpointCatchupTotalBlocks = stats.TotalBlocks
		s.CatchpointCatchupAcquiredBlocks = stats.AcquiredBlocks
		s.CatchupTime = time.Now().Sub(stats.StartTime)
	} else {
		// we're not in catchpoint catchup mode
		var b bookkeeping.BlockHeader
		s.LastRound = node.ledger.Latest()
		b, err = node.ledger.BlockHdr(s.LastRound)
		if err != nil {
			return
		}
		s.LastVersion = b.CurrentProtocol
		s.NextVersion, s.NextVersionRound, s.NextVersionSupported = b.NextVersionInfo()

		s.StoppedAtUnsupportedRound = s.LastRound+1 == s.NextVersionRound && !s.NextVersionSupported
		s.LastCatchpoint = node.ledger.GetLastCatchpointLabel()
		s.SynchronizingTime = node.catchupService.SynchronizingTime()
		s.CatchupTime = node.catchupService.SynchronizingTime()
	}

	return
}

// GenesisID returns the ID of the genesis node.
func (node *AlgorandFullNode) GenesisID() string {
	node.mu.Lock()
	defer node.mu.Unlock()

	return node.genesisID
}

// GenesisHash returns the hash of the genesis configuration.
func (node *AlgorandFullNode) GenesisHash() crypto.Digest {
	node.mu.Lock()
	defer node.mu.Unlock()

	return node.genesisHash
}

// PoolStats returns a PoolStatus structure reporting stats about the transaction pool
func (node *AlgorandFullNode) PoolStats() PoolStats {
	r := node.ledger.Latest()
	last, err := node.ledger.Block(r)
	if err != nil {
		node.log.Warnf("AlgorandFullNode: could not read ledger's last round: %v", err)
		return PoolStats{}
	}

	return PoolStats{
		NumConfirmed:   uint64(len(last.Payset)),
		NumOutstanding: uint64(node.transactionPool.PendingCount()),
		NumExpired:     uint64(node.transactionPool.NumExpired(r)),
	}
}

// SuggestedFee returns the suggested fee per byte recommended to ensure a new transaction is processed in a timely fashion.
// Caller should set fee to max(MinTxnFee, SuggestedFee() * len(encoded SignedTxn))
func (node *AlgorandFullNode) SuggestedFee() basics.MicroAlgos {
	return basics.MicroAlgos{Raw: node.transactionPool.FeePerByte()}
}

// GetPendingTxnsFromPool returns a snapshot of every pending transactions from the node's transaction pool in a slice.
// Transactions are sorted in decreasing order. If no transactions, returns an empty slice.
func (node *AlgorandFullNode) GetPendingTxnsFromPool() ([]transactions.SignedTxn, error) {
	return bookkeeping.SignedTxnGroupsFlatten(node.transactionPool.PendingTxGroups()), nil
}

// ensureParticipationDB opens or creates a participation DB.
func ensureParticipationDB(genesisDir string, log logging.Logger) (account.ParticipationRegistry, error) {
	accessorFile := filepath.Join(genesisDir, config.ParticipationRegistryFilename)
	accessor, err := db.OpenErasablePair(accessorFile)
	if err != nil {
		return nil, err
	}
	return account.MakeParticipationRegistry(accessor, log)
}

// ListParticipationKeys returns all participation keys currently installed on the node
func (node *AlgorandFullNode) ListParticipationKeys() (partKeys []account.ParticipationRecord, err error) {
	return node.accountManager.Registry().GetAll(), nil
}

// GetParticipationKey retries the information of a participation id from the node
func (node *AlgorandFullNode) GetParticipationKey(partKeyID account.ParticipationID) (account.ParticipationRecord, error) {
	rval := node.accountManager.Registry().Get(partKeyID)

	if rval.IsZero() {
		return account.ParticipationRecord{}, account.ErrParticipationIDNotFound
	}

	return rval, nil
}

// RemoveParticipationKey given a participation id, remove the records from the node
func (node *AlgorandFullNode) RemoveParticipationKey(partKeyID account.ParticipationID) error {

	// Need to remove the file and then remove the entry in the registry
	// Let's first get the recorded information from the registry so we can lookup the file

	partRecord := node.accountManager.Registry().Get(partKeyID)

	if partRecord.IsZero() {
		return account.ErrParticipationIDNotFound
	}

	genID := node.GenesisID()

	outDir := filepath.Join(node.rootDir, genID)

	filename := config.PartKeyFilename(partRecord.ParticipationID.String(), uint64(partRecord.FirstValid), uint64(partRecord.LastValid))
	fullyQualifiedFilename := filepath.Join(outDir, filepath.Base(filename))

	err := node.accountManager.Registry().Delete(partKeyID)
	if err != nil {
		return err
	}

	err = node.accountManager.Registry().Flush(participationRegistryFlushMaxWaitDuration)
	if err != nil {
		return err
	}

	// Only after deleting and flushing do we want to remove the file
	_ = os.Remove(fullyQualifiedFilename)

	return nil
}

// AppendParticipationKeys given a participation id, remove the records from the node
func (node *AlgorandFullNode) AppendParticipationKeys(partKeyID account.ParticipationID, keys account.StateProofKeys) error {
	err := node.accountManager.Registry().AppendKeys(partKeyID, keys)
	if err != nil {
		return err
	}

	return node.accountManager.Registry().Flush(participationRegistryFlushMaxWaitDuration)
}

func createTemporaryParticipationKey(outDir string, partKeyBinary []byte) (string, error) {
	var sb strings.Builder

	// Create a temporary filename with a UUID so that we can call this function twice
	// in a row without worrying about collisions
	sb.WriteString("tempPartKeyBinary.")
	sb.WriteString(fmt.Sprintf("%d", crypto.RandUint64()))
	sb.WriteString(".bin")

	tempFile := filepath.Join(outDir, filepath.Base(sb.String()))

	file, err := os.Create(tempFile)

	if err != nil {
		return "", err
	}

	_, err = file.Write(partKeyBinary)

	file.Close()

	if err != nil {
		os.Remove(tempFile)
		return "", err
	}

	return tempFile, nil
}

// InstallParticipationKey Given a participation key binary stream install the participation key.
func (node *AlgorandFullNode) InstallParticipationKey(partKeyBinary []byte) (account.ParticipationID, error) {
	genID := node.GenesisID()

	outDir := filepath.Join(node.rootDir, genID)

	fullyQualifiedTempFile, err := createTemporaryParticipationKey(outDir, partKeyBinary)
	// We need to make sure no tempfile is created/remains if there is an error
	// However, we will eventually rename this file but if we fail in-between
	// this point and the rename we want to ensure that we remove the temporary file
	// After we rename, this will fail anyway since the file will not exist

	// Explicitly ignore the error with a closure
	defer func(name string) {
		_ = os.Remove(name)
	}(fullyQualifiedTempFile)

	if err != nil {
		return account.ParticipationID{}, err
	}

	inputdb, err := db.MakeErasableAccessor(fullyQualifiedTempFile)
	if err != nil {
		return account.ParticipationID{}, err
	}
	defer inputdb.Close()

	partkey, err := account.RestoreParticipationWithSecrets(inputdb)
	if err != nil {
		return account.ParticipationID{}, err
	}
	defer partkey.Close()

	if partkey.Parent == (basics.Address{}) {
		return account.ParticipationID{}, fmt.Errorf("cannot install partkey with missing (zero) parent address")
	}

	// Tell the AccountManager about the Participation (dupes don't matter) so we ignore the return value
	// This is ephemeral since we are deleting the file after this function is done
	added := node.accountManager.AddParticipation(partkey, true)
	if !added {
		return account.ParticipationID{}, fmt.Errorf("ParticipationRegistry: cannot register duplicate participation key")
	}

	err = insertStateProofToRegistry(partkey, node)
	if err != nil {
		return account.ParticipationID{}, err
	}

	err = node.accountManager.Registry().Flush(participationRegistryFlushMaxWaitDuration)
	if err != nil {
		return account.ParticipationID{}, err
	}

	return partkey.ID(), nil
}

func (node *AlgorandFullNode) loadParticipationKeys() error {
	// Generate a list of all potential participation key files
	genesisDir := filepath.Join(node.rootDir, node.genesisID)
	files, err := os.ReadDir(genesisDir)
	if err != nil {
		return fmt.Errorf("AlgorandFullNode.loadPartitipationKeys: could not read directory %v: %v", genesisDir, err)
	}

	// For each of these files
	for _, info := range files {
		// If it can't be a participation key database, skip it
		if !config.IsPartKeyFilename(info.Name()) {
			continue
		}
		filename := info.Name()

		// Fetch a handle to this database
		handle, err := node.getExistingPartHandle(filename)
		if err != nil {
			if db.IsErrBusy(err) {
				// this is a special case:
				// we might get "database is locked" when we attempt to access a database that is concurrently updating its participation keys.
				// that database is clearly already on the account manager, and doesn't need to be processed through this logic, and therefore
				// we can safely ignore that fail case.
				continue
			}
			return fmt.Errorf("AlgorandFullNode.loadParticipationKeys: cannot load db %v: %v", filename, err)
		}

		// Fetch an account.Participation from the database
		// currently, we load all stateproof secrets to memory which is not ideal .
		// as part of the participation interface changes , secrets will no longer
		// be loaded like this.
		part, err := account.RestoreParticipationWithSecrets(handle)
		if err != nil {
			handle.Close()
			if err == account.ErrUnsupportedSchema {
				node.log.Infof("Loaded participation keys from storage: %s %s", part.Address(), info.Name())
				node.log.Warnf("loadParticipationKeys: not loading unsupported participation key: %s; renaming to *.old", info.Name())
				fullname := filepath.Join(genesisDir, info.Name())
				renamedFileName := filepath.Join(fullname, ".old")
				err = os.Rename(fullname, renamedFileName)
				if err != nil {
					node.log.Warnf("loadParticipationKeys: failed to rename unsupported participation key file '%s' to '%s': %v", fullname, renamedFileName, err)
				}
			} else {
				return fmt.Errorf("AlgorandFullNode.loadParticipationKeys: cannot load account at %v: %v", info.Name(), err)
			}
		} else {
			// Tell the AccountManager about the Participation (dupes don't matter)
			// make sure that all stateproof data (with are not the keys per round)
			// are being store to the registry in that point
			// These files are not ephemeral and must be deleted eventually since
			// this function is called to load files located in the node on startup
			added := node.accountManager.AddParticipation(part, false)
			if added {
				node.log.Infof("Loaded participation keys from storage: %s %s", part.Address(), info.Name())
			} else {
				part.Close()
				continue
			}
			err = insertStateProofToRegistry(part, node)
			if err != nil {
				return err
			}
		}
	}

	return nil
}

func insertStateProofToRegistry(part account.PersistedParticipation, node *AlgorandFullNode) error {
	partID := part.ID()
	// in case there are no state proof keys for that participant
	if part.StateProofSecrets == nil {
		return nil
	}
	keys := part.StateProofSecrets.GetAllKeys()
	keysSigner := make(account.StateProofKeys, len(keys))
	for i := uint64(0); i < uint64(len(keys)); i++ {
		keysSigner[i] = keys[i]
	}
	return node.accountManager.Registry().AppendKeys(partID, keysSigner)

}

var txPoolGauge = metrics.MakeGauge(metrics.MetricName{Name: "algod_tx_pool_count", Description: "current number of available transactions in pool"})

func (node *AlgorandFullNode) txPoolGaugeThread(done <-chan struct{}) {
	defer node.monitoringRoutinesWaitGroup.Done()
	ticker := time.NewTicker(10 * time.Second)
	defer ticker.Stop()
	for true {
		select {
		case <-ticker.C:
			txPoolGauge.Set(float64(node.transactionPool.PendingCount()))
		case <-done:
			return
		}
	}
}

// IsArchival returns true the node is an archival node, false otherwise
func (node *AlgorandFullNode) IsArchival() bool {
	return node.config.Archival
}

// OnNewBlock implements the BlockListener interface so we're notified after each block is written to the ledger
func (node *AlgorandFullNode) OnNewBlock(block bookkeeping.Block, delta ledgercore.StateDelta) {
	if node.ledger.Latest() > block.Round() {
		return
	}
	node.syncStatusMu.Lock()
	node.lastRoundTimestamp = time.Now()
	node.hasSyncedSinceStartup = true
	node.syncStatusMu.Unlock()

	// Wake up oldKeyDeletionThread(), non-blocking.
	select {
	case node.oldKeyDeletionNotify <- struct{}{}:
	default:
	}
}

// oldKeyDeletionThread keeps deleting old participation keys.
// It runs in a separate thread so that, during catchup, we
// don't have to delete key for each block we received.
func (node *AlgorandFullNode) oldKeyDeletionThread(done <-chan struct{}) {
	defer node.monitoringRoutinesWaitGroup.Done()
	for {
		select {
		case <-done:
			return
		case <-node.oldKeyDeletionNotify:
		}

		r := node.ledger.Latest()

		latestHdr, err := node.ledger.BlockHdr(r)
		if err != nil {
			switch err.(type) {
			case ledgercore.ErrNoEntry:
				// No need to warn; expected during catchup.
			default:
				node.log.Warnf("Cannot look up latest block %d for deleting ephemeral keys: %v", r, err)
			}
			continue
		}

		// We need to find the consensus protocol used to agree on block r,
		// since that determines the params used for ephemeral keys in block
		// r.  The params come from agreement.ParamsRound(r), which is r-2.
		hdr, err := node.ledger.BlockHdr(agreement.ParamsRound(r))
		if err != nil {
			switch err.(type) {
			case ledgercore.ErrNoEntry:
				// No need to warn; expected during catchup.
			default:
				node.log.Warnf("Cannot look up params block %d for deleting ephemeral keys: %v", agreement.ParamsRound(r), err)
			}
			continue
		}

		agreementProto := config.Consensus[hdr.CurrentProtocol]

		node.mu.Lock()
		node.accountManager.DeleteOldKeys(latestHdr, agreementProto)
		node.mu.Unlock()

		// Persist participation registry updates to last-used round and voting key changes.
		err = node.accountManager.Registry().Flush(participationRegistryFlushMaxWaitDuration)
		if err != nil {
			node.log.Warnf("error while flushing the registry: %v", err)
		}
	}
}

// Uint64 implements the randomness by calling the crypto library.
func (node *AlgorandFullNode) Uint64() uint64 {
	return crypto.RandUint64()
}

// Indexer returns a pointer to nodes indexer
func (node *AlgorandFullNode) Indexer() (*indexer.Indexer, error) {
	if node.indexer != nil && node.config.IsIndexerActive {
		return node.indexer, nil
	}
	return nil, fmt.Errorf("indexer is not active")
}

// GetTransactionByID gets transaction by ID
// this function is intended to be called externally via the REST api interface.
func (node *AlgorandFullNode) GetTransactionByID(txid transactions.Txid, rnd basics.Round) (TxnWithStatus, error) {
	stx, _, err := node.ledger.LookupTxid(txid, rnd)
	if err != nil {
		return TxnWithStatus{}, err
	}
	return TxnWithStatus{
		Txn:            stx.SignedTxn,
		ConfirmedRound: rnd,
		ApplyData:      stx.ApplyData,
	}, nil
}

// StartCatchup starts the catchpoint mode and attempt to get to the provided catchpoint
// this function is intended to be called externally via the REST api interface.
func (node *AlgorandFullNode) StartCatchup(catchpoint string) error {
	node.mu.Lock()
	defer node.mu.Unlock()
	if node.indexer != nil {
		return fmt.Errorf("catching up using a catchpoint is not supported on indexer-enabled nodes")
	}
	if node.catchpointCatchupService != nil {
		stats := node.catchpointCatchupService.GetStatistics()
		// No need to return an error
		if catchpoint == stats.CatchpointLabel {
			return MakeCatchpointAlreadyInProgressError(catchpoint)
		}
		return MakeCatchpointUnableToStartError(stats.CatchpointLabel, catchpoint)
	}
	var err error
	accessor := ledger.MakeCatchpointCatchupAccessor(node.ledger.Ledger, node.log)
	node.catchpointCatchupService, err = catchup.MakeNewCatchpointCatchupService(catchpoint, node, node.log, node.net, accessor, node.config)
	if err != nil {
		node.log.Warnf("unable to create catchpoint catchup service : %v", err)
		return err
	}
	node.catchpointCatchupService.Start(node.ctx)
	node.log.Infof("starting catching up toward catchpoint %s", catchpoint)
	return nil
}

// AbortCatchup aborts the given catchpoint
// this function is intended to be called externally via the REST api interface.
func (node *AlgorandFullNode) AbortCatchup(catchpoint string) error {
	node.mu.Lock()
	defer node.mu.Unlock()
	if node.catchpointCatchupService == nil {
		return nil
	}
	stats := node.catchpointCatchupService.GetStatistics()
	if stats.CatchpointLabel != catchpoint {
		return fmt.Errorf("unable to abort catchpoint catchup for '%s' - already catching up '%s'", catchpoint, stats.CatchpointLabel)
	}
	node.catchpointCatchupService.Abort()
	return nil
}

// SetCatchpointCatchupMode change the node's operational mode from catchpoint catchup mode and back, it returns a
// channel which contains the updated node context. This function need to work asynchronously so that the caller could
// detect and handle the use case where the node is being shut down while we're switching to/from catchup mode without
// deadlocking on the shared node mutex.
func (node *AlgorandFullNode) SetCatchpointCatchupMode(catchpointCatchupMode bool) (outCtxCh <-chan context.Context) {
	// create a non-buffered channel to return the newly created context. The fact that it's non-buffered here
	// is important, as it allows us to synchronize the "receiving" of the new context before canceling of the previous
	// one.
	ctxCh := make(chan context.Context)
	outCtxCh = ctxCh
	go func() {
		node.mu.Lock()
		// check that the node wasn't canceled. If it have been canceled, it means that the node.Stop() was called, in which case
		// we should close the channel.
		if node.ctx.Err() == context.Canceled {
			close(ctxCh)
			node.mu.Unlock()
			return
		}
		if catchpointCatchupMode {
			// stop..
			defer func() {
				node.mu.Unlock()
				node.waitMonitoringRoutines()
			}()
			node.net.ClearHandlers()
			node.txHandler.Stop()
			node.agreementService.Shutdown()
			node.catchupService.Stop()
			node.txPoolSyncerService.Stop()
			node.blockService.Stop()
			node.ledgerService.Stop()

			prevNodeCancelFunc := node.cancelCtx

			// Set up a context we can use to cancel goroutines on Stop()
			node.ctx, node.cancelCtx = context.WithCancel(context.Background())
			ctxCh <- node.ctx

			prevNodeCancelFunc()
			return
		}
		defer node.mu.Unlock()
		// start
		node.transactionPool.Reset()
		node.catchupService.Start()
		node.agreementService.Start()
		node.txPoolSyncerService.Start(node.catchupService.InitialSyncDone)
		node.blockService.Start()
		node.ledgerService.Start()
		node.txHandler.Start()

		// start indexer
		if idx, err := node.Indexer(); err == nil {
			err := idx.Start()
			if err != nil {
				node.log.Errorf("indexer failed to start, turning it off - %v", err)
				node.config.IsIndexerActive = false
			} else {
				node.log.Info("Indexer was started successfully")
			}
		} else {
			node.log.Infof("Indexer is not available - %v", err)
		}

		// Set up a context we can use to cancel goroutines on Stop()
		node.ctx, node.cancelCtx = context.WithCancel(context.Background())

		node.startMonitoringRoutines()

		// at this point, the catchpoint catchup is done ( either successfully or not.. )
		node.catchpointCatchupService = nil

		ctxCh <- node.ctx
	}()
	return

}

// validatedBlock satisfies agreement.ValidatedBlock
type validatedBlock struct {
	vb *ledgercore.ValidatedBlock
}

// WithSeed satisfies the agreement.ValidatedBlock interface.
func (vb validatedBlock) WithSeed(s committee.Seed) agreement.ValidatedBlock {
	lvb := vb.vb.WithSeed(s)
	return validatedBlock{vb: &lvb}
}

// Block satisfies the agreement.ValidatedBlock interface.
func (vb validatedBlock) Block() bookkeeping.Block {
	blk := vb.vb.Block()
	return blk
}

// AssembleBlock implements Ledger.AssembleBlock.
func (node *AlgorandFullNode) AssembleBlock(round basics.Round) (agreement.ValidatedBlock, error) {
	deadline := time.Now().Add(node.config.ProposalAssemblyTime)
	lvb, err := node.transactionPool.AssembleBlock(round, deadline)
	if err != nil {
		if errors.Is(err, pools.ErrStaleBlockAssemblyRequest) {
			// convert specific error to one that would have special handling in the agreement code.
			err = agreement.ErrAssembleBlockRoundStale

			ledgerNextRound := node.ledger.NextRound()
			if ledgerNextRound == round {
				// we've asked for the right round.. and the ledger doesn't think it's stale.
				node.log.Errorf("AlgorandFullNode.AssembleBlock: could not generate a proposal for round %d, ledger and proposal generation are synced: %v", round, err)
			} else if ledgerNextRound < round {
				// from some reason, the ledger is behind the round that we're asking. That shouldn't happen, but error if it does.
				node.log.Errorf("AlgorandFullNode.AssembleBlock: could not generate a proposal for round %d, ledger next round is %d: %v", round, ledgerNextRound, err)
			}
			// the case where ledgerNextRound > round was not implemented here on purpose. This is the "normal case" where the
			// ledger was advancing faster then the agreement by the catchup.
		}
		return nil, err
	}
	return validatedBlock{vb: lvb}, nil
}

// getOfflineClosedStatus will return an int with the appropriate bit(s) set if it is offline and/or online
func getOfflineClosedStatus(acctData basics.OnlineAccountData) int {
	rval := 0
	isOffline := acctData.VoteFirstValid == 0 && acctData.VoteLastValid == 0

	if isOffline {
		rval = rval | bitAccountOffline
	}

	isClosed := isOffline && acctData.MicroAlgosWithRewards.Raw == 0
	if isClosed {
		rval = rval | bitAccountIsClosed
	}

	return rval
}

// VotingKeys implements the key manager's VotingKeys method, and provides additional validation with the ledger.
// that allows us to load multiple overlapping keys for the same account, and filter these per-round basis.
func (node *AlgorandFullNode) VotingKeys(votingRound, keysRound basics.Round) []account.ParticipationRecordForRound {
	// on devmode, we don't need any voting keys for the agreement, since the agreement doesn't vote.
	if node.devMode {
		return []account.ParticipationRecordForRound{}
	}

	parts := node.accountManager.Keys(votingRound)
	participations := make([]account.ParticipationRecordForRound, 0, len(parts))
	accountsData := make(map[basics.Address]basics.OnlineAccountData, len(parts))
	matchingAccountsKeys := make(map[basics.Address]bool)
	mismatchingAccountsKeys := make(map[basics.Address]int)

	for _, p := range parts {
		acctData, hasAccountData := accountsData[p.Account]
		if !hasAccountData {
			var err error
			// LookupAgreement is used to look at the past ~320 rounds of account state
			// It provides a fast lookup method for online account information
			acctData, err = node.ledger.LookupAgreement(keysRound, p.Account)
			if err != nil {
				node.log.Warnf("node.VotingKeys: Account %v not participating: cannot locate account for round %d : %v", p.Account, keysRound, err)
				continue
			}
			accountsData[p.Account] = acctData
		}

		mismatchingAccountsKeys[p.Account] = mismatchingAccountsKeys[p.Account] | getOfflineClosedStatus(acctData)

		if acctData.VoteID != p.Voting.OneTimeSignatureVerifier {
			mismatchingAccountsKeys[p.Account] = mismatchingAccountsKeys[p.Account] | bitMismatchingVotingKey
			continue
		}
		if acctData.SelectionID != p.VRF.PK {
			mismatchingAccountsKeys[p.Account] = mismatchingAccountsKeys[p.Account] | bitMismatchingSelectionKey
			continue
		}
		participations = append(participations, p)
		matchingAccountsKeys[p.Account] = true

		// Make sure the key is registered.
		err := node.accountManager.Registry().Register(p.ParticipationID, votingRound)
		if err != nil {
			node.log.Warnf("Failed to register participation key (%s) with participation registry: %v\n", p.ParticipationID, err)
		}
	}
	// write the warnings per account only if we couldn't find a single valid key for that account.
	for mismatchingAddr, warningFlags := range mismatchingAccountsKeys {
		if matchingAccountsKeys[mismatchingAddr] {
			continue
		}
		if warningFlags&bitMismatchingVotingKey != 0 || warningFlags&bitMismatchingSelectionKey != 0 {
			// If we are closed, upgrade this to info so we don't spam telemetry reporting
			if warningFlags&bitAccountIsClosed != 0 {
				node.log.Infof("node.VotingKeys: Address: %v - Account was closed but still has a participation key active.", mismatchingAddr)
			} else if warningFlags&bitAccountOffline != 0 {
				// If account is offline, then warn that no registration transaction has been issued or that previous registration transaction is expired.
				node.log.Warnf("node.VotingKeys: Address: %v - Account is offline.  No registration transaction has been issued or a previous registration transaction has expired", mismatchingAddr)
			} else {
				// If the account isn't closed/offline and has a valid participation key, then this key may have been generated
				// on a different node.
				node.log.Warnf("node.VotingKeys: Account %v not participating on round %d: on chain voting key differ from participation voting key for round %d. Consider regenerating the participation key for this node.", mismatchingAddr, votingRound, keysRound)
			}

			continue
		}

	}
	return participations
}

// Record forwards participation record calls to the participation registry.
func (node *AlgorandFullNode) Record(account basics.Address, round basics.Round, participationType account.ParticipationAction) {
	node.accountManager.Record(account, round, participationType)
}

// IsParticipating implements network.NodeInfo
//
// This function is not fully precise. node.ledger and
// node.accountManager might move relative to each other and there is
// no synchronization. This is good-enough for current uses of
// IsParticipating() which is used in networking code to determine if
// the node should ask for transaction gossip (or skip it to save
// bandwidth). The current transaction pool size is about 3
// rounds. Starting to receive transaction gossip 10 rounds in the
// future when we might propose or vote on blocks in that future is a
// little extra buffer but seems reasonable at this time. -- bolson
// 2022-05-18
func (node *AlgorandFullNode) IsParticipating() bool {
	round := node.ledger.Latest() + 1
	return node.accountManager.HasLiveKeys(round, round+10)
}

// SetSyncRound sets the minimum sync round on the catchup service
func (node *AlgorandFullNode) SetSyncRound(rnd uint64) error {
	// Calculate the first round for which we want to disable catchup from the network.
	// This is based on the size of the cache used in the ledger.
	disableSyncRound := rnd + node.Config().MaxAcctLookback
	return node.catchupService.SetDisableSyncRound(disableSyncRound)
}

// GetSyncRound retrieves the sync round, removes cache offset used during SetSyncRound
func (node *AlgorandFullNode) GetSyncRound() uint64 {
	return node.catchupService.GetDisableSyncRound() - node.Config().MaxAcctLookback
}

// UnsetSyncRound removes the sync round constraint on the catchup service
func (node *AlgorandFullNode) UnsetSyncRound() {
	node.catchupService.UnsetDisableSyncRound()
}<|MERGE_RESOLUTION|>--- conflicted
+++ resolved
@@ -230,13 +230,6 @@
 		blockListeners = append(blockListeners, &accountListener)
 	}
 	node.ledger.RegisterBlockListeners(blockListeners)
-<<<<<<< HEAD
-	node.txHandler, err = data.MakeTxHandler(node.transactionPool, node.ledger, node.net, node.genesisID, node.genesisHash, node.lowPriorityCryptoVerificationPool)
-	if err != nil {
-		log.Errorf("Cannot initialize TxHandler: %v", err)
-		return nil, err
-	}
-=======
 	txHandlerOpts := data.TxHandlerOpts{
 		TxPool:        node.transactionPool,
 		ExecutionPool: node.lowPriorityCryptoVerificationPool,
@@ -246,8 +239,11 @@
 		GenesisHash:   node.genesisHash,
 		Config:        cfg,
 	}
-	node.txHandler = data.MakeTxHandler(txHandlerOpts)
->>>>>>> fb95de13
+	node.txHandler, err = data.MakeTxHandler(txHandlerOpts)
+	if err != nil {
+		log.Errorf("Cannot initialize TxHandler: %v", err)
+		return nil, err
+	}
 
 	// Indexer setup
 	if cfg.IsIndexerActive && cfg.Archival {
