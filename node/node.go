// Copyright (C) 2019 Algorand, Inc.
// This file is part of go-algorand
//
// go-algorand is free software: you can redistribute it and/or modify
// it under the terms of the GNU Affero General Public License as
// published by the Free Software Foundation, either version 3 of the
// License, or (at your option) any later version.
//
// go-algorand is distributed in the hope that it will be useful,
// but WITHOUT ANY WARRANTY; without even the implied warranty of
// MERCHANTABILITY or FITNESS FOR A PARTICULAR PURPOSE.  See the
// GNU Affero General Public License for more details.
//
// You should have received a copy of the GNU Affero General Public License
// along with go-algorand.  If not, see <https://www.gnu.org/licenses/>.

// Package node is the Algorand node itself, with functions exposed to the frontend
package node

import (
	"context"
	"fmt"
	"io/ioutil"
	"os"
	"path/filepath"
	"time"

	"github.com/algorand/go-algorand/agreement"
	"github.com/algorand/go-algorand/agreement/gossip"
	"github.com/algorand/go-algorand/catchup"
	"github.com/algorand/go-algorand/config"
	"github.com/algorand/go-algorand/crypto"
	"github.com/algorand/go-algorand/data"
	"github.com/algorand/go-algorand/data/account"
	"github.com/algorand/go-algorand/data/basics"
	"github.com/algorand/go-algorand/data/bookkeeping"
	"github.com/algorand/go-algorand/data/pools"
	"github.com/algorand/go-algorand/data/transactions"
	"github.com/algorand/go-algorand/ledger"
	"github.com/algorand/go-algorand/logging"
	"github.com/algorand/go-algorand/network"
	"github.com/algorand/go-algorand/node/indexer"
	"github.com/algorand/go-algorand/protocol"
	"github.com/algorand/go-algorand/rpcs"
	"github.com/algorand/go-algorand/util/db"
	"github.com/algorand/go-algorand/util/execpool"
	"github.com/algorand/go-algorand/util/metrics"
	"github.com/algorand/go-algorand/util/timers"
	"github.com/algorand/go-deadlock"
)

const participationKeyCheckSecs = 60

// StatusReport represents the current basic status of the node
type StatusReport struct {
	LastRound             basics.Round
	LastVersion           protocol.ConsensusVersion
	NextVersion           protocol.ConsensusVersion
	NextVersionRound      basics.Round
	NextVersionSupported  bool
	LastRoundTimestamp    time.Time
	SynchronizingTime     time.Duration
	CatchupTime           time.Duration
	HasSyncedSinceStartup bool
}

// TimeSinceLastRound returns the time since the last block was approved (locally), or 0 if no blocks seen
func (status StatusReport) TimeSinceLastRound() time.Duration {
	if status.LastRoundTimestamp.IsZero() {
		return time.Duration(0)
	}

	return time.Since(status.LastRoundTimestamp)
}

<<<<<<< HEAD
// Full is an interface representing a Full Algorand Node
type Full interface {
	GetSupply() basics.SupplyDetail
	GetBalanceAndStatus(address basics.Address) (money basics.MicroAlgos, rewards basics.MicroAlgos, moneyWithoutPendingRewards basics.MicroAlgos, status basics.Status, totalCurrency uint64, currencies map[basics.Address]uint64, round basics.Round, err error)
	BroadcastSignedTxn(signed transactions.SignedTxn) (transactions.Txid, error)
	ListTxns(address basics.Address, minRound basics.Round, maxRound basics.Round) ([]TxnWithStatus, error)
	GetTransaction(address basics.Address, txID transactions.Txid, minRound basics.Round, maxRound basics.Round) (TxnWithStatus, bool)
	GetPendingTransaction(txID transactions.Txid) (TxnWithStatus, bool)
	SuggestedFee() basics.MicroAlgos
	PoolStats() PoolStats
	GetBlock(r basics.Round) (bookkeeping.Block, agreement.Certificate, error)
	ExtendPeerList(args ...string)
	LatestRound() basics.Round
	WaitForRound(r basics.Round) chan struct{}
	GetPendingTxnsFromPool() ([]transactions.SignedTxn, error)
	Start()
	Stop()
	IsArchival() bool
	Status() (StatusReport, error)
	GenesisID() string
	GenesisHash() crypto.Digest
	Indexer() (*indexer.Indexer, error)
	GetTransactionByID(txid transactions.Txid, rnd basics.Round) (TxnWithStatus, error)
}

// AlgorandFullNode is a concrete implementation of the Full interface
=======
// AlgorandFullNode specifies and implements a full Algorand node.
>>>>>>> 3f6f70ac
type AlgorandFullNode struct {
	nodeContextData

	mu        deadlock.Mutex
	ctx       context.Context
	cancelCtx context.CancelFunc
	config    config.Local

	ledger    *data.Ledger
	net       network.GossipNode
	phonebook *network.ThreadsafePhonebook

	transactionPool *pools.TransactionPool
	txHandler       *data.TxHandler
	accountManager  *data.AccountManager
	feeTracker      *pools.FeeTracker

	algorandService *agreement.Service
	syncer          *catchup.Service

	indexer *indexer.Indexer

	rootDir     string
	genesisID   string
	genesisHash crypto.Digest

	log logging.Logger

	lastRoundTimestamp    time.Time
	hasSyncedSinceStartup bool

	txPoolSyncer *rpcs.TxSyncer

	cryptoPool                         execpool.ExecutionPool
	lowPriorityCryptoVerificationPool  execpool.BacklogPool
	highPriorityCryptoVerificationPool execpool.BacklogPool

	ledgerService    *rpcs.LedgerService
	wsFetcherService *rpcs.WsFetcherService // to handle inbound gossip msgs for fetching over gossip

	oldKeyDeletionNotify chan struct{}
}

// TxnWithStatus represents information about a single transaction,
// in particular, whether it has appeared in some block yet or not,
// and whether it was kicked out of the txpool due to some error.
type TxnWithStatus struct {
	Txn transactions.SignedTxn

	// Zero indicates no confirmation
	ConfirmedRound basics.Round

	// PoolError indicates that the transaction was kicked out of this
	// node's transaction pool (and specifies why that happened).  An
	// empty string indicates the transaction wasn't kicked out of this
	// node's txpool due to an error.
	PoolError string

	// ApplyData is the transaction.ApplyData, if committed.
	ApplyData transactions.ApplyData
}

// MakeFull sets up an Algorand full node
// (i.e., it returns a node that participates in consensus)
func MakeFull(log logging.Logger, rootDir string, cfg config.Local, phonebookDir string, genesis bookkeeping.Genesis) (*AlgorandFullNode, error) {

	node := new(AlgorandFullNode)
	node.rootDir = rootDir
	node.config = cfg
	node.log = log.With("name", cfg.NetAddress)
	node.genesisID = genesis.ID()
	node.genesisHash = crypto.HashObj(genesis)
	node.phonebook = network.MakeThreadsafePhonebook()

	addrs, err := config.LoadPhonebook(phonebookDir)
	if err != nil {
		log.Debugf("Cannot load static phonebook: %v", err)
	}
	node.phonebook.ReplacePeerList(addrs)

	// tie network, block fetcher, and agreement services together
	p2pNode, err := network.NewWebsocketNetwork(node.log, node.config, node.phonebook, genesis.ID(), genesis.Network)
	if err != nil {
		log.Errorf("could not create websocket node: %v", err)
		return nil, err
	}
	p2pNode.SetPrioScheme(node)
	node.net = p2pNode
	node.accountManager = data.MakeAccountManager(log)

	accountListener := makeTopAccountListener(log)

	// load stored data
	genesisDir := filepath.Join(rootDir, genesis.ID())
	ledgerPathnamePrefix := filepath.Join(genesisDir, config.LedgerFilenamePrefix)

	// create initial ledger, if it doesn't exist
	os.Mkdir(genesisDir, 0700)
	var genalloc data.GenesisBalances
	genalloc, err = bootstrapData(genesis, log)
	if err != nil {
		log.Errorf("Cannot load genesis allocation: %v", err)
		return nil, err
	}

	blockListeners := []ledger.BlockListener{
		node,
	}

	if node.config.EnableTopAccountsReporting {
		blockListeners = append(blockListeners, &accountListener)
	}

	node.cryptoPool = execpool.MakePool(node)
	node.lowPriorityCryptoVerificationPool = execpool.MakeBacklog(node.cryptoPool, 2*node.cryptoPool.GetParallelism(), execpool.LowPriority, node)
	node.highPriorityCryptoVerificationPool = execpool.MakeBacklog(node.cryptoPool, 2*node.cryptoPool.GetParallelism(), execpool.HighPriority, node)
	node.ledger, err = data.LoadLedger(node.log, ledgerPathnamePrefix, false, genesis.Proto, genalloc, node.genesisID, node.genesisHash, blockListeners)
	if err != nil {
		log.Errorf("Cannot initialize ledger (%s): %v", ledgerPathnamePrefix, err)
		return nil, err
	}

	node.ledger.SetArchival(cfg.Archival)
	node.transactionPool = pools.MakeTransactionPool(node.ledger.Ledger, cfg.TxPoolSize, cfg.EnableAssembleStats)
	node.ledger.RegisterBlockListeners([]ledger.BlockListener{node.transactionPool})
	node.txHandler = data.MakeTxHandler(node.transactionPool, node.ledger, node.net, node.genesisID, node.genesisHash, node.lowPriorityCryptoVerificationPool)
	node.feeTracker, err = pools.MakeFeeTracker()
	if err != nil {
		log.Error(err)
		return nil, err
	}

	// Indexer setup
	if cfg.IsIndexerActive && cfg.Archival {
		node.indexer, err = indexer.MakeIndexer(genesisDir, node.ledger, false)
		if err != nil {
			logging.Base().Errorf("failed to make indexer -  %v", err)
			return nil, err
		}
	}

	node.ledgerService = rpcs.RegisterLedgerService(cfg, node.ledger, p2pNode, node.genesisID)
	node.wsFetcherService = rpcs.RegisterWsFetcherService(node.log, p2pNode)
	rpcs.RegisterTxService(node.transactionPool, p2pNode, node.genesisID, cfg.TxPoolSize, cfg.TxSyncServeResponseSize)

	crashPathname := filepath.Join(genesisDir, config.CrashFilename)
	crashAccess, err := db.MakeAccessor(crashPathname, false, false)
	if err != nil {
		log.Errorf("Cannot load crash data: %v", err)
		return nil, err
	}

	blockFactory := makeBlockFactory(node.ledger, node.transactionPool, node.config.EnableProcessBlockStats, node.highPriorityCryptoVerificationPool)
	blockValidator := blockValidatorImpl{l: node.ledger, tp: node.transactionPool, verificationPool: node.highPriorityCryptoVerificationPool}
	agreementLedger := agreementLedger{Ledger: node.ledger, ff: rpcs.MakeNetworkFetcherFactory(node.net, blockQueryPeerLimit, node.wsFetcherService), n: node.net}

	agreementParameters := agreement.Parameters{
		Logger:         log,
		Accessor:       crashAccess,
		Clock:          timers.MakeMonotonicClock(time.Now()),
		Local:          node.config,
		Network:        gossip.WrapNetwork(node.net),
		Ledger:         agreementLedger,
		BlockFactory:   blockFactory,
		BlockValidator: blockValidator,
		KeyManager:     node.accountManager,
		RandomSource:   node,
		BacklogPool:    node.highPriorityCryptoVerificationPool,
	}
	node.algorandService = agreement.MakeService(agreementParameters)

	node.syncer = catchup.MakeService(node.log, node.config, p2pNode, node.ledger, node.wsFetcherService, node.lowPriorityCryptoVerificationPool)
	node.txPoolSyncer = rpcs.MakeTxSyncer(node.transactionPool, node.net, node.txHandler.SolicitedTxHandler(), time.Duration(cfg.TxSyncIntervalSeconds)*time.Second, time.Duration(cfg.TxSyncTimeoutSeconds)*time.Second, cfg.TxSyncServeResponseSize)

	err = node.loadParticipationKeys()
	if err != nil {
		log.Errorf("Cannot load participation keys: %v", err)
		return nil, err
	}

	node.oldKeyDeletionNotify = make(chan struct{}, 1)

	return node, err
}

func bootstrapData(genesis bookkeeping.Genesis, log logging.Logger) (data.GenesisBalances, error) {
	genalloc := make(map[basics.Address]basics.AccountData)
	for _, entry := range genesis.Allocation {
		addr, err := basics.UnmarshalChecksumAddress(entry.Address)
		if err != nil {
			log.Errorf("Cannot parse genesis addr %s: %v", entry.Address, err)
			return data.GenesisBalances{}, err
		}

		_, present := genalloc[addr]
		if present {
			err = fmt.Errorf("repeated allocation to %s", entry.Address)
			log.Error(err)
			return data.GenesisBalances{}, err
		}

		genalloc[addr] = entry.State
	}

	feeSink, err := basics.UnmarshalChecksumAddress(genesis.FeeSink)
	if err != nil {
		log.Errorf("Cannot parse fee sink addr %s: %v", genesis.FeeSink, err)
		return data.GenesisBalances{}, err
	}

	rewardsPool, err := basics.UnmarshalChecksumAddress(genesis.RewardsPool)
	if err != nil {
		log.Errorf("Cannot parse rewards pool addr %s: %v", genesis.RewardsPool, err)
		return data.GenesisBalances{}, err
	}

	return data.MakeTimestampedGenesisBalances(genalloc, feeSink, rewardsPool, genesis.Timestamp), nil
}

// Config returns a copy of the node's Local configuration
func (node *AlgorandFullNode) Config() config.Local {
	return node.config
}

// Start the node: connect to peers and run the agreement service while obtaining a lock. Doesn't wait for initial sync.
func (node *AlgorandFullNode) Start() {
	node.mu.Lock()
	defer node.mu.Unlock()

	// start accepting connections
	node.net.Start()
	node.config.NetAddress, _ = node.net.Address()

	node.syncer.Start()
	node.algorandService.Start()
	node.txPoolSyncer.Start(node.syncer.InitialSyncDone)
	node.ledgerService.Start()
	node.txHandler.Start()

	// Set up a context we can use to cancel goroutines on Stop()
	ctx, cancel := context.WithCancel(context.Background())
	node.ctx = ctx
	node.cancelCtx = cancel

	// start indexer
	if idx, err := node.Indexer(); err == nil {
		err := idx.Start()
		if err != nil {
			node.log.Errorf("indexer failed to start, turning it off - %v", err)
			node.config.IsIndexerActive = false
		}
		node.log.Info("Indexer was started successfully")
	} else {
		node.log.Infof("Indexer is not available - %v", err)
	}

	// Periodically check for new participation keys
	go node.checkForParticipationKeys()

	go node.txPoolGaugeThread()
	// Delete old participation keys
	go node.oldKeyDeletionThread()

	// TODO re-enable with configuration flag post V1
	//go logging.UsageLogThread(node.ctx, node.log, 100*time.Millisecond, nil)
}

// ListeningAddress retrieves the node's current listening address, if any.
// Returns true if currently listening, false otherwise.
func (node *AlgorandFullNode) ListeningAddress() (string, bool) {
	node.mu.Lock()
	defer node.mu.Unlock()
	return node.net.Address()
}

// Stop stops running the node. Once a node is closed, it can never start again.
func (node *AlgorandFullNode) Stop() {
	node.mu.Lock()
	defer node.mu.Unlock()

	node.net.ClearHandlers()

	node.txHandler.Stop()
	node.net.Stop()
	node.algorandService.Shutdown()
	node.syncer.Stop()
	node.txPoolSyncer.Stop()
	node.ledgerService.Stop()
	node.highPriorityCryptoVerificationPool.Shutdown()
	node.lowPriorityCryptoVerificationPool.Shutdown()
	node.cryptoPool.Shutdown()
	node.cancelCtx()

	if node.indexer != nil {
		node.indexer.Shutdown()
	}
}

// note: unlike the other two functions, this accepts a whole filename
func (node *AlgorandFullNode) getExistingPartHandle(filename string) (db.Accessor, error) {
	filename = filepath.Join(node.rootDir, node.genesisID, filename)

	_, err := os.Stat(filename)
	if err == nil {
		return db.MakeErasableAccessor(filename)
	}
	return db.Accessor{}, err
}

<<<<<<< HEAD
// GetSupply returns the current supply reported by the ledger
func (node *AlgorandFullNode) GetSupply() basics.SupplyDetail {
	latest := node.ledger.Latest()
	totals, err := node.ledger.Totals(latest)

	if err != nil {
		node.log.Panicf("GetSupply(): round %d: no way to return error %v", latest, err)
	}

	return basics.SupplyDetail{
		TotalMoney:  totals.Participating(),
		OnlineMoney: totals.Online.Money,
		Round:       latest,
	}
}

// GetBalanceAndStatus returns both the Balance and the Delegator status of the account, in one call so they're from the same block
func (node *AlgorandFullNode) GetBalanceAndStatus(address basics.Address) (money basics.MicroAlgos, rewards basics.MicroAlgos, moneyWithoutPendingRewards basics.MicroAlgos, status basics.Status, totalCurrency uint64, currencies map[basics.Address]uint64, round basics.Round, err error) {
	return node.ledger.BalanceAndStatus(address)
=======
// Ledger exposes the node's ledger handle to the algod API code
func (node *AlgorandFullNode) Ledger() *data.Ledger {
	return node.ledger
>>>>>>> 3f6f70ac
}

// BroadcastSignedTxn broadcasts a transaction that has already been signed.
func (node *AlgorandFullNode) BroadcastSignedTxn(signed transactions.SignedTxn) (transactions.Txid, error) {
	lastRound := node.ledger.Latest()
	b, err := node.ledger.BlockHdr(lastRound)
	if err != nil {
		node.log.Errorf("could not get block header from last round %v: %v", lastRound, err)
	}
	spec := transactions.SpecialAddresses{
		FeeSink:     b.FeeSink,
		RewardsPool: b.RewardsPool,
	}
	proto := config.Consensus[b.CurrentProtocol]

	err = signed.Verify(spec, proto)
	if err != nil {
		node.log.Warnf("malformed transaction: %v - transaction was %+v", err, signed)
		return transactions.Txid{}, err
	}
	err = node.transactionPool.Remember(signed)
	if err != nil {
		node.log.Infof("rejected by local pool: %v - transaction was %+v", err, signed)
		return transactions.Txid{}, err
	}

	err = node.net.Broadcast(context.TODO(), protocol.TxnTag, protocol.Encode(signed), true, nil)
	if err != nil {
		node.log.Infof("failure broadcasting transaction to network: %v - transaction was %+v", err, signed)
		return transactions.Txid{}, err
	}
	node.log.Infof("Sent signed tx %s", signed.ID())
	return signed.ID(), nil
}

// ListTxns returns SignedTxns associated with a specific account in a range of Rounds (inclusive).
// TxnWithStatus returns the round in which a particular transaction appeared,
// since that information is not part of the SignedTxn itself.
func (node *AlgorandFullNode) ListTxns(addr basics.Address, minRound basics.Round, maxRound basics.Round) ([]TxnWithStatus, error) {
	result := make([]TxnWithStatus, 0)
	for r := minRound; r <= maxRound; r++ {
		h, err := node.ledger.AddressTxns(addr, r)
		if err != nil {
			return nil, err
		}
		for _, tx := range h {
			result = append(result, TxnWithStatus{
				Txn:            tx.SignedTxn,
				ConfirmedRound: r,
				ApplyData:      tx.ApplyData,
			})
		}
	}
	return result, nil
}

// GetTransaction looks for the required txID within with a specific account withing a range of rounds (inclusive) and
// returns the SignedTxn and true iff it finds the transaction.
func (node *AlgorandFullNode) GetTransaction(addr basics.Address, txID transactions.Txid, minRound basics.Round, maxRound basics.Round) (TxnWithStatus, bool) {
	// start with the most recent round, and work backwards:
	// this will abort early if it hits pruned rounds
	if maxRound < minRound {
		return TxnWithStatus{}, false
	}
	r := maxRound
	for {
		h, err := node.ledger.AddressTxns(addr, r)
		if err != nil {
			return TxnWithStatus{}, false
		}
		for _, tx := range h {
			if tx.ID() == txID {
				return TxnWithStatus{
					Txn:            tx.SignedTxn,
					ConfirmedRound: r,
					ApplyData:      tx.ApplyData,
				}, true
			}
		}
		if r == minRound {
			break
		}
		r--
	}
	return TxnWithStatus{}, false
}

// GetPendingTransaction looks for the required txID in the recent ledger
// blocks, in the txpool, and in the txpool's status cache.  It returns
// the SignedTxn (with status information), and a bool to indicate if the
// transaction was found.
func (node *AlgorandFullNode) GetPendingTransaction(txID transactions.Txid) (res TxnWithStatus, found bool) {
	// We need to check both the pool and the ledger's blocks.
	// If the transaction is found in a committed block, that
	// takes precedence.  But we check the pool first, because
	// otherwise there could be a race between the pool and the
	// ledger, where the block wasn't in the ledger at first,
	// but by the time we check the pool, it's not there either
	// because it committed.

	// The default return value is found=false, which is
	// appropriate if the transaction isn't found anywhere.

	// Check if it's in the pool or evicted from the pool.
	tx, txErr, found := node.transactionPool.Lookup(txID)
	if found {
		res = TxnWithStatus{
			Txn:            tx,
			ConfirmedRound: 0,
			PoolError:      txErr,
		}
		found = true

		// Keep looking in the ledger..
	}

	var maxLife basics.Round
	latest := node.ledger.Latest()
	proto, err := node.ledger.ConsensusParams(latest)
	if err == nil {
		maxLife = basics.Round(proto.MaxTxnLife)
	} else {
		node.log.Errorf("node.GetPendingTransaction: cannot get consensus params for latest round %v", latest)
	}
	maxRound := latest
	minRound := maxRound.SubSaturate(maxLife)

	for r := minRound; r <= maxRound; r++ {
		tx, found, err := node.ledger.LookupTxid(txID, r)
		if err != nil || !found {
			continue
		}
		return TxnWithStatus{
			Txn:            tx.SignedTxn,
			ConfirmedRound: r,
			ApplyData:      tx.ApplyData,
		}, true
	}

	// Return whatever we found in the pool (if anything).
	return
}

// Status returns a StatusReport structure reporting our status as Active and with our ledger's LastRound
func (node *AlgorandFullNode) Status() (s StatusReport, err error) {
	s.LastRound = node.ledger.Latest()
	b, err := node.ledger.BlockHdr(s.LastRound)
	if err != nil {
		return
	}

	node.mu.Lock()
	defer node.mu.Unlock()

	s.LastVersion = b.CurrentProtocol
	s.NextVersion, s.NextVersionRound, s.NextVersionSupported = b.NextVersionInfo()
	s.SynchronizingTime = node.syncer.SynchronizingTime()
	s.LastRoundTimestamp = node.lastRoundTimestamp
	s.CatchupTime = node.syncer.SynchronizingTime()
	s.HasSyncedSinceStartup = node.hasSyncedSinceStartup
	return
}

// GenesisID returns the ID of the genesis node.
func (node *AlgorandFullNode) GenesisID() string {
	node.mu.Lock()
	defer node.mu.Unlock()

	return node.genesisID
}

// GenesisHash returns the hash of the genesis configuration.
func (node *AlgorandFullNode) GenesisHash() crypto.Digest {
	node.mu.Lock()
	defer node.mu.Unlock()

	return node.genesisHash
}

// PoolStats returns a PoolStatus structure reporting stats about the transaction pool
func (node *AlgorandFullNode) PoolStats() PoolStats {
	r := node.ledger.Latest()
	last, err := node.ledger.Block(r)
	if err != nil {
		node.log.Warnf("AlgorandFullNode: could not read ledger's last round: %v", err)
		return PoolStats{}
	}

	return PoolStats{
		NumConfirmed:   uint64(len(last.Payset)),
		NumOutstanding: uint64(node.transactionPool.PendingCount()),
		NumExpired:     uint64(node.transactionPool.NumExpired(r)),
	}
}

// ExtendPeerList dynamically adds a peer to a node's peer list.
func (node *AlgorandFullNode) ExtendPeerList(peers ...string) {
	node.phonebook.ExtendPeerList(peers)
}

// ReplacePeerList replaces the current peer list with a different one
func (node *AlgorandFullNode) ReplacePeerList(peers ...string) {
	node.phonebook.ReplacePeerList(peers)
}

// SuggestedFee returns the suggested fee per byte recommended to ensure a new transaction is processed in a timely fashion.
// Caller should set fee to max(MinTxnFee, SuggestedFee() * len(encoded SignedTxn))
func (node *AlgorandFullNode) SuggestedFee() basics.MicroAlgos {
	return node.feeTracker.EstimateFee()
}

// GetPendingTxnsFromPool returns a snapshot of every pending transactions from the node's transaction pool in a slice.
// Transactions are sorted in decreasing order. If no transactions, returns an empty slice.
func (node *AlgorandFullNode) GetPendingTxnsFromPool() ([]transactions.SignedTxn, error) {
	return node.transactionPool.Pending(), nil
}

// Reload participation keys from disk periodically
func (node *AlgorandFullNode) checkForParticipationKeys() {
	ticker := time.NewTicker(participationKeyCheckSecs * time.Second)
	for {
		select {
		case <-ticker.C:
			node.loadParticipationKeys()
		case <-node.ctx.Done():
			ticker.Stop()
			return
		}
	}
}

func (node *AlgorandFullNode) loadParticipationKeys() error {
	// Generate a list of all potential participation key files
	genesisDir := filepath.Join(node.rootDir, node.genesisID)
	files, err := ioutil.ReadDir(genesisDir)
	if err != nil {
		return fmt.Errorf("AlgorandFullNode.loadPartitipationKeys: could not read directory %v: %v", genesisDir, err)
	}

	// For each of these files
	for _, info := range files {
		// If it can't be a participation key database, skip it
		if !config.IsPartKeyFilename(info.Name()) {
			continue
		}
		filename := info.Name()

		// Fetch a handle to this database
		handle, err := node.getExistingPartHandle(filename)
		if err != nil {
			return fmt.Errorf("AlgorandFullNode.loadParticipationKeys: cannot load db %v: %v", filename, err)
		}

		// Fetch an account.Participation from the database
		part, err := account.RestoreParticipation(handle)
		if err != nil {
			handle.Close()
			if err == account.ErrUnsupportedSchema {
				node.log.Infof("Loaded participation keys from storage: %s %s", part.Address(), info.Name())
				msg := fmt.Sprintf("loadParticipationKeys: not loading unsupported participation key: %v; renaming to *.old", info.Name())
				fmt.Println(msg)
				node.log.Warn(msg)
				fullname := filepath.Join(genesisDir, info.Name())
				os.Rename(fullname, filepath.Join(fullname, ".old"))
			} else {
				return fmt.Errorf("AlgorandFullNode.loadParticipationKeys: cannot load account at %v: %v", info.Name(), err)
			}
		} else {
			// Tell the AccountManager about the Participation (dupes don't matter)
			added := node.accountManager.AddParticipation(part)
			if added {
				node.log.Infof("Loaded participation keys from storage: %s %s", part.Address(), info.Name())
			} else {
				part.Close()
			}
		}
	}

	return nil
}

func (node *AlgorandFullNode) txPoolGaugeThread() {
	txPoolGuage := metrics.MakeGauge(metrics.MetricName{Name: "algod_tx_pool_count", Description: "current number of available transactions in pool"})
	ticker := time.NewTicker(10 * time.Second)
	defer ticker.Stop()
	for true {
		select {
		case <-ticker.C:
			txPoolGuage.Set(float64(node.transactionPool.PendingCount()), nil)
		case <-node.ctx.Done():
			return
		}
	}
}

// IsArchival returns true the node is an archival node, false otherwise
func (node *AlgorandFullNode) IsArchival() bool {
	return node.config.Archival
}

// OnNewBlock implements the BlockListener interface so we're notified after each block is written to the ledger
func (node *AlgorandFullNode) OnNewBlock(block bookkeeping.Block) {
	node.mu.Lock()
	defer node.mu.Unlock()

	node.lastRoundTimestamp = time.Now()
	node.hasSyncedSinceStartup = true

	// Wake up oldKeyDeletionThread(), non-blocking.
	select {
	case node.oldKeyDeletionNotify <- struct{}{}:
	default:
	}

	// Update fee tracker
	node.feeTracker.ProcessBlock(block)
}

// oldKeyDeletionThread keeps deleting old participation keys.
// It runs in a separate thread so that, during catchup, we
// don't have to delete key for each block we received.
func (node *AlgorandFullNode) oldKeyDeletionThread() {
	for {
		select {
		case <-node.ctx.Done():
			return
		case <-node.oldKeyDeletionNotify:
		}

		r := node.ledger.Latest()

		// We need to find the consensus protocol used to agree on block r,
		// since that determines the params used for ephemeral keys in block
		// r.  The params come from agreement.ParamsRound(r), which is r-2.
		hdr, err := node.ledger.BlockHdr(agreement.ParamsRound(r))
		if err != nil {
			switch err.(type) {
			case ledger.ErrNoEntry:
				// No need to warn; expected during catchup.
			default:
				node.log.Warnf("Cannot look up block %d for deleting ephemeral keys: %v", agreement.ParamsRound(r), err)
			}
		} else {
			proto := config.Consensus[hdr.CurrentProtocol]

			node.mu.Lock()
			node.accountManager.DeleteOldKeys(r+1, proto)
			node.mu.Unlock()
		}
	}
}

// Uint64 implements the randomness by calling the crypto library.
func (node *AlgorandFullNode) Uint64() uint64 {
	return crypto.RandUint64()
}

// Indexer returns a pointer to nodes indexer
func (node *AlgorandFullNode) Indexer() (*indexer.Indexer, error) {
	if node.indexer != nil && node.config.IsIndexerActive {
		return node.indexer, nil
	}
	return nil, fmt.Errorf("indexer is not active")
}

// GetTransactionByID gets transaction by ID
func (node *AlgorandFullNode) GetTransactionByID(txid transactions.Txid, rnd basics.Round) (TxnWithStatus, error) {
	stx, _, err := node.ledger.LookupTxid(txid, rnd)
	if err != nil {
		return TxnWithStatus{}, err
	}
	return TxnWithStatus{
		Txn:            stx.SignedTxn,
		ConfirmedRound: rnd,
		ApplyData:      stx.ApplyData,
	}, nil
}<|MERGE_RESOLUTION|>--- conflicted
+++ resolved
@@ -73,36 +73,7 @@
 	return time.Since(status.LastRoundTimestamp)
 }
 
-<<<<<<< HEAD
-// Full is an interface representing a Full Algorand Node
-type Full interface {
-	GetSupply() basics.SupplyDetail
-	GetBalanceAndStatus(address basics.Address) (money basics.MicroAlgos, rewards basics.MicroAlgos, moneyWithoutPendingRewards basics.MicroAlgos, status basics.Status, totalCurrency uint64, currencies map[basics.Address]uint64, round basics.Round, err error)
-	BroadcastSignedTxn(signed transactions.SignedTxn) (transactions.Txid, error)
-	ListTxns(address basics.Address, minRound basics.Round, maxRound basics.Round) ([]TxnWithStatus, error)
-	GetTransaction(address basics.Address, txID transactions.Txid, minRound basics.Round, maxRound basics.Round) (TxnWithStatus, bool)
-	GetPendingTransaction(txID transactions.Txid) (TxnWithStatus, bool)
-	SuggestedFee() basics.MicroAlgos
-	PoolStats() PoolStats
-	GetBlock(r basics.Round) (bookkeeping.Block, agreement.Certificate, error)
-	ExtendPeerList(args ...string)
-	LatestRound() basics.Round
-	WaitForRound(r basics.Round) chan struct{}
-	GetPendingTxnsFromPool() ([]transactions.SignedTxn, error)
-	Start()
-	Stop()
-	IsArchival() bool
-	Status() (StatusReport, error)
-	GenesisID() string
-	GenesisHash() crypto.Digest
-	Indexer() (*indexer.Indexer, error)
-	GetTransactionByID(txid transactions.Txid, rnd basics.Round) (TxnWithStatus, error)
-}
-
-// AlgorandFullNode is a concrete implementation of the Full interface
-=======
 // AlgorandFullNode specifies and implements a full Algorand node.
->>>>>>> 3f6f70ac
 type AlgorandFullNode struct {
 	nodeContextData
 
@@ -412,31 +383,9 @@
 	return db.Accessor{}, err
 }
 
-<<<<<<< HEAD
-// GetSupply returns the current supply reported by the ledger
-func (node *AlgorandFullNode) GetSupply() basics.SupplyDetail {
-	latest := node.ledger.Latest()
-	totals, err := node.ledger.Totals(latest)
-
-	if err != nil {
-		node.log.Panicf("GetSupply(): round %d: no way to return error %v", latest, err)
-	}
-
-	return basics.SupplyDetail{
-		TotalMoney:  totals.Participating(),
-		OnlineMoney: totals.Online.Money,
-		Round:       latest,
-	}
-}
-
-// GetBalanceAndStatus returns both the Balance and the Delegator status of the account, in one call so they're from the same block
-func (node *AlgorandFullNode) GetBalanceAndStatus(address basics.Address) (money basics.MicroAlgos, rewards basics.MicroAlgos, moneyWithoutPendingRewards basics.MicroAlgos, status basics.Status, totalCurrency uint64, currencies map[basics.Address]uint64, round basics.Round, err error) {
-	return node.ledger.BalanceAndStatus(address)
-=======
 // Ledger exposes the node's ledger handle to the algod API code
 func (node *AlgorandFullNode) Ledger() *data.Ledger {
 	return node.ledger
->>>>>>> 3f6f70ac
 }
 
 // BroadcastSignedTxn broadcasts a transaction that has already been signed.
