// Copyright (C) 2019-2021 Algorand, Inc.
// This file is part of go-algorand
//
// go-algorand is free software: you can redistribute it and/or modify
// it under the terms of the GNU Affero General Public License as
// published by the Free Software Foundation, either version 3 of the
// License, or (at your option) any later version.
//
// go-algorand is distributed in the hope that it will be useful,
// but WITHOUT ANY WARRANTY; without even the implied warranty of
// MERCHANTABILITY or FITNESS FOR A PARTICULAR PURPOSE.  See the
// GNU Affero General Public License for more details.
//
// You should have received a copy of the GNU Affero General Public License
// along with go-algorand.  If not, see <https://www.gnu.org/licenses/>.

// Package node is the Algorand node itself, with functions exposed to the frontend
package node

import (
	"context"
	"fmt"
	"io/ioutil"
	"os"
	"path/filepath"
	"sync"
	"time"

	"github.com/algorand/go-algorand/agreement"
	"github.com/algorand/go-algorand/agreement/gossip"
	"github.com/algorand/go-algorand/catchup"
	"github.com/algorand/go-algorand/compactcert"
	"github.com/algorand/go-algorand/config"
	"github.com/algorand/go-algorand/crypto"
	"github.com/algorand/go-algorand/data"
	"github.com/algorand/go-algorand/data/account"
	"github.com/algorand/go-algorand/data/basics"
	"github.com/algorand/go-algorand/data/bookkeeping"
	"github.com/algorand/go-algorand/data/committee"
	"github.com/algorand/go-algorand/data/pools"
	"github.com/algorand/go-algorand/data/transactions"
	"github.com/algorand/go-algorand/data/transactions/verify"
	"github.com/algorand/go-algorand/ledger"
	"github.com/algorand/go-algorand/ledger/ledgercore"
	"github.com/algorand/go-algorand/logging"
	"github.com/algorand/go-algorand/network"
	"github.com/algorand/go-algorand/network/messagetracer"
	"github.com/algorand/go-algorand/node/indexer"
	"github.com/algorand/go-algorand/protocol"
	"github.com/algorand/go-algorand/rpcs"
	"github.com/algorand/go-algorand/txnsync"
	"github.com/algorand/go-algorand/util/db"
	"github.com/algorand/go-algorand/util/execpool"
	"github.com/algorand/go-algorand/util/metrics"
	"github.com/algorand/go-algorand/util/timers"
	"github.com/algorand/go-deadlock"
)

// StatusReport represents the current basic status of the node
type StatusReport struct {
	LastRound                          basics.Round
	LastVersion                        protocol.ConsensusVersion
	NextVersion                        protocol.ConsensusVersion
	NextVersionRound                   basics.Round
	NextVersionSupported               bool
	LastRoundTimestamp                 time.Time
	SynchronizingTime                  time.Duration
	CatchupTime                        time.Duration
	HasSyncedSinceStartup              bool
	StoppedAtUnsupportedRound          bool
	LastCatchpoint                     string // the last catchpoint hit by the node. This would get updated regardless of whether the node is catching up using catchpoints or not.
	Catchpoint                         string // the catchpoint where we're currently catching up to. If the node isn't in fast catchup mode, it will be empty.
	CatchpointCatchupTotalAccounts     uint64
	CatchpointCatchupProcessedAccounts uint64
	CatchpointCatchupVerifiedAccounts  uint64
	CatchpointCatchupTotalBlocks       uint64
	CatchpointCatchupAcquiredBlocks    uint64
}

// TimeSinceLastRound returns the time since the last block was approved (locally), or 0 if no blocks seen
func (status StatusReport) TimeSinceLastRound() time.Duration {
	if status.LastRoundTimestamp.IsZero() {
		return time.Duration(0)
	}

	return time.Since(status.LastRoundTimestamp)
}

// AlgorandFullNode specifies and implements a full Algorand node.
type AlgorandFullNode struct {
	nodeContextData

	mu        deadlock.Mutex
	ctx       context.Context
	cancelCtx context.CancelFunc
	config    config.Local

	ledger *data.Ledger
	net    network.GossipNode

	transactionPool *pools.TransactionPool
	txHandler       *data.TxHandler
	accountManager  *data.AccountManager

	agreementService         *agreement.Service
	catchupService           *catchup.Service
	catchpointCatchupService *catchup.CatchpointCatchupService
	blockService             *rpcs.BlockService
	ledgerService            *rpcs.LedgerService
	txPoolSyncerService      *rpcs.TxSyncer
	txnSyncService           *txnsync.Service

	indexer *indexer.Indexer

	rootDir     string
	genesisID   string
	genesisHash crypto.Digest
	devMode     bool // is this node operates in a developer mode ? ( benign agreement, broadcasting transaction generates a new block )

	log logging.Logger

	// syncStatusMu used for locking lastRoundTimestamp and hasSyncedSinceStartup
	// syncStatusMu added so OnNewBlock wouldn't be blocked by oldKeyDeletionThread during catchup
	syncStatusMu          deadlock.Mutex
	lastRoundTimestamp    time.Time
	hasSyncedSinceStartup bool

	cryptoPool                         execpool.ExecutionPool
	lowPriorityCryptoVerificationPool  execpool.BacklogPool
	highPriorityCryptoVerificationPool execpool.BacklogPool
	catchupBlockAuth                   blockAuthenticatorImpl

	oldKeyDeletionNotify        chan struct{}
	monitoringRoutinesWaitGroup sync.WaitGroup

	tracer messagetracer.MessageTracer

	compactCert *compactcert.Worker

	txnSyncConnector transcationSyncNodeConnector
}

// TxnWithStatus represents information about a single transaction,
// in particular, whether it has appeared in some block yet or not,
// and whether it was kicked out of the txpool due to some error.
type TxnWithStatus struct {
	Txn transactions.SignedTxn

	// Zero indicates no confirmation
	ConfirmedRound basics.Round

	// PoolError indicates that the transaction was kicked out of this
	// node's transaction pool (and specifies why that happened).  An
	// empty string indicates the transaction wasn't kicked out of this
	// node's txpool due to an error.
	PoolError string

	// ApplyData is the transaction.ApplyData, if committed.
	ApplyData transactions.ApplyData
}

// MakeFull sets up an Algorand full node
// (i.e., it returns a node that participates in consensus)
func MakeFull(log logging.Logger, rootDir string, cfg config.Local, phonebookAddresses []string, genesis bookkeeping.Genesis) (*AlgorandFullNode, error) {

	node := new(AlgorandFullNode)
	node.rootDir = rootDir
	node.log = log.With("name", cfg.NetAddress)
	node.genesisID = genesis.ID()
	node.genesisHash = crypto.HashObj(genesis)
	node.devMode = genesis.DevMode

	if node.devMode {
		cfg.DisableNetworking = true
	}
<<<<<<< HEAD
=======
	node.config = cfg
>>>>>>> 099cdd23

	// tie network, block fetcher, and agreement services together
	p2pNode, err := network.NewWebsocketNetwork(node.log, node.config, phonebookAddresses, genesis.ID(), genesis.Network)
	if err != nil {
		log.Errorf("could not create websocket node: %v", err)
		return nil, err
	}
	p2pNode.SetPrioScheme(node)
	node.net = p2pNode
	node.accountManager = data.MakeAccountManager(log)

	accountListener := makeTopAccountListener(log)

	// load stored data
	genesisDir := filepath.Join(rootDir, genesis.ID())
	ledgerPathnamePrefix := filepath.Join(genesisDir, config.LedgerFilenamePrefix)

	// create initial ledger, if it doesn't exist
	err = os.Mkdir(genesisDir, 0700)
	if err != nil && !os.IsExist(err) {
		log.Errorf("Unable to create genesis directory: %v", err)
		return nil, err
	}
	var genalloc data.GenesisBalances
	genalloc, err = bootstrapData(genesis, log)
	if err != nil {
		log.Errorf("Cannot load genesis allocation: %v", err)
		return nil, err
	}

	node.cryptoPool = execpool.MakePool(node)
	node.lowPriorityCryptoVerificationPool = execpool.MakeBacklog(node.cryptoPool, 2*node.cryptoPool.GetParallelism(), execpool.LowPriority, node)
	node.highPriorityCryptoVerificationPool = execpool.MakeBacklog(node.cryptoPool, 2*node.cryptoPool.GetParallelism(), execpool.HighPriority, node)
	node.ledger, err = data.LoadLedger(node.log, ledgerPathnamePrefix, false, genesis.Proto, genalloc, node.genesisID, node.genesisHash, []ledger.BlockListener{}, cfg)
	if err != nil {
		log.Errorf("Cannot initialize ledger (%s): %v", ledgerPathnamePrefix, err)
		return nil, err
	}

	node.transactionPool = pools.MakeTransactionPool(node.ledger.Ledger, cfg, node.log)

	node.txHandler = data.MakeTxHandler(node.transactionPool, node.ledger, node.net, node.genesisID, node.genesisHash, node.lowPriorityCryptoVerificationPool)

	// Indexer setup
	if cfg.IsIndexerActive && cfg.Archival {
		node.indexer, err = indexer.MakeIndexer(genesisDir, node.ledger, false)
		if err != nil {
			logging.Base().Errorf("failed to make indexer -  %v", err)
			return nil, err
		}
	}

	node.blockService = rpcs.MakeBlockService(node.log, cfg, node.ledger, p2pNode, node.genesisID)
	node.ledgerService = rpcs.MakeLedgerService(cfg, node.ledger, p2pNode, node.genesisID)
	rpcs.RegisterTxService(node.transactionPool, p2pNode, node.genesisID, cfg.TxPoolSize, cfg.TxSyncServeResponseSize)

	crashPathname := filepath.Join(genesisDir, config.CrashFilename)
	crashAccess, err := db.MakeAccessor(crashPathname, false, false)
	if err != nil {
		log.Errorf("Cannot load crash data: %v", err)
		return nil, err
	}

	blockValidator := blockValidatorImpl{l: node.ledger, verificationPool: node.highPriorityCryptoVerificationPool}
	agreementLedger := makeAgreementLedger(node.ledger, node.net)
	var agreementClock timers.Clock
	if node.devMode {
		agreementClock = timers.MakeFrozenClock()
	} else {
		agreementClock = timers.MakeMonotonicClock(time.Now())
	}
	agreementParameters := agreement.Parameters{
		Logger:         log,
		Accessor:       crashAccess,
		Clock:          agreementClock,
		Local:          node.config,
		Network:        gossip.WrapNetwork(node.net, log),
		Ledger:         agreementLedger,
		BlockFactory:   node,
		BlockValidator: blockValidator,
		KeyManager:     node,
		RandomSource:   node,
		BacklogPool:    node.highPriorityCryptoVerificationPool,
	}
	node.agreementService = agreement.MakeService(agreementParameters)

	node.catchupBlockAuth = blockAuthenticatorImpl{Ledger: node.ledger, AsyncVoteVerifier: agreement.MakeAsyncVoteVerifier(node.lowPriorityCryptoVerificationPool)}
	node.catchupService = catchup.MakeService(node.log, node.config, p2pNode, node.ledger, node.catchupBlockAuth, agreementLedger.UnmatchedPendingCertificates, node.lowPriorityCryptoVerificationPool)
	node.txPoolSyncerService = rpcs.MakeTxSyncer(node.transactionPool, node.net, node.txHandler.SolicitedTxHandler(), time.Duration(cfg.TxSyncIntervalSeconds)*time.Second, time.Duration(cfg.TxSyncTimeoutSeconds)*time.Second, cfg.TxSyncServeResponseSize)
	node.txnSyncConnector = makeTranscationSyncNodeConnector(node)
	node.txnSyncService = txnsync.MakeTransactionSyncService(node.log, &node.txnSyncConnector, cfg.NetAddress != "", node.genesisID, node.genesisHash, node.config, node.lowPriorityCryptoVerificationPool)

	err = node.loadParticipationKeys()
	if err != nil {
		log.Errorf("Cannot load participation keys: %v", err)
		return nil, err
	}

	node.oldKeyDeletionNotify = make(chan struct{}, 1)

	catchpointCatchupState, err := node.ledger.GetCatchpointCatchupState(context.Background())
	if err != nil {
		log.Errorf("unable to determine catchpoint catchup state: %v", err)
		return nil, err
	}
	if catchpointCatchupState != ledger.CatchpointCatchupStateInactive {
		node.catchpointCatchupService, err = catchup.MakeResumedCatchpointCatchupService(context.Background(), node, node.log, node.net, node.ledger.Ledger, node.config)
		if err != nil {
			log.Errorf("unable to create catchpoint catchup service: %v", err)
			return nil, err
		}
	}

	node.tracer = messagetracer.NewTracer(log).Init(cfg)
	gossip.SetTrace(agreementParameters.Network, node.tracer)

	compactCertPathname := filepath.Join(genesisDir, config.CompactCertFilename)
	compactCertAccess, err := db.MakeAccessor(compactCertPathname, false, false)
	if err != nil {
		log.Errorf("Cannot load compact cert data: %v", err)
		return nil, err
	}
	node.compactCert = compactcert.NewWorker(compactCertAccess, node.log, node.accountManager, node.ledger.Ledger, node.net, node)

	blockListeners := []ledger.BlockListener{
		&node.txnSyncConnector,
		node.transactionPool,
		node,
	}

	if node.config.EnableTopAccountsReporting {
		blockListeners = append(blockListeners, &accountListener)
	}
	node.ledger.RegisterBlockListeners(blockListeners)

	return node, err
}

func bootstrapData(genesis bookkeeping.Genesis, log logging.Logger) (data.GenesisBalances, error) {
	genalloc := make(map[basics.Address]basics.AccountData)
	for _, entry := range genesis.Allocation {
		addr, err := basics.UnmarshalChecksumAddress(entry.Address)
		if err != nil {
			log.Errorf("Cannot parse genesis addr %s: %v", entry.Address, err)
			return data.GenesisBalances{}, err
		}

		_, present := genalloc[addr]
		if present {
			err = fmt.Errorf("repeated allocation to %s", entry.Address)
			log.Error(err)
			return data.GenesisBalances{}, err
		}

		genalloc[addr] = entry.State
	}

	feeSink, err := basics.UnmarshalChecksumAddress(genesis.FeeSink)
	if err != nil {
		log.Errorf("Cannot parse fee sink addr %s: %v", genesis.FeeSink, err)
		return data.GenesisBalances{}, err
	}

	rewardsPool, err := basics.UnmarshalChecksumAddress(genesis.RewardsPool)
	if err != nil {
		log.Errorf("Cannot parse rewards pool addr %s: %v", genesis.RewardsPool, err)
		return data.GenesisBalances{}, err
	}

	return data.MakeTimestampedGenesisBalances(genalloc, feeSink, rewardsPool, genesis.Timestamp), nil
}

// Config returns a copy of the node's Local configuration
func (node *AlgorandFullNode) Config() config.Local {
	return node.config
}

// Start the node: connect to peers and run the agreement service while obtaining a lock. Doesn't wait for initial sync.
func (node *AlgorandFullNode) Start() {
	node.mu.Lock()
	defer node.mu.Unlock()

	// Set up a context we can use to cancel goroutines on Stop()
	node.ctx, node.cancelCtx = context.WithCancel(context.Background())

	// The start network is being called only after the various services start up.
	// We want to do so in order to let the services register their callbacks with the
	// network package before any connections are being made.
	startNetwork := func() {
		if !node.config.DisableNetworking {
			// start accepting connections
			node.net.Start()
			node.config.NetAddress, _ = node.net.Address()
		}
	}

	if node.catchpointCatchupService != nil {
		startNetwork()
		node.catchpointCatchupService.Start(node.ctx)
	} else {
		node.catchupService.Start()
		node.agreementService.Start()
		node.txPoolSyncerService.Start(node.catchupService.InitialSyncDone)
		node.blockService.Start()
		node.ledgerService.Start()
		node.txHandler.Start()
		node.compactCert.Start()
		node.txnSyncService.Start()
		node.txnSyncConnector.start()

		startNetwork()

		// start indexer
		if idx, err := node.Indexer(); err == nil {
			err := idx.Start()
			if err != nil {
				node.log.Errorf("indexer failed to start, turning it off - %v", err)
				node.config.IsIndexerActive = false
			} else {
				node.log.Info("Indexer was started successfully")
			}
		} else {
			node.log.Infof("Indexer is not available - %v", err)
		}

		node.startMonitoringRoutines()
	}

}

// startMonitoringRoutines starts the internal monitoring routines used by the node.
func (node *AlgorandFullNode) startMonitoringRoutines() {
	node.monitoringRoutinesWaitGroup.Add(3)

	// Periodically check for new participation keys
	go node.checkForParticipationKeys()

	go node.txPoolGaugeThread()
	// Delete old participation keys
	go node.oldKeyDeletionThread()

	// TODO re-enable with configuration flag post V1
	//go logging.UsageLogThread(node.ctx, node.log, 100*time.Millisecond, nil)
}

// waitMonitoringRoutines waits for all the monitoring routines to exit. Note that
// the node.mu must not be taken, and that the node's context should have been canceled.
func (node *AlgorandFullNode) waitMonitoringRoutines() {
	node.monitoringRoutinesWaitGroup.Wait()
}

// ListeningAddress retrieves the node's current listening address, if any.
// Returns true if currently listening, false otherwise.
func (node *AlgorandFullNode) ListeningAddress() (string, bool) {
	node.mu.Lock()
	defer node.mu.Unlock()
	return node.net.Address()
}

// Stop stops running the node. Once a node is closed, it can never start again.
func (node *AlgorandFullNode) Stop() {
	node.mu.Lock()
	defer func() {
		node.mu.Unlock()
		node.waitMonitoringRoutines()
		// we want to shut down the compactCert last, since the oldKeyDeletionThread might depend on it when making the
		// call to LatestSigsFromThisNode.
		node.compactCert.Shutdown()
		node.compactCert = nil
	}()

	node.net.ClearHandlers()
	if !node.config.DisableNetworking {
		node.net.Stop()
	}
	if node.catchpointCatchupService != nil {
		node.catchpointCatchupService.Stop()
	} else {
		node.txnSyncService.Stop()
		node.txHandler.Stop()
		node.agreementService.Shutdown()
		node.catchupService.Stop()
		node.txPoolSyncerService.Stop()
		node.blockService.Stop()
		node.ledgerService.Stop()
	}
	node.catchupBlockAuth.Quit()
	node.highPriorityCryptoVerificationPool.Shutdown()
	node.lowPriorityCryptoVerificationPool.Shutdown()
	node.cryptoPool.Shutdown()
	node.cancelCtx()
	if node.indexer != nil {
		node.indexer.Shutdown()
	}
}

// note: unlike the other two functions, this accepts a whole filename
func (node *AlgorandFullNode) getExistingPartHandle(filename string) (db.Accessor, error) {
	filename = filepath.Join(node.rootDir, node.genesisID, filename)

	_, err := os.Stat(filename)
	if err == nil {
		return db.MakeErasableAccessor(filename)
	}
	return db.Accessor{}, err
}

// Ledger exposes the node's ledger handle to the algod API code
func (node *AlgorandFullNode) Ledger() *data.Ledger {
	return node.ledger
}

// writeDevmodeBlock generates a new block for a devmode, and write it to the ledger.
func (node *AlgorandFullNode) writeDevmodeBlock() (err error) {
	var vb *ledger.ValidatedBlock
	vb, err = node.transactionPool.AssembleDevModeBlock()
	if err != nil || vb == nil {
		return
	}

	// add the newly generated block to the ledger
	err = node.ledger.AddValidatedBlock(*vb, agreement.Certificate{})
	return err
}

// BroadcastSignedTxGroup broadcasts a transaction group that has already been signed.
func (node *AlgorandFullNode) BroadcastSignedTxGroup(txgroup []transactions.SignedTxn) (err error) {
	// in developer mode, we need to take a lock, so that each new transaction group would truly
	// render into a unique block.
	if node.devMode {
		node.mu.Lock()
		defer func() {
			// if we added the transaction successfully to the transaction pool, then
			// attempt to generate a block and write it to the ledger.
			if err == nil {
				err = node.writeDevmodeBlock()
			}
			node.mu.Unlock()
		}()
	}

	lastRound := node.ledger.Latest()
	var b bookkeeping.BlockHeader
	b, err = node.ledger.BlockHdr(lastRound)
	if err != nil {
		node.log.Errorf("could not get block header from last round %v: %v", lastRound, err)
		return err
	}

	_, err = verify.TxnGroup(txgroup, b, node.ledger.VerifiedTransactionCache())
	if err != nil {
		node.log.Warnf("malformed transaction: %v", err)
		return err
	}

	err = node.transactionPool.Remember(transactions.SignedTxGroup{Transactions: txgroup, LocallyOriginated: true})
	if err != nil {
		node.log.Infof("rejected by local pool: %v - transaction group was %+v", err, txgroup)
		return err
	}

	err = node.ledger.VerifiedTransactionCache().Pin(txgroup)
	if err != nil {
		logging.Base().Infof("unable to pin transaction: %v", err)
	}

	node.txnSyncConnector.onNewTransactionPoolEntry(node.transactionPool.PendingCount())

	var enc []byte
	var txids []transactions.Txid
	for _, tx := range txgroup {
		enc = append(enc, protocol.Encode(&tx)...)
		txids = append(txids, tx.ID())
	}
	err = node.net.Broadcast(context.TODO(), protocol.TxnTag, enc, false, nil)
	if err != nil {
		node.log.Infof("failure broadcasting transaction to network: %v - transaction group was %+v", err, txgroup)
		return err
	}
	node.log.Infof("Sent signed tx group with IDs %v", txids)
	return nil
}

// ListTxns returns SignedTxns associated with a specific account in a range of Rounds (inclusive).
// TxnWithStatus returns the round in which a particular transaction appeared,
// since that information is not part of the SignedTxn itself.
func (node *AlgorandFullNode) ListTxns(addr basics.Address, minRound basics.Round, maxRound basics.Round) ([]TxnWithStatus, error) {
	result := make([]TxnWithStatus, 0)
	for r := minRound; r <= maxRound; r++ {
		h, err := node.ledger.AddressTxns(addr, r)
		if err != nil {
			return nil, err
		}
		for _, tx := range h {
			result = append(result, TxnWithStatus{
				Txn:            tx.SignedTxn,
				ConfirmedRound: r,
				ApplyData:      tx.ApplyData,
			})
		}
	}
	return result, nil
}

// GetTransaction looks for the required txID within with a specific account within a range of rounds (inclusive) and
// returns the SignedTxn and true iff it finds the transaction.
func (node *AlgorandFullNode) GetTransaction(addr basics.Address, txID transactions.Txid, minRound basics.Round, maxRound basics.Round) (TxnWithStatus, bool) {
	// start with the most recent round, and work backwards:
	// this will abort early if it hits pruned rounds
	if maxRound < minRound {
		return TxnWithStatus{}, false
	}
	r := maxRound
	for {
		h, err := node.ledger.AddressTxns(addr, r)
		if err != nil {
			return TxnWithStatus{}, false
		}
		for _, tx := range h {
			if tx.ID() == txID {
				return TxnWithStatus{
					Txn:            tx.SignedTxn,
					ConfirmedRound: r,
					ApplyData:      tx.ApplyData,
				}, true
			}
		}
		if r == minRound {
			break
		}
		r--
	}
	return TxnWithStatus{}, false
}

// GetPendingTransaction looks for the required txID in the recent ledger
// blocks, in the txpool, and in the txpool's status cache.  It returns
// the SignedTxn (with status information), and a bool to indicate if the
// transaction was found.
func (node *AlgorandFullNode) GetPendingTransaction(txID transactions.Txid) (res TxnWithStatus, found bool) {
	// We need to check both the pool and the ledger's blocks.
	// If the transaction is found in a committed block, that
	// takes precedence.  But we check the pool first, because
	// otherwise there could be a race between the pool and the
	// ledger, where the block wasn't in the ledger at first,
	// but by the time we check the pool, it's not there either
	// because it committed.

	// The default return value is found=false, which is
	// appropriate if the transaction isn't found anywhere.

	// Check if it's in the pool or evicted from the pool.
	tx, txErr, found := node.transactionPool.Lookup(txID)
	if found {
		res = TxnWithStatus{
			Txn:            tx,
			ConfirmedRound: 0,
			PoolError:      txErr,
		}
		found = true

		// Keep looking in the ledger..
	}

	var maxLife basics.Round
	latest := node.ledger.Latest()
	proto, err := node.ledger.ConsensusParams(latest)
	if err == nil {
		maxLife = basics.Round(proto.MaxTxnLife)
	} else {
		node.log.Errorf("node.GetPendingTransaction: cannot get consensus params for latest round %v", latest)
	}
	maxRound := latest
	minRound := maxRound.SubSaturate(maxLife)

	for r := minRound; r <= maxRound; r++ {
		tx, found, err := node.ledger.LookupTxid(txID, r)
		if err != nil || !found {
			continue
		}
		return TxnWithStatus{
			Txn:            tx.SignedTxn,
			ConfirmedRound: r,
			ApplyData:      tx.ApplyData,
		}, true
	}

	// Return whatever we found in the pool (if anything).
	return
}

// Status returns a StatusReport structure reporting our status as Active and with our ledger's LastRound
func (node *AlgorandFullNode) Status() (s StatusReport, err error) {
	node.syncStatusMu.Lock()
	s.LastRoundTimestamp = node.lastRoundTimestamp
	s.HasSyncedSinceStartup = node.hasSyncedSinceStartup
	node.syncStatusMu.Unlock()

	node.mu.Lock()
	defer node.mu.Unlock()
	if node.catchpointCatchupService != nil {
		// we're in catchpoint catchup mode.
		lastBlockHeader := node.catchpointCatchupService.GetLatestBlockHeader()
		s.LastRound = lastBlockHeader.Round
		s.LastVersion = lastBlockHeader.CurrentProtocol
		s.NextVersion, s.NextVersionRound, s.NextVersionSupported = lastBlockHeader.NextVersionInfo()
		s.StoppedAtUnsupportedRound = s.LastRound+1 == s.NextVersionRound && !s.NextVersionSupported

		// for now, I'm leaving this commented out. Once we refactor some of the ledger locking mechanisms, we
		// should be able to make this call work.
		//s.LastCatchpoint = node.ledger.GetLastCatchpointLabel()

		// report back the catchpoint catchup progress statistics
		stats := node.catchpointCatchupService.GetStatistics()
		s.Catchpoint = stats.CatchpointLabel
		s.CatchpointCatchupTotalAccounts = stats.TotalAccounts
		s.CatchpointCatchupProcessedAccounts = stats.ProcessedAccounts
		s.CatchpointCatchupVerifiedAccounts = stats.VerifiedAccounts
		s.CatchpointCatchupTotalBlocks = stats.TotalBlocks
		s.CatchpointCatchupAcquiredBlocks = stats.AcquiredBlocks
		s.CatchupTime = time.Now().Sub(stats.StartTime)
	} else {
		// we're not in catchpoint catchup mode
		var b bookkeeping.BlockHeader
		s.LastRound = node.ledger.Latest()
		b, err = node.ledger.BlockHdr(s.LastRound)
		if err != nil {
			return
		}
		s.LastVersion = b.CurrentProtocol
		s.NextVersion, s.NextVersionRound, s.NextVersionSupported = b.NextVersionInfo()

		s.StoppedAtUnsupportedRound = s.LastRound+1 == s.NextVersionRound && !s.NextVersionSupported
		s.LastCatchpoint = node.ledger.GetLastCatchpointLabel()
		s.SynchronizingTime = node.catchupService.SynchronizingTime()
		s.CatchupTime = node.catchupService.SynchronizingTime()
	}

	return
}

// GenesisID returns the ID of the genesis node.
func (node *AlgorandFullNode) GenesisID() string {
	node.mu.Lock()
	defer node.mu.Unlock()

	return node.genesisID
}

// GenesisHash returns the hash of the genesis configuration.
func (node *AlgorandFullNode) GenesisHash() crypto.Digest {
	node.mu.Lock()
	defer node.mu.Unlock()

	return node.genesisHash
}

// PoolStats returns a PoolStatus structure reporting stats about the transaction pool
func (node *AlgorandFullNode) PoolStats() PoolStats {
	r := node.ledger.Latest()
	last, err := node.ledger.Block(r)
	if err != nil {
		node.log.Warnf("AlgorandFullNode: could not read ledger's last round: %v", err)
		return PoolStats{}
	}

	return PoolStats{
		NumConfirmed:   uint64(len(last.Payset)),
		NumOutstanding: uint64(node.transactionPool.PendingCount()),
		NumExpired:     uint64(node.transactionPool.NumExpired(r)),
	}
}

// SuggestedFee returns the suggested fee per byte recommended to ensure a new transaction is processed in a timely fashion.
// Caller should set fee to max(MinTxnFee, SuggestedFee() * len(encoded SignedTxn))
func (node *AlgorandFullNode) SuggestedFee() basics.MicroAlgos {
	return basics.MicroAlgos{Raw: node.transactionPool.FeePerByte()}
}

// GetPendingTxnsFromPool returns a snapshot of every pending transactions from the node's transaction pool in a slice.
// Transactions are sorted in decreasing order. If no transactions, returns an empty slice.
func (node *AlgorandFullNode) GetPendingTxnsFromPool() ([]transactions.SignedTxn, error) {
	poolGroups, _ := node.transactionPool.PendingTxGroups()
	txnGroups := make([][]transactions.SignedTxn, len(poolGroups))
	for i := range txnGroups {
		txnGroups[i] = poolGroups[i].Transactions
	}
	return bookkeeping.SignedTxnGroupsFlatten(txnGroups), nil
}

// Reload participation keys from disk periodically
func (node *AlgorandFullNode) checkForParticipationKeys() {
	defer node.monitoringRoutinesWaitGroup.Done()
	ticker := time.NewTicker(node.config.ParticipationKeysRefreshInterval)
	for {
		select {
		case <-ticker.C:
			err := node.loadParticipationKeys()
			if err != nil {
				node.log.Errorf("Could not refresh participation keys: %v", err)
			}
		case <-node.ctx.Done():
			ticker.Stop()
			return
		}
	}
}

func (node *AlgorandFullNode) loadParticipationKeys() error {
	// Generate a list of all potential participation key files
	genesisDir := filepath.Join(node.rootDir, node.genesisID)
	files, err := ioutil.ReadDir(genesisDir)
	if err != nil {
		return fmt.Errorf("AlgorandFullNode.loadPartitipationKeys: could not read directory %v: %v", genesisDir, err)
	}

	// For each of these files
	for _, info := range files {
		// If it can't be a participation key database, skip it
		if !config.IsPartKeyFilename(info.Name()) {
			continue
		}
		filename := info.Name()

		// Fetch a handle to this database
		handle, err := node.getExistingPartHandle(filename)
		if err != nil {
			if db.IsErrBusy(err) {
				// this is a special case:
				// we might get "database is locked" when we attempt to access a database that is conurrently updates it's participation keys.
				// that database is clearly already on the account manager, and doesn't need to be processed through this logic, and therefore
				// we can safely ignore that fail case.
				continue
			}
			return fmt.Errorf("AlgorandFullNode.loadParticipationKeys: cannot load db %v: %v", filename, err)
		}

		// Fetch an account.Participation from the database
		part, err := account.RestoreParticipation(handle)
		if err != nil {
			handle.Close()
			if err == account.ErrUnsupportedSchema {
				node.log.Infof("Loaded participation keys from storage: %s %s", part.Address(), info.Name())
				node.log.Warnf("loadParticipationKeys: not loading unsupported participation key: %s; renaming to *.old", info.Name())
				fullname := filepath.Join(genesisDir, info.Name())
				renamedFileName := filepath.Join(fullname, ".old")
				err = os.Rename(fullname, renamedFileName)
				if err != nil {
					node.log.Warn("loadParticipationKeys: failed to rename unsupported participation key file '%s' to '%s': %v", fullname, renamedFileName, err)
				}
			} else {
				return fmt.Errorf("AlgorandFullNode.loadParticipationKeys: cannot load account at %v: %v", info.Name(), err)
			}
		} else {
			// Tell the AccountManager about the Participation (dupes don't matter)
			added := node.accountManager.AddParticipation(part)
			if added {
				node.log.Infof("Loaded participation keys from storage: %s %s", part.Address(), info.Name())
			} else {
				part.Close()
			}
		}
	}

	return nil
}

var txPoolGuage = metrics.MakeGauge(metrics.MetricName{Name: "algod_tx_pool_count", Description: "current number of available transactions in pool"})

func (node *AlgorandFullNode) txPoolGaugeThread() {
	defer node.monitoringRoutinesWaitGroup.Done()
	ticker := time.NewTicker(10 * time.Second)
	defer ticker.Stop()
	for true {
		select {
		case <-ticker.C:
			txPoolGuage.Set(float64(node.transactionPool.PendingCount()), nil)
		case <-node.ctx.Done():
			return
		}
	}
}

// IsArchival returns true the node is an archival node, false otherwise
func (node *AlgorandFullNode) IsArchival() bool {
	return node.config.Archival
}

// OnNewBlock implements the BlockListener interface so we're notified after each block is written to the ledger
// The method is being called *after* the transaction pool received it's OnNewBlock call.
func (node *AlgorandFullNode) OnNewBlock(block bookkeeping.Block, delta ledgercore.StateDelta) {
	blkRound := block.Round()
	if node.ledger.Latest() > blkRound {
		return
	}

	// the transaction pool already updated its transactions (dumping out old and invalid transactions). At this point,
	// we need to let the txnsync know about the size of the transaction pool.
	node.txnSyncConnector.onNewTransactionPoolEntry(node.transactionPool.PendingCount())

	node.syncStatusMu.Lock()
	node.lastRoundTimestamp = time.Now()
	node.hasSyncedSinceStartup = true
	node.syncStatusMu.Unlock()

	// Wake up oldKeyDeletionThread(), non-blocking.
	select {
	case node.oldKeyDeletionNotify <- struct{}{}:
	default:
	}
}

// oldKeyDeletionThread keeps deleting old participation keys.
// It runs in a separate thread so that, during catchup, we
// don't have to delete key for each block we received.
func (node *AlgorandFullNode) oldKeyDeletionThread() {
	defer node.monitoringRoutinesWaitGroup.Done()
	for {
		select {
		case <-node.ctx.Done():
			return
		case <-node.oldKeyDeletionNotify:
		}

		r := node.ledger.Latest()

		// We need the latest header to determine the next compact cert
		// round, if any.
		latestHdr, err := node.ledger.BlockHdr(r)
		if err != nil {
			switch err.(type) {
			case ledgercore.ErrNoEntry:
				// No need to warn; expected during catchup.
			default:
				node.log.Warnf("Cannot look up latest block %d for deleting ephemeral keys: %v", r, err)
			}
			continue
		}

		// If compact certs are enabled, we need to determine what signatures
		// we already computed, since we can then delete ephemeral keys that
		// were already used to compute a signature (stored in the compact
		// cert db).
		ccSigs, err := node.compactCert.LatestSigsFromThisNode()
		if err != nil {
			node.log.Warnf("Cannot look up latest compact cert sigs: %v", err)
			continue
		}

		// We need to find the consensus protocol used to agree on block r,
		// since that determines the params used for ephemeral keys in block
		// r.  The params come from agreement.ParamsRound(r), which is r-2.
		hdr, err := node.ledger.BlockHdr(agreement.ParamsRound(r))
		if err != nil {
			switch err.(type) {
			case ledgercore.ErrNoEntry:
				// No need to warn; expected during catchup.
			default:
				node.log.Warnf("Cannot look up params block %d for deleting ephemeral keys: %v", agreement.ParamsRound(r), err)
			}
			continue
		}

		agreementProto := config.Consensus[hdr.CurrentProtocol]

		node.mu.Lock()
		node.accountManager.DeleteOldKeys(latestHdr, ccSigs, agreementProto)
		node.mu.Unlock()
	}
}

// Uint64 implements the randomness by calling the crypto library.
func (node *AlgorandFullNode) Uint64() uint64 {
	return crypto.RandUint64()
}

// Indexer returns a pointer to nodes indexer
func (node *AlgorandFullNode) Indexer() (*indexer.Indexer, error) {
	if node.indexer != nil && node.config.IsIndexerActive {
		return node.indexer, nil
	}
	return nil, fmt.Errorf("indexer is not active")
}

// GetTransactionByID gets transaction by ID
// this function is intended to be called externally via the REST api interface.
func (node *AlgorandFullNode) GetTransactionByID(txid transactions.Txid, rnd basics.Round) (TxnWithStatus, error) {
	stx, _, err := node.ledger.LookupTxid(txid, rnd)
	if err != nil {
		return TxnWithStatus{}, err
	}
	return TxnWithStatus{
		Txn:            stx.SignedTxn,
		ConfirmedRound: rnd,
		ApplyData:      stx.ApplyData,
	}, nil
}

// StartCatchup starts the catchpoint mode and attempt to get to the provided catchpoint
// this function is intended to be called externally via the REST api interface.
func (node *AlgorandFullNode) StartCatchup(catchpoint string) error {
	node.mu.Lock()
	defer node.mu.Unlock()
	if node.indexer != nil {
		return fmt.Errorf("catching up using a catchpoint is not supported on indexer-enabled nodes")
	}
	if node.catchpointCatchupService != nil {
		stats := node.catchpointCatchupService.GetStatistics()
		// No need to return an error
		if catchpoint == stats.CatchpointLabel {
			return MakeCatchpointAlreadyInProgressError(catchpoint)
		}
		return MakeCatchpointUnableToStartError(stats.CatchpointLabel, catchpoint)
	}
	var err error
	node.catchpointCatchupService, err = catchup.MakeNewCatchpointCatchupService(catchpoint, node, node.log, node.net, node.ledger.Ledger, node.config)
	if err != nil {
		node.log.Warnf("unable to create catchpoint catchup service : %v", err)
		return err
	}
	node.catchpointCatchupService.Start(node.ctx)
	node.log.Infof("starting catching up toward catchpoint %s", catchpoint)
	return nil
}

// AbortCatchup aborts the given catchpoint
// this function is intended to be called externally via the REST api interface.
func (node *AlgorandFullNode) AbortCatchup(catchpoint string) error {
	node.mu.Lock()
	defer node.mu.Unlock()
	if node.catchpointCatchupService == nil {
		return nil
	}
	stats := node.catchpointCatchupService.GetStatistics()
	if stats.CatchpointLabel != catchpoint {
		return fmt.Errorf("unable to abort catchpoint catchup for '%s' - already catching up '%s'", catchpoint, stats.CatchpointLabel)
	}
	node.catchpointCatchupService.Abort()
	return nil
}

// SetCatchpointCatchupMode change the node's operational mode from catchpoint catchup mode and back, it returns a
// channel which contains the updated node context. This function need to work asyncronisly so that the caller could
// detect and handle the usecase where the node is being shut down while we're switching to/from catchup mode without
// deadlocking on the shared node mutex.
func (node *AlgorandFullNode) SetCatchpointCatchupMode(catchpointCatchupMode bool) (outCtxCh <-chan context.Context) {
	// create a non-buffered channel to return the newly created context. The fact that it's non-buffered here
	// is imporant, as it allows us to syncronize the "receiving" of the new context before canceling of the previous
	// one.
	ctxCh := make(chan context.Context)
	outCtxCh = ctxCh
	go func() {
		node.mu.Lock()
		// check that the node wasn't canceled. If it have been canceled, it means that the node.Stop() was called, in which case
		// we should close the channel.
		if node.ctx.Err() == context.Canceled {
			close(ctxCh)
			node.mu.Unlock()
			return
		}
		if catchpointCatchupMode {
			// stop..
			defer func() {
				node.mu.Unlock()
				node.waitMonitoringRoutines()
			}()
			node.net.ClearHandlers()
			node.txHandler.Stop()
			node.txnSyncService.Stop()
			node.agreementService.Shutdown()
			node.catchupService.Stop()
			node.txPoolSyncerService.Stop()
			node.blockService.Stop()
			node.ledgerService.Stop()

			prevNodeCancelFunc := node.cancelCtx

			// Set up a context we can use to cancel goroutines on Stop()
			node.ctx, node.cancelCtx = context.WithCancel(context.Background())
			ctxCh <- node.ctx

			prevNodeCancelFunc()
			return
		}
		defer node.mu.Unlock()
		// start
		node.transactionPool.Reset()
		node.catchupService.Start()
		node.agreementService.Start()
		node.txPoolSyncerService.Start(node.catchupService.InitialSyncDone)
		node.blockService.Start()
		node.ledgerService.Start()
		node.txHandler.Start()
		node.txnSyncService.Start()
		node.txnSyncConnector.start()

		// start indexer
		if idx, err := node.Indexer(); err == nil {
			err := idx.Start()
			if err != nil {
				node.log.Errorf("indexer failed to start, turning it off - %v", err)
				node.config.IsIndexerActive = false
			} else {
				node.log.Info("Indexer was started successfully")
			}
		} else {
			node.log.Infof("Indexer is not available - %v", err)
		}

		// Set up a context we can use to cancel goroutines on Stop()
		node.ctx, node.cancelCtx = context.WithCancel(context.Background())

		node.startMonitoringRoutines()

		// at this point, the catchpoint catchup is done ( either successfully or not.. )
		node.catchpointCatchupService = nil

		ctxCh <- node.ctx
	}()
	return

}

// validatedBlock satisfies agreement.ValidatedBlock
type validatedBlock struct {
	vb *ledger.ValidatedBlock
}

// WithSeed satisfies the agreement.ValidatedBlock interface.
func (vb validatedBlock) WithSeed(s committee.Seed) agreement.ValidatedBlock {
	lvb := vb.vb.WithSeed(s)
	return validatedBlock{vb: &lvb}
}

// Block satisfies the agreement.ValidatedBlock interface.
func (vb validatedBlock) Block() bookkeeping.Block {
	blk := vb.vb.Block()
	return blk
}

// AssembleBlock implements Ledger.AssembleBlock.
func (node *AlgorandFullNode) AssembleBlock(round basics.Round, deadline time.Time) (agreement.ValidatedBlock, error) {
	lvb, err := node.transactionPool.AssembleBlock(round, deadline)
	if err != nil {
		if err == pools.ErrStaleBlockAssemblyRequest {
			// convert specific error to one that would have special handling in the agreement code.
			err = agreement.ErrAssembleBlockRoundStale

			ledgerNextRound := node.ledger.NextRound()
			if ledgerNextRound == round {
				// we've asked for the right round.. and the ledger doesn't think it's stale.
				node.log.Errorf("AlgorandFullNode.AssembleBlock: could not generate a proposal for round %d, ledger and proposal generation are synced: %v", round, err)
			} else if ledgerNextRound < round {
				// from some reason, the ledger is behind the round that we're asking. That shouldn't happen, but error if it does.
				node.log.Errorf("AlgorandFullNode.AssembleBlock: could not generate a proposal for round %d, ledger next round is %d: %v", round, ledgerNextRound, err)
			}
			// the case where ledgerNextRound > round was not implemented here on purpose. This is the "normal case" where the
			// ledger was advancing faster then the agreement by the catchup.
		}
		return nil, err
	}
	return validatedBlock{vb: lvb}, nil
}

// VotingKeys implements the key manager's VotingKeys method, and provides additional validation with the ledger.
// that allows us to load multiple overlapping keys for the same account, and filter these per-round basis.
func (node *AlgorandFullNode) VotingKeys(votingRound, keysRound basics.Round) []account.Participation {
	keys := node.accountManager.Keys(votingRound)

	participations := make([]account.Participation, 0, len(keys))
	accountsData := make(map[basics.Address]basics.AccountData, len(keys))
	matchingAccountsKeys := make(map[basics.Address]bool)
	mismatchingAccountsKeys := make(map[basics.Address]int)
	const bitMismatchingVotingKey = 1
	const bitMismatchingSelectionKey = 2
	for _, part := range keys {
		acctData, hasAccountData := accountsData[part.Parent]
		if !hasAccountData {
			var err error
			acctData, _, err = node.ledger.LookupWithoutRewards(keysRound, part.Parent)
			if err != nil {
				node.log.Warnf("node.VotingKeys: Account %v not participating: cannot locate account for round %d : %v", part.Address(), keysRound, err)
				continue
			}
			accountsData[part.Parent] = acctData
		}

		if acctData.VoteID != part.Voting.OneTimeSignatureVerifier {
			mismatchingAccountsKeys[part.Address()] = mismatchingAccountsKeys[part.Address()] | bitMismatchingVotingKey
			continue
		}
		if acctData.SelectionID != part.VRF.PK {
			mismatchingAccountsKeys[part.Address()] = mismatchingAccountsKeys[part.Address()] | bitMismatchingSelectionKey
			continue
		}
		participations = append(participations, part)
		matchingAccountsKeys[part.Address()] = true
	}
	// write the warnings per account only if we couldn't find a single valid key for that account.
	for mismatchingAddr, warningFlags := range mismatchingAccountsKeys {
		if matchingAccountsKeys[mismatchingAddr] {
			continue
		}
		if warningFlags&bitMismatchingVotingKey == bitMismatchingVotingKey {
			node.log.Warnf("node.VotingKeys: Account %v not participating on round %d: on chain voting key differ from participation voting key for round %d", mismatchingAddr, votingRound, keysRound)
			continue
		}
		if warningFlags&bitMismatchingSelectionKey == bitMismatchingSelectionKey {
			node.log.Warnf("node.VotingKeys: Account %v not participating on round %d: on chain selection key differ from participation selection key for round %d", mismatchingAddr, votingRound, keysRound)
			continue
		}
	}
	return participations
}<|MERGE_RESOLUTION|>--- conflicted
+++ resolved
@@ -173,10 +173,7 @@
 	if node.devMode {
 		cfg.DisableNetworking = true
 	}
-<<<<<<< HEAD
-=======
 	node.config = cfg
->>>>>>> 099cdd23
 
 	// tie network, block fetcher, and agreement services together
 	p2pNode, err := network.NewWebsocketNetwork(node.log, node.config, phonebookAddresses, genesis.ID(), genesis.Network)
