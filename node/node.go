// Copyright (C) 2019-2025 Algorand, Inc.
// This file is part of go-algorand
//
// go-algorand is free software: you can redistribute it and/or modify
// it under the terms of the GNU Affero General Public License as
// published by the Free Software Foundation, either version 3 of the
// License, or (at your option) any later version.
//
// go-algorand is distributed in the hope that it will be useful,
// but WITHOUT ANY WARRANTY; without even the implied warranty of
// MERCHANTABILITY or FITNESS FOR A PARTICULAR PURPOSE.  See the
// GNU Affero General Public License for more details.
//
// You should have received a copy of the GNU Affero General Public License
// along with go-algorand.  If not, see <https://www.gnu.org/licenses/>.

// Package node is the Algorand node itself, with functions exposed to the frontend
package node

import (
	"context"
	"errors"
	"fmt"
	"math"
	"os"
	"path/filepath"
	"strings"
	"sync"
	"time"

	"github.com/algorand/go-deadlock"
	"github.com/labstack/gommon/log"

	"github.com/algorand/go-algorand/agreement"
	"github.com/algorand/go-algorand/agreement/gossip"
	"github.com/algorand/go-algorand/catchup"
	"github.com/algorand/go-algorand/config"
	"github.com/algorand/go-algorand/crypto"
	"github.com/algorand/go-algorand/data"
	"github.com/algorand/go-algorand/data/account"
	"github.com/algorand/go-algorand/data/basics"
	"github.com/algorand/go-algorand/data/bookkeeping"
	"github.com/algorand/go-algorand/data/committee"
	"github.com/algorand/go-algorand/data/pools"
	"github.com/algorand/go-algorand/data/transactions"
	"github.com/algorand/go-algorand/data/transactions/verify"
	"github.com/algorand/go-algorand/heartbeat"
	"github.com/algorand/go-algorand/ledger"
	"github.com/algorand/go-algorand/ledger/ledgercore"
	"github.com/algorand/go-algorand/ledger/simulation"
	"github.com/algorand/go-algorand/logging"
	"github.com/algorand/go-algorand/network"
	"github.com/algorand/go-algorand/network/messagetracer"
	"github.com/algorand/go-algorand/network/p2p"
	"github.com/algorand/go-algorand/protocol"
	"github.com/algorand/go-algorand/rpcs"
	"github.com/algorand/go-algorand/stateproof"
	"github.com/algorand/go-algorand/util/db"
	"github.com/algorand/go-algorand/util/execpool"
	"github.com/algorand/go-algorand/util/metrics"
	"github.com/algorand/go-algorand/util/timers"
)

const (
	participationRegistryFlushMaxWaitDuration = 30 * time.Second
)

const (
	bitMismatchingVotingKey = 1 << iota
	bitMismatchingSelectionKey
	bitAccountOffline
	bitAccountIsClosed
)

// StatusReport represents the current basic status of the node
type StatusReport struct {
	LastRound                          basics.Round
	LastVersion                        protocol.ConsensusVersion
	NextVersion                        protocol.ConsensusVersion
	NextVersionRound                   basics.Round
	NextVersionSupported               bool
	LastRoundTimestamp                 time.Time
	SynchronizingTime                  time.Duration
	CatchupTime                        time.Duration
	HasSyncedSinceStartup              bool
	StoppedAtUnsupportedRound          bool
	LastCatchpoint                     string // the last catchpoint hit by the node. This would get updated regardless of whether the node is catching up using catchpoints or not.
	Catchpoint                         string // the catchpoint where we're currently catching up to. If the node isn't in fast catchup mode, it will be empty.
	CatchpointCatchupTotalAccounts     uint64
	CatchpointCatchupProcessedAccounts uint64
	CatchpointCatchupVerifiedAccounts  uint64
	CatchpointCatchupTotalKVs          uint64
	CatchpointCatchupProcessedKVs      uint64
	CatchpointCatchupVerifiedKVs       uint64
	CatchpointCatchupTotalBlocks       uint64
	CatchpointCatchupAcquiredBlocks    uint64
	UpgradePropose                     protocol.ConsensusVersion
	UpgradeApprove                     bool
	UpgradeDelay                       basics.Round
	NextProtocolVoteBefore             basics.Round
	NextProtocolApprovals              basics.Round
}

// TimeSinceLastRound returns the time since the last block was approved (locally), or 0 if no blocks seen
func (status StatusReport) TimeSinceLastRound() time.Duration {
	if status.LastRoundTimestamp.IsZero() {
		return time.Duration(0)
	}

	return time.Since(status.LastRoundTimestamp)
}

// AlgorandFullNode specifies and implements a full Algorand node.
type AlgorandFullNode struct {
	mu        deadlock.Mutex
	ctx       context.Context
	cancelCtx context.CancelFunc
	config    config.Local

	ledger *data.Ledger
	net    network.GossipNode

	transactionPool *pools.TransactionPool
	txHandler       *data.TxHandler
	accountManager  *data.AccountManager

	agreementService         *agreement.Service
	catchupService           *catchup.Service
	catchpointCatchupService *catchup.CatchpointCatchupService
	blockService             *rpcs.BlockService
	ledgerService            *rpcs.LedgerService
	txPoolSyncerService      *rpcs.TxSyncer

	genesisDirs     config.ResolvedGenesisDirs
	genesisID       string
	genesisHash     crypto.Digest
	devMode         bool // is this node operating in a developer mode ? ( benign agreement, broadcasting transaction generates a new block )
	timestampOffset *int64

	log logging.Logger

	// syncStatusMu used for locking lastRoundTimestamp and hasSyncedSinceStartup
	// syncStatusMu added so OnNewBlock wouldn't be blocked by oldKeyDeletionThread during catchup
	syncStatusMu          deadlock.Mutex
	lastRoundTimestamp    time.Time
	hasSyncedSinceStartup bool

	cryptoPool                         execpool.ExecutionPool
	lowPriorityCryptoVerificationPool  execpool.BacklogPool
	highPriorityCryptoVerificationPool execpool.BacklogPool
	catchupBlockAuth                   blockAuthenticatorImpl

	oldKeyDeletionNotify        chan struct{}
	monitoringRoutinesWaitGroup sync.WaitGroup

	hybridError                 string // whether the MakeFull switched to non-hybrid mode due to a P2PHybridConfigError and needs to be logged periodically
	hybridErrorRoutineWaitGroup sync.WaitGroup

	tracer messagetracer.MessageTracer

	stateProofWorker *stateproof.Worker
	partHandles      []db.Accessor

	heartbeatService *heartbeat.Service
}

// TxnWithStatus represents information about a single transaction,
// in particular, whether it has appeared in some block yet or not,
// and whether it was kicked out of the txpool due to some error.
type TxnWithStatus struct {
	Txn transactions.SignedTxn

	// Zero indicates no confirmation
	ConfirmedRound basics.Round

	// PoolError indicates that the transaction was kicked out of this
	// node's transaction pool (and specifies why that happened).  An
	// empty string indicates the transaction wasn't kicked out of this
	// node's txpool due to an error.
	PoolError string

	// ApplyData is the transaction.ApplyData, if committed.
	ApplyData transactions.ApplyData
}

// MakeFull sets up an Algorand full node
// (i.e., it returns a node that participates in consensus)
func MakeFull(log logging.Logger, rootDir string, cfg config.Local, phonebookAddresses []string, genesis bookkeeping.Genesis) (*AlgorandFullNode, error) {
	node := new(AlgorandFullNode)
	node.log = log.With("name", cfg.NetAddress)
	node.genesisID = genesis.ID()
	node.genesisHash = genesis.Hash()
	node.devMode = genesis.DevMode
	node.config = cfg
	var err error
	node.genesisDirs, err = cfg.EnsureAndResolveGenesisDirs(rootDir, genesis.ID(), log)
	if err != nil {
		return nil, err
	}

	genalloc, err := genesis.Balances()
	if err != nil {
		log.Errorf("Cannot load genesis allocation: %v", err)
		return nil, err
	}

	// tie network, block fetcher, and agreement services together
	var p2pNode network.GossipNode
<<<<<<< HEAD
	var genesisInfo = network.GenesisInfo{
		GenesisID: genesis.ID(),
		NetworkID: genesis.Network,
	}
=======
recreateNetwork:
>>>>>>> 94de30f6
	if cfg.EnableP2PHybridMode {
		p2pNode, err = network.NewHybridP2PNetwork(node.log, node.config, rootDir, phonebookAddresses, genesisInfo, node, nil)
		if err != nil {
			if _, ok := err.(config.P2PHybridConfigError); !ok {
				log.Errorf("could not create hybrid p2p node: %v", err)
				return nil, err
			}
			// it was P2PHybridConfigError error so fallback to non-hybrid mode (either P2P or WS)
			cfg.EnableP2PHybridMode = false

			// indicate we need to start logging the error into the log periodically
			fallbackNetName := "WS"
			if cfg.EnableP2P {
				fallbackNetName = "P2P"
			}
			node.hybridError = fmt.Sprintf("could not create hybrid p2p node: %v. Falling back to %s network", err, fallbackNetName)
			log.Error(node.hybridError)

			goto recreateNetwork
		}
	} else if cfg.EnableP2P {
		p2pNode, err = network.NewP2PNetwork(node.log, node.config, rootDir, phonebookAddresses, genesisInfo, node, nil, nil)
		if err != nil {
			log.Errorf("could not create p2p node: %v", err)
			return nil, err
		}
	} else {
		var wsNode *network.WebsocketNetwork
		wsNode, err = network.NewWebsocketNetwork(node.log, node.config, phonebookAddresses, genesisInfo, node, nil, nil)
		if err != nil {
			log.Errorf("could not create websocket node: %v", err)
			return nil, err
		}
		wsNode.SetPrioScheme(node)
		p2pNode = wsNode
	}
	node.net = p2pNode

	node.cryptoPool = execpool.MakePool(node, "worker", "cryptoPool")
	node.lowPriorityCryptoVerificationPool = execpool.MakeBacklog(node.cryptoPool, 2*node.cryptoPool.GetParallelism(), execpool.LowPriority, node, "worker", "lowPriorityCryptoVerificationPool")
	node.highPriorityCryptoVerificationPool = execpool.MakeBacklog(node.cryptoPool, 2*node.cryptoPool.GetParallelism(), execpool.HighPriority, node, "worker", "highPriorityCryptoVerificationPool")
	ledgerPaths := ledger.DirsAndPrefix{
		DBFilePrefix:        config.LedgerFilenamePrefix,
		ResolvedGenesisDirs: node.genesisDirs,
	}
	node.ledger, err = data.LoadLedger(node.log, ledgerPaths, false, genesis.Proto, genalloc, node.genesisID, node.genesisHash, cfg)
	if err != nil {
		log.Errorf("Cannot initialize ledger (%v): %v", ledgerPaths, err)
		return nil, err
	}

	registry, err := ensureParticipationDB(node.genesisDirs.ColdGenesisDir, node.log)
	if err != nil {
		log.Errorf("unable to initialize the participation registry database: %v", err)
		return nil, err
	}
	node.accountManager = data.MakeAccountManager(log, registry)

	err = node.loadParticipationKeys()
	if err != nil {
		log.Errorf("Cannot load participation keys: %v", err)
		return nil, err
	}

	node.oldKeyDeletionNotify = make(chan struct{}, 1)

	node.transactionPool = pools.MakeTransactionPool(node.ledger.Ledger, cfg, node.log, node)

	node.ledger.RegisterBlockListeners([]ledgercore.BlockListener{node.transactionPool, node})
	txHandlerOpts := data.TxHandlerOpts{
		TxPool:        node.transactionPool,
		ExecutionPool: node.lowPriorityCryptoVerificationPool,
		Ledger:        node.ledger,
		Net:           node.net,
		Config:        cfg,
	}
	node.txHandler, err = data.MakeTxHandler(txHandlerOpts)
	if err != nil {
		log.Errorf("Cannot initialize TxHandler: %v", err)
		return nil, err
	}

	// The health service registers itself with the network
	if cfg.IsGossipServer() {
		rpcs.MakeHealthService(node.net)
	}

	node.blockService = rpcs.MakeBlockService(node.log, cfg, node.ledger, p2pNode, node.genesisID)
	node.ledgerService = rpcs.MakeLedgerService(cfg, node.ledger, p2pNode, node.genesisID)
	rpcs.RegisterTxService(node.transactionPool, p2pNode, node.genesisID, cfg.TxPoolSize, cfg.TxSyncServeResponseSize)

	// crash data is stored in the cold data directory unless otherwise specified
	crashPathname := filepath.Join(node.genesisDirs.CrashGenesisDir, config.CrashFilename)
	crashAccess, err := db.MakeAccessor(crashPathname, false, false)
	if err != nil {
		log.Errorf("Cannot load crash data: %v", err)
		return nil, err
	}

	blockValidator := blockValidatorImpl{l: node.ledger, verificationPool: node.highPriorityCryptoVerificationPool}
	agreementLedger := makeAgreementLedger(node.ledger, node.net)
	var agreementClock timers.Clock[agreement.TimeoutType]
	if node.devMode {
		agreementClock = timers.MakeFrozenClock[agreement.TimeoutType]()
	} else {
		agreementClock = timers.MakeMonotonicClock[agreement.TimeoutType](time.Now())
	}

	agreementParameters := agreement.Parameters{
		Logger:         log,
		Accessor:       crashAccess,
		Clock:          agreementClock,
		Local:          node.config,
		Network:        gossip.WrapNetwork(node.net, log, cfg),
		Ledger:         agreementLedger,
		BlockFactory:   node,
		BlockValidator: blockValidator,
		KeyManager:     node,
		RandomSource:   node,
		BacklogPool:    node.highPriorityCryptoVerificationPool,
	}
	node.agreementService, err = agreement.MakeService(agreementParameters)
	if err != nil {
		log.Errorf("unable to initialize agreement: %v", err)
		return nil, err
	}

	node.catchupBlockAuth = blockAuthenticatorImpl{Ledger: node.ledger, AsyncVoteVerifier: agreement.MakeAsyncVoteVerifier(node.lowPriorityCryptoVerificationPool)}
	node.catchupService = catchup.MakeService(node.log, node.config, p2pNode, node.ledger, node.catchupBlockAuth, agreementLedger.UnmatchedPendingCertificates, node.lowPriorityCryptoVerificationPool)
	node.txPoolSyncerService = rpcs.MakeTxSyncer(node.transactionPool, node.net, node.txHandler.SolicitedTxHandler(), time.Duration(cfg.TxSyncIntervalSeconds)*time.Second, time.Duration(cfg.TxSyncTimeoutSeconds)*time.Second, cfg.TxSyncServeResponseSize)

	catchpointCatchupState, err := node.ledger.GetCatchpointCatchupState(context.Background())
	if err != nil {
		log.Errorf("unable to determine catchpoint catchup state: %v", err)
		return nil, err
	}
	if catchpointCatchupState != ledger.CatchpointCatchupStateInactive {
		accessor := ledger.MakeCatchpointCatchupAccessor(node.ledger.Ledger, node.log)
		node.catchpointCatchupService, err = catchup.MakeResumedCatchpointCatchupService(context.Background(), node, node.log, node.net, accessor, node.config)
		if err != nil {
			log.Errorf("unable to create catchpoint catchup service: %v", err)
			return nil, err
		}
		node.log.Infof("resuming catchpoint catchup from state %d", catchpointCatchupState)
	}

	node.tracer = messagetracer.NewTracer(log).Init(cfg)
	gossip.SetTrace(agreementParameters.Network, node.tracer)

	node.stateProofWorker = stateproof.NewWorker(node.genesisDirs.StateproofGenesisDir, node.log, node.accountManager, node.ledger.Ledger, node.net, node)

	node.heartbeatService = heartbeat.NewService(node.accountManager, node.ledger, node, node.log)

	return node, err
}

// Config returns a copy of the node's Local configuration
func (node *AlgorandFullNode) Config() config.Local {
	return node.config
}

// Start the node: connect to peers and run the agreement service while obtaining a lock. Doesn't wait for initial sync.
func (node *AlgorandFullNode) Start() error {
	node.mu.Lock()
	defer node.mu.Unlock()

	// Set up a context we can use to cancel goroutines on Stop()
	node.ctx, node.cancelCtx = context.WithCancel(context.Background())

	// The start network is being called only after the various services start up.
	// We want to do so in order to let the services register their callbacks with the
	// network package before any connections are being made.
	startNetwork := func() error {
		if !node.config.DisableNetworking {
			// start accepting connections
			err := node.net.Start()
			if err != nil {
				return err
			}
			node.config.NetAddress, _ = node.net.Address()
		}
		return nil
	}

	if node.hybridError != "" {
		node.hybridErrorRoutineWaitGroup.Add(1)
		go func() {
			defer node.hybridErrorRoutineWaitGroup.Done()
			ticker := time.NewTicker(6 * time.Hour)
			defer ticker.Stop()
			for {
				select {
				case <-node.ctx.Done():
					return
				case <-ticker.C:
					// continue logging the error periodically
					log.Errorf(node.hybridError)
				}
			}
		}()
	}

	if node.catchpointCatchupService != nil {
		startNetwork()
		node.catchpointCatchupService.Start(node.ctx)
	} else {
		node.catchupService.Start()
		node.agreementService.Start()
		node.txPoolSyncerService.Start(node.catchupService.InitialSyncDone)
		node.blockService.Start()
		node.ledgerService.Start()
		node.txHandler.Start()
		node.stateProofWorker.Start()
		node.heartbeatService.Start()
		err := startNetwork()
		if err != nil {
			return err
		}

		node.startMonitoringRoutines()
	}
	return nil
}

// Capabilities returns the node's capabilities for advertising to other nodes.
func (node *AlgorandFullNode) Capabilities() []p2p.Capability {
	var caps []p2p.Capability
	if node.config.Archival && node.config.IsGossipServer() {
		caps = append(caps, p2p.Archival)
	}
	if node.config.StoresCatchpoints() && node.config.IsGossipServer() {
		caps = append(caps, p2p.Catchpoints)
	}
	if node.config.EnableGossipService && node.config.IsGossipServer() {
		caps = append(caps, p2p.Gossip)
	}
	return caps
}

// startMonitoringRoutines starts the internal monitoring routines used by the node.
func (node *AlgorandFullNode) startMonitoringRoutines() {
	node.monitoringRoutinesWaitGroup.Add(2)
	go node.txPoolGaugeThread(node.ctx.Done())
	// Delete old participation keys
	go node.oldKeyDeletionThread(node.ctx.Done())

	if node.config.EnableUsageLog {
		node.monitoringRoutinesWaitGroup.Add(1)
		go logging.UsageLogThread(node.ctx, node.log, 100*time.Millisecond, &node.monitoringRoutinesWaitGroup)
	}
}

// waitMonitoringRoutines waits for all the monitoring routines to exit. Note that
// the node.mu must not be taken, and that the node's context should have been canceled.
func (node *AlgorandFullNode) waitMonitoringRoutines() {
	node.log.Debug("waiting on node monitoring routines to exit")
	defer node.log.Debug("done waiting on node monitoring routines to exit")
	node.monitoringRoutinesWaitGroup.Wait()
}

// ListeningAddress retrieves the node's current listening address, if any.
// Returns true if currently listening, false otherwise.
func (node *AlgorandFullNode) ListeningAddress() (string, bool) {
	node.mu.Lock()
	defer node.mu.Unlock()
	return node.net.Address()
}

// Stop stops running the node. Once a node is closed, it can never start again.
func (node *AlgorandFullNode) Stop() {
	node.log.Debug("algorand node is stopping")
	defer node.log.Debug("algorand node has stopped")

	node.mu.Lock()
	defer func() {
		node.mu.Unlock()
		node.waitMonitoringRoutines()
		node.hybridErrorRoutineWaitGroup.Wait()

		// oldKeyDeletionThread uses accountManager registry so must be stopped before accountManager is closed
		node.accountManager.Registry().Close()
		for h := range node.partHandles {
			node.partHandles[h].Close()
		}
	}()

	node.net.ClearHandlers()
	node.net.ClearValidatorHandlers()
	if !node.config.DisableNetworking {
		node.net.Stop()
	}
	if node.catchpointCatchupService != nil {
		node.catchpointCatchupService.Stop()
	} else {
		node.heartbeatService.Stop()
		node.stateProofWorker.Stop()
		node.txHandler.Stop()
		node.agreementService.Shutdown()
		node.agreementService.Accessor.Close()
		node.catchupService.Stop()
		node.txPoolSyncerService.Stop()
		node.blockService.Stop()
		node.ledgerService.Stop()
	}
	node.catchupBlockAuth.Quit()
	node.log.Debug("crypto worker pools are stopping")
	node.highPriorityCryptoVerificationPool.Shutdown()
	node.lowPriorityCryptoVerificationPool.Shutdown()
	node.cryptoPool.Shutdown()
	node.log.Debug("crypto worker pools have stopped")
	node.transactionPool.Shutdown()
	node.cancelCtx()
	node.ledger.Close()
}

// note: unlike the other two functions, this accepts a whole filename
func (node *AlgorandFullNode) getExistingPartHandle(filename string) (db.Accessor, error) {
	filename = filepath.Join(node.genesisDirs.RootGenesisDir, filename)

	_, err := os.Stat(filename)
	if err == nil {
		return db.MakeErasableAccessor(filename)
	}
	return db.Accessor{}, err
}

// Ledger exposes the node's ledger handle to the algod API code
func (node *AlgorandFullNode) Ledger() *data.Ledger {
	return node.ledger
}

// writeDevmodeBlock generates a new block for a devmode, and write it to the ledger.
func (node *AlgorandFullNode) writeDevmodeBlock() (err error) {
	var vb *ledgercore.UnfinishedBlock
	vb, err = node.transactionPool.AssembleDevModeBlock()
	if err != nil || vb == nil {
		return
	}

	// Make a new validated block from this UnfinishedBlock.
	prevRound := vb.Round() - 1
	prev, err := node.ledger.BlockHdr(prevRound)
	if err != nil {
		return err
	}

	blk := vb.UnfinishedBlock()

	// Set block timestamp based on offset, if set.
	// Make sure block timestamp is not greater than MaxInt64.
	if node.timestampOffset != nil && *node.timestampOffset < math.MaxInt64-prev.TimeStamp {
		blk.TimeStamp = prev.TimeStamp + *node.timestampOffset
	}
	blk.BlockHeader.Seed = committee.Seed(prev.Hash())
	// Zero out payouts if Proposer not set
	if (blk.BlockHeader.Proposer == basics.Address{}) {
		blk.BlockHeader.ProposerPayout = basics.MicroAlgos{}
	}
	vb2 := ledgercore.MakeValidatedBlock(blk, vb.UnfinishedDeltas())

	// add the newly generated block to the ledger
	err = node.ledger.AddValidatedBlock(vb2, agreement.Certificate{Round: vb2.Block().Round()})
	return err
}

// BroadcastSignedTxGroup broadcasts a transaction group that has already been signed.
func (node *AlgorandFullNode) BroadcastSignedTxGroup(txgroup []transactions.SignedTxn) (err error) {
	// in developer mode, we need to take a lock, so that each new transaction group would truly
	// render into a unique block.
	if node.devMode {
		node.mu.Lock()
		defer func() {
			// if we added the transaction successfully to the transaction pool, then
			// attempt to generate a block and write it to the ledger.
			if err == nil {
				err = node.writeDevmodeBlock()
			}
			node.mu.Unlock()
		}()
	}
	return node.broadcastSignedTxGroup(txgroup)
}

// AsyncBroadcastSignedTxGroup feeds a raw transaction group directly to the transaction pool.
// This method is intended to be used for performance testing and debugging purposes only.
func (node *AlgorandFullNode) AsyncBroadcastSignedTxGroup(txgroup []transactions.SignedTxn) (err error) {
	return node.txHandler.LocalTransaction(txgroup)
}

// BroadcastInternalSignedTxGroup broadcasts a transaction group that has already been signed.
// It is originated internally, and in DevMode, it will not advance the round.
func (node *AlgorandFullNode) BroadcastInternalSignedTxGroup(txgroup []transactions.SignedTxn) (err error) {
	return node.broadcastSignedTxGroup(txgroup)
}

var broadcastTxSucceeded = metrics.MakeCounter(metrics.BroadcastSignedTxGroupSucceeded)
var broadcastTxFailed = metrics.MakeCounter(metrics.BroadcastSignedTxGroupFailed)

// broadcastSignedTxGroup broadcasts a transaction group that has already been signed.
func (node *AlgorandFullNode) broadcastSignedTxGroup(txgroup []transactions.SignedTxn) (err error) {
	defer func() {
		if err != nil {
			broadcastTxFailed.Inc(nil)
		} else {
			broadcastTxSucceeded.Inc(nil)
		}
	}()

	lastRound := node.ledger.Latest()
	var b bookkeeping.BlockHeader
	b, err = node.ledger.BlockHdr(lastRound)
	if err != nil {
		node.log.Errorf("could not get block header from last round %v: %v", lastRound, err)
		return err
	}

	_, err = verify.TxnGroup(txgroup, &b, node.ledger.VerifiedTransactionCache(), node.ledger)
	if err != nil {
		node.log.Warnf("malformed transaction: %v", err)
		return err
	}

	err = node.transactionPool.Remember(txgroup)
	if err != nil {
		node.log.Infof("rejected by local pool: %v - transaction group was %+v", err, txgroup)
		return err
	}

	err = node.ledger.VerifiedTransactionCache().Pin(txgroup)
	if err != nil {
		logging.Base().Infof("unable to pin transaction: %v", err)
	}
	// DevMode nodes do not broadcast txns to the network
	if node.devMode {
		return nil
	}
	var enc []byte
	var txids []transactions.Txid
	for _, tx := range txgroup {
		enc = append(enc, protocol.Encode(&tx)...)
		txids = append(txids, tx.ID())
	}
	err = node.net.Broadcast(context.TODO(), protocol.TxnTag, enc, false, nil)
	if err != nil {
		node.log.Infof("failure broadcasting transaction to network: %v - transaction group was %+v", err, txgroup)
		return err
	}
	node.log.Infof("Sent signed tx group with IDs %v", txids)
	return nil
}

// Simulate speculatively runs a transaction group against the current
// blockchain state and returns the effects and/or errors that would result.
func (node *AlgorandFullNode) Simulate(request simulation.Request) (result simulation.Result, err error) {
	simulator := simulation.MakeSimulator(node.ledger, node.config.EnableDeveloperAPI)
	return simulator.Simulate(request)
}

// GetPendingTransaction looks for the required txID in the recent ledger
// blocks, in the txpool, and in the txpool's status cache.  It returns
// the SignedTxn (with status information), and a bool to indicate if the
// transaction was found.
func (node *AlgorandFullNode) GetPendingTransaction(txID transactions.Txid) (res TxnWithStatus, found bool) {
	// We need to check both the pool and the ledger's blocks.
	// If the transaction is found in a committed block, that
	// takes precedence.  But we check the pool first, because
	// otherwise there could be a race between the pool and the
	// ledger, where the block wasn't in the ledger at first,
	// but by the time we check the pool, it's not there either
	// because it committed.

	// The default return value is found=false, which is
	// appropriate if the transaction isn't found anywhere.

	// Check if it's in the pool or evicted from the pool.
	tx, txErr, found := node.transactionPool.Lookup(txID)
	if found {
		res = TxnWithStatus{
			Txn:            tx,
			ConfirmedRound: 0,
			PoolError:      txErr,
		}
		found = true

		// Keep looking in the ledger.
	}

	// quick check for confirmed transactions with LastValid in future
	// this supposed to cover most of the cases where REST checks for the most recent txns
	if r, confirmed := node.ledger.CheckConfirmedTail(txID); confirmed {
		tx, foundBlk, err := node.ledger.LookupTxid(txID, r)
		if err == nil && foundBlk {
			return TxnWithStatus{
				Txn:            tx.SignedTxn,
				ConfirmedRound: r,
				ApplyData:      tx.ApplyData,
			}, true
		}
	}
	// if found in the pool and not in the tail then return without looking into blocks
	// because the check appears to be too early
	if found {
		return res, found
	}

	// fallback to blocks lookup
	var maxLife basics.Round
	latest := node.ledger.Latest()
	proto, err := node.ledger.ConsensusParams(latest)
	if err == nil {
		maxLife = basics.Round(proto.MaxTxnLife)
	} else {
		node.log.Errorf("node.GetPendingTransaction: cannot get consensus params for latest round %v", latest)
	}

	// Search from newest to oldest round up to the max life of a transaction.
	maxRound := latest
	minRound := maxRound.SubSaturate(maxLife)

	// Since we're using uint64, if the minRound is 0, we need to check for an underflow.
	if minRound == 0 {
		minRound++
	}

	// If we did find the transaction, we know there is no point
	// checking rounds earlier or later than validity rounds
	if found {
		if tx.Txn.FirstValid > minRound {
			minRound = tx.Txn.FirstValid
		}

		if tx.Txn.LastValid < maxRound {
			maxRound = tx.Txn.LastValid
		}
	}

	for r := maxRound; r >= minRound; r-- {
		tx, found, err := node.ledger.LookupTxid(txID, r)
		if err != nil || !found {
			continue
		}

		return TxnWithStatus{
			Txn:            tx.SignedTxn,
			ConfirmedRound: r,
			ApplyData:      tx.ApplyData,
		}, true
	}

	// Return whatever we found in the pool (if anything).
	return res, found
}

// Status returns a StatusReport structure reporting our status as Active and with our ledger's LastRound
func (node *AlgorandFullNode) Status() (StatusReport, error) {
	node.syncStatusMu.Lock()
	lastRoundTimestamp := node.lastRoundTimestamp
	hasSyncedSinceStartup := node.hasSyncedSinceStartup
	node.syncStatusMu.Unlock()

	node.mu.Lock()
	defer node.mu.Unlock()
	var s StatusReport
	var err error
	if node.catchpointCatchupService != nil {
		s = catchpointCatchupStatus(node.catchpointCatchupService.GetLatestBlockHeader(), node.catchpointCatchupService.GetStatistics())
	} else {
		s, err = latestBlockStatus(node.ledger, node.catchupService)
	}

	s.LastRoundTimestamp = lastRoundTimestamp
	s.HasSyncedSinceStartup = hasSyncedSinceStartup

	return s, err
}

func catchpointCatchupStatus(lastBlockHeader bookkeeping.BlockHeader, stats catchup.CatchpointCatchupStats) (s StatusReport) {
	// we're in catchpoint catchup mode.
	s.LastRound = lastBlockHeader.Round
	s.LastVersion = lastBlockHeader.CurrentProtocol
	s.NextVersion, s.NextVersionRound, s.NextVersionSupported = lastBlockHeader.NextVersionInfo()
	s.StoppedAtUnsupportedRound = s.LastRound+1 == s.NextVersionRound && !s.NextVersionSupported

	// for now, I'm leaving this commented out. Once we refactor some of the ledger locking mechanisms, we
	// should be able to make this call work.
	//s.LastCatchpoint = node.ledger.GetLastCatchpointLabel()

	// report back the catchpoint catchup progress statistics
	s.Catchpoint = stats.CatchpointLabel
	s.CatchpointCatchupTotalAccounts = stats.TotalAccounts
	s.CatchpointCatchupProcessedAccounts = stats.ProcessedAccounts
	s.CatchpointCatchupVerifiedAccounts = stats.VerifiedAccounts
	s.CatchpointCatchupTotalKVs = stats.TotalKVs
	s.CatchpointCatchupProcessedKVs = stats.ProcessedKVs
	s.CatchpointCatchupVerifiedKVs = stats.VerifiedKVs
	s.CatchpointCatchupTotalBlocks = stats.TotalBlocks
	s.CatchpointCatchupAcquiredBlocks = stats.AcquiredBlocks
	s.CatchupTime = time.Since(stats.StartTime)
	return
}

func latestBlockStatus(ledger *data.Ledger, catchupService *catchup.Service) (s StatusReport, err error) {
	// we're not in catchpoint catchup mode
	var b bookkeeping.BlockHeader
	s.LastRound = ledger.Latest()
	b, err = ledger.BlockHdr(s.LastRound)
	if err != nil {
		return
	}
	s.LastVersion = b.CurrentProtocol
	s.NextVersion, s.NextVersionRound, s.NextVersionSupported = b.NextVersionInfo()

	s.StoppedAtUnsupportedRound = s.LastRound+1 == s.NextVersionRound && !s.NextVersionSupported
	s.LastCatchpoint = ledger.GetLastCatchpointLabel()
	s.SynchronizingTime = catchupService.SynchronizingTime()
	s.CatchupTime = catchupService.SynchronizingTime()

	s.UpgradePropose = b.UpgradeVote.UpgradePropose
	s.UpgradeApprove = b.UpgradeApprove
	s.UpgradeDelay = b.UpgradeVote.UpgradeDelay
	s.NextProtocolVoteBefore = b.NextProtocolVoteBefore
	s.NextProtocolApprovals = b.UpgradeState.NextProtocolApprovals

	return
}

// GenesisID returns the ID of the genesis node.
func (node *AlgorandFullNode) GenesisID() string {
	node.mu.Lock()
	defer node.mu.Unlock()

	return node.genesisID
}

// GenesisHash returns the hash of the genesis configuration.
func (node *AlgorandFullNode) GenesisHash() crypto.Digest {
	node.mu.Lock()
	defer node.mu.Unlock()

	return node.genesisHash
}

// SuggestedFee returns the suggested fee per byte recommended to ensure a new transaction is processed in a timely fashion.
// Caller should set fee to max(MinTxnFee, SuggestedFee() * len(encoded SignedTxn))
func (node *AlgorandFullNode) SuggestedFee() basics.MicroAlgos {
	return basics.MicroAlgos{Raw: node.transactionPool.FeePerByte()}
}

// GetPendingTxnsFromPool returns a snapshot of every pending transactions from the node's transaction pool in a slice.
// Transactions are sorted in decreasing order. If no transactions, returns an empty slice.
func (node *AlgorandFullNode) GetPendingTxnsFromPool() ([]transactions.SignedTxn, error) {
	return bookkeeping.SignedTxnGroupsFlatten(node.transactionPool.PendingTxGroups()), nil
}

// ensureParticipationDB opens or creates a participation DB.
func ensureParticipationDB(genesisDir string, log logging.Logger) (account.ParticipationRegistry, error) {
	accessorFile := filepath.Join(genesisDir, config.ParticipationRegistryFilename)
	accessor, err := db.OpenErasablePair(accessorFile)
	if err != nil {
		return nil, err
	}
	return account.MakeParticipationRegistry(accessor, log)
}

// ListParticipationKeys returns all participation keys currently installed on the node
func (node *AlgorandFullNode) ListParticipationKeys() (partKeys []account.ParticipationRecord, err error) {
	return node.accountManager.Registry().GetAll(), nil
}

// GetParticipationKey retries the information of a participation id from the node
func (node *AlgorandFullNode) GetParticipationKey(partKeyID account.ParticipationID) (account.ParticipationRecord, error) {
	rval := node.accountManager.Registry().Get(partKeyID)

	if rval.IsZero() {
		return account.ParticipationRecord{}, account.ErrParticipationIDNotFound
	}

	return rval, nil
}

// RemoveParticipationKey given a participation id, remove the records from the node
func (node *AlgorandFullNode) RemoveParticipationKey(partKeyID account.ParticipationID) error {

	// Need to remove the file and then remove the entry in the registry
	// Let's first get the recorded information from the registry so we can lookup the file

	partRecord := node.accountManager.Registry().Get(partKeyID)

	if partRecord.IsZero() {
		return account.ErrParticipationIDNotFound
	}

	outDir := node.genesisDirs.RootGenesisDir

	filename := config.PartKeyFilename(partRecord.ParticipationID.String(), uint64(partRecord.FirstValid), uint64(partRecord.LastValid))
	fullyQualifiedFilename := filepath.Join(outDir, filepath.Base(filename))

	err := node.accountManager.Registry().Delete(partKeyID)
	if err != nil {
		return err
	}

	err = node.accountManager.Registry().Flush(participationRegistryFlushMaxWaitDuration)
	if err != nil {
		return err
	}

	// Only after deleting and flushing do we want to remove the file
	_ = os.Remove(fullyQualifiedFilename)

	return nil
}

// AppendParticipationKeys given a participation id, remove the records from the node
func (node *AlgorandFullNode) AppendParticipationKeys(partKeyID account.ParticipationID, keys account.StateProofKeys) error {
	err := node.accountManager.Registry().AppendKeys(partKeyID, keys)
	if err != nil {
		return err
	}

	return node.accountManager.Registry().Flush(participationRegistryFlushMaxWaitDuration)
}

func createTemporaryParticipationKey(outDir string, partKeyBinary []byte) (string, error) {
	var sb strings.Builder

	// Create a temporary filename with a UUID so that we can call this function twice
	// in a row without worrying about collisions
	sb.WriteString("tempPartKeyBinary.")
	sb.WriteString(fmt.Sprintf("%d", crypto.RandUint64()))
	sb.WriteString(".bin")

	tempFile := filepath.Join(outDir, filepath.Base(sb.String()))

	file, err := os.Create(tempFile)

	if err != nil {
		return "", err
	}

	_, err = file.Write(partKeyBinary)

	file.Close()

	if err != nil {
		os.Remove(tempFile)
		return "", err
	}

	return tempFile, nil
}

// InstallParticipationKey Given a participation key binary stream install the participation key.
func (node *AlgorandFullNode) InstallParticipationKey(partKeyBinary []byte) (account.ParticipationID, error) {
	outDir := node.genesisDirs.RootGenesisDir

	fullyQualifiedTempFile, err := createTemporaryParticipationKey(outDir, partKeyBinary)
	// We need to make sure no tempfile is created/remains if there is an error
	// However, we will eventually rename this file but if we fail in-between
	// this point and the rename we want to ensure that we remove the temporary file
	// After we rename, this will fail anyway since the file will not exist

	// Explicitly ignore the error with a closure
	defer func(name string) {
		_ = os.Remove(name)
	}(fullyQualifiedTempFile)

	if err != nil {
		return account.ParticipationID{}, err
	}

	inputdb, err := db.MakeErasableAccessor(fullyQualifiedTempFile)
	if err != nil {
		return account.ParticipationID{}, err
	}
	defer inputdb.Close()

	partkey, err := account.RestoreParticipationWithSecrets(inputdb)
	if err != nil {
		return account.ParticipationID{}, err
	}
	defer partkey.Close()

	if partkey.Parent == (basics.Address{}) {
		return account.ParticipationID{}, fmt.Errorf("cannot install partkey with missing (zero) parent address")
	}

	// Tell the AccountManager about the Participation (dupes don't matter) so we ignore the return value
	// This is ephemeral since we are deleting the file after this function is done
	added := node.accountManager.AddParticipation(partkey, true)
	if !added {
		return account.ParticipationID{}, fmt.Errorf("ParticipationRegistry: cannot register duplicate participation key")
	}

	err = insertStateProofToRegistry(partkey, node)
	if err != nil {
		return account.ParticipationID{}, err
	}

	err = node.accountManager.Registry().Flush(participationRegistryFlushMaxWaitDuration)
	if err != nil {
		return account.ParticipationID{}, err
	}

	return partkey.ID(), nil
}

func (node *AlgorandFullNode) loadParticipationKeys() error {
	// Generate a list of all potential participation key files
	genesisDir := node.genesisDirs.RootGenesisDir
	files, err := os.ReadDir(genesisDir)
	if err != nil {
		return fmt.Errorf("AlgorandFullNode.loadPartitipationKeys: could not read directory %v: %v", genesisDir, err)
	}

	// For each of these files
	for _, info := range files {
		// If it can't be a participation key database, skip it
		if !config.IsPartKeyFilename(info.Name()) {
			continue
		}
		filename := info.Name()

		// Fetch a handle to this database
		handle, err := node.getExistingPartHandle(filename)
		if err != nil {
			if db.IsErrBusy(err) {
				// this is a special case:
				// we might get "database is locked" when we attempt to access a database that is concurrently updating its participation keys.
				// that database is clearly already on the account manager, and doesn't need to be processed through this logic, and therefore
				// we can safely ignore that fail case.
				continue
			}
			return fmt.Errorf("AlgorandFullNode.loadParticipationKeys: cannot load db %v: %v", filename, err)
		}

		// Fetch an account.Participation from the database
		// currently, we load all stateproof secrets to memory which is not ideal .
		// as part of the participation interface changes , secrets will no longer
		// be loaded like this.
		part, err := account.RestoreParticipationWithSecrets(handle)
		if err != nil {
			handle.Close()
			if err == account.ErrUnsupportedSchema {
				node.log.Infof("Loaded participation keys from storage: %s %s", part.Address(), info.Name())
				node.log.Warnf("loadParticipationKeys: not loading unsupported participation key: %s; renaming to *.old", info.Name())
				fullname := filepath.Join(genesisDir, info.Name())
				renamedFileName := filepath.Join(fullname, ".old")
				err = os.Rename(fullname, renamedFileName)
				if err != nil {
					node.log.Warnf("loadParticipationKeys: failed to rename unsupported participation key file '%s' to '%s': %v", fullname, renamedFileName, err)
				}
			} else {
				return fmt.Errorf("AlgorandFullNode.loadParticipationKeys: cannot load account at %v: %v", info.Name(), err)
			}
		} else {
			// Tell the AccountManager about the Participation (dupes don't matter)
			// make sure that all stateproof data (with are not the keys per round)
			// are being store to the registry in that point
			// These files are not ephemeral and must be deleted eventually since
			// this function is called to load files located in the node on startup
			added := node.accountManager.AddParticipation(part, false)
			if !added {
				part.Close()
				continue
			}
			node.log.Infof("Loaded participation keys from storage: %s %s", part.Address(), info.Name())
			node.partHandles = append(node.partHandles, handle)
			err = insertStateProofToRegistry(part, node)
			if err != nil {
				return err
			}
		}
	}

	return nil
}

func insertStateProofToRegistry(part account.PersistedParticipation, node *AlgorandFullNode) error {
	partID := part.ID()
	// in case there are no state proof keys for that participant
	if part.StateProofSecrets == nil {
		return nil
	}
	keys := part.StateProofSecrets.GetAllKeys()
	keysSigner := make(account.StateProofKeys, len(keys))
	for i := uint64(0); i < uint64(len(keys)); i++ {
		keysSigner[i] = keys[i]
	}
	return node.accountManager.Registry().AppendKeys(partID, keysSigner)

}

var txPoolGauge = metrics.MakeGauge(metrics.MetricName{Name: "algod_tx_pool_count", Description: "current number of available transactions in pool"})

func (node *AlgorandFullNode) txPoolGaugeThread(done <-chan struct{}) {
	defer node.monitoringRoutinesWaitGroup.Done()
	ticker := time.NewTicker(10 * time.Second)
	defer ticker.Stop()
	for {
		select {
		case <-ticker.C:
			txPoolGauge.Set(uint64(node.transactionPool.PendingCount()))
		case <-done:
			return
		}
	}
}

// OnNewBlock implements the BlockListener interface so we're notified after each block is written to the ledger
func (node *AlgorandFullNode) OnNewBlock(block bookkeeping.Block, delta ledgercore.StateDelta) {
	if node.ledger.Latest() > block.Round() {
		return
	}
	node.syncStatusMu.Lock()
	node.lastRoundTimestamp = time.Now()
	node.hasSyncedSinceStartup = true
	node.syncStatusMu.Unlock()

	// Wake up oldKeyDeletionThread(), non-blocking.
	select {
	case node.oldKeyDeletionNotify <- struct{}{}:
	default:
	}
}

// oldKeyDeletionThread keeps deleting old participation keys.
// It runs in a separate thread so that, during catchup, we
// don't have to delete key for each block we received.
func (node *AlgorandFullNode) oldKeyDeletionThread(done <-chan struct{}) {
	defer node.monitoringRoutinesWaitGroup.Done()

	for {
		select {
		case <-done:
			return
		case <-node.oldKeyDeletionNotify:
		}

		r := node.ledger.Latest()

		latestHdr, err := node.ledger.BlockHdr(r)
		if err != nil {
			switch err.(type) {
			case ledgercore.ErrNoEntry:
				// No need to warn; expected during catchup.
			default:
				node.log.Warnf("Cannot look up latest block %d for deleting ephemeral keys: %v", r, err)
			}
			continue
		}

		// We need to find the consensus protocol used to agree on block r,
		// since that determines the params used for ephemeral keys in block
		// r.  The params come from agreement.ParamsRound(r), which is r-2.
		hdr, err := node.ledger.BlockHdr(agreement.ParamsRound(r))
		if err != nil {
			switch err.(type) {
			case ledgercore.ErrNoEntry:
				// No need to warn; expected during catchup.
			default:
				node.log.Warnf("Cannot look up params block %d for deleting ephemeral keys: %v", agreement.ParamsRound(r), err)
			}
			continue
		}

		agreementProto := config.Consensus[hdr.CurrentProtocol]

		node.mu.Lock()
		node.accountManager.DeleteOldKeys(latestHdr, agreementProto)
		node.mu.Unlock()

		// Persist participation registry updates to last-used round and voting key changes.
		err = node.accountManager.Registry().Flush(participationRegistryFlushMaxWaitDuration)
		if err != nil {
			node.log.Warnf("error while flushing the registry: %v", err)
		}
	}
}

// Uint64 implements the randomness by calling the crypto library.
func (node *AlgorandFullNode) Uint64() uint64 {
	return crypto.RandUint64()
}

// StartCatchup starts the catchpoint mode and attempt to get to the provided catchpoint
// this function is intended to be called externally via the REST api interface.
func (node *AlgorandFullNode) StartCatchup(catchpoint string) error {
	node.mu.Lock()
	defer node.mu.Unlock()
	if node.config.Archival {
		return fmt.Errorf("catching up using a catchpoint is not supported on archive nodes")
	}
	if node.catchpointCatchupService != nil {
		stats := node.catchpointCatchupService.GetStatistics()
		// No need to return an error
		if catchpoint == stats.CatchpointLabel {
			return MakeCatchpointAlreadyInProgressError(catchpoint)
		}
		return MakeCatchpointUnableToStartError(stats.CatchpointLabel, catchpoint)
	}
	var err error
	accessor := ledger.MakeCatchpointCatchupAccessor(node.ledger.Ledger, node.log)
	node.catchpointCatchupService, err = catchup.MakeNewCatchpointCatchupService(catchpoint, node, node.log, node.net, accessor, node.config)
	if err != nil {
		node.log.Warnf("unable to create catchpoint catchup service : %v", err)
		return err
	}
	err = node.catchpointCatchupService.Start(node.ctx)
	if err != nil {
		node.log.Warn(err.Error())
		return MakeStartCatchpointError(catchpoint, err)
	}
	node.log.Infof("starting catching up toward catchpoint %s", catchpoint)
	return nil
}

// AbortCatchup aborts the given catchpoint
// this function is intended to be called externally via the REST api interface.
func (node *AlgorandFullNode) AbortCatchup(catchpoint string) error {
	node.mu.Lock()
	defer node.mu.Unlock()
	if node.catchpointCatchupService == nil {
		return nil
	}
	stats := node.catchpointCatchupService.GetStatistics()
	if stats.CatchpointLabel != catchpoint {
		return fmt.Errorf("unable to abort catchpoint catchup for '%s' - already catching up '%s'", catchpoint, stats.CatchpointLabel)
	}
	node.catchpointCatchupService.Abort()
	return nil
}

// SetCatchpointCatchupMode change the node's operational mode from catchpoint catchup mode and back, it returns a
// channel which contains the updated node context. This function need to work asynchronously so that the caller could
// detect and handle the use case where the node is being shut down while we're switching to/from catchup mode without
// deadlocking on the shared node mutex.
func (node *AlgorandFullNode) SetCatchpointCatchupMode(catchpointCatchupMode bool) (outCtxCh <-chan context.Context) {
	// create a non-buffered channel to return the newly created context. The fact that it's non-buffered here
	// is important, as it allows us to synchronize the "receiving" of the new context before canceling of the previous
	// one.
	ctxCh := make(chan context.Context)
	outCtxCh = ctxCh
	go func() {
		node.mu.Lock()
		// check that the node wasn't canceled. If it have been canceled, it means that the node.Stop() was called, in which case
		// we should close the channel.
		if node.ctx.Err() == context.Canceled {
			close(ctxCh)
			node.mu.Unlock()
			return
		}
		if catchpointCatchupMode {
			// stop..
			defer func() {
				node.mu.Unlock()
				node.waitMonitoringRoutines()
			}()
			node.net.ClearHandlers()
			node.net.ClearValidatorHandlers()
			node.heartbeatService.Stop()
			node.stateProofWorker.Stop()
			node.txHandler.Stop()
			node.agreementService.Shutdown()
			node.catchupService.Stop()
			node.txPoolSyncerService.Stop()
			node.blockService.Stop()
			node.ledgerService.Stop()

			prevNodeCancelFunc := node.cancelCtx

			// Set up a context we can use to cancel goroutines on Stop()
			node.ctx, node.cancelCtx = context.WithCancel(context.Background())
			ctxCh <- node.ctx

			prevNodeCancelFunc()
			return
		}
		defer node.mu.Unlock()

		// start
		node.transactionPool.Reset()
		node.catchupService.Start()
		node.agreementService.Start()
		node.txPoolSyncerService.Start(node.catchupService.InitialSyncDone)
		node.blockService.Start()
		node.ledgerService.Start()
		node.txHandler.Start()
		node.stateProofWorker.Start()
		node.heartbeatService.Start()

		// Set up a context we can use to cancel goroutines on Stop()
		node.ctx, node.cancelCtx = context.WithCancel(context.Background())

		node.startMonitoringRoutines()

		// at this point, the catchpoint catchup is done ( either successfully or not.. )
		node.catchpointCatchupService = nil

		ctxCh <- node.ctx
	}()
	return

}

// unfinishedBlock satisfies agreement.UnfinishedBlock
type unfinishedBlock struct {
	blk *ledgercore.UnfinishedBlock
}

// Round satisfies the agreement.UnfinishedBlock interface.
func (ub unfinishedBlock) Round() basics.Round { return ub.blk.Round() }

// FinishBlock satisfies the agreement.UnfinishedBlock interface.
func (ub unfinishedBlock) FinishBlock(s committee.Seed, proposer basics.Address, eligible bool) agreement.Block {
	return agreement.Block(ub.blk.FinishBlock(s, proposer, eligible))
}

// AssembleBlock implements Ledger.AssembleBlock.
func (node *AlgorandFullNode) AssembleBlock(round basics.Round, addrs []basics.Address) (agreement.UnfinishedBlock, error) {
	deadline := time.Now().Add(node.config.ProposalAssemblyTime)
	ub, err := node.transactionPool.AssembleBlock(round, deadline)
	if err != nil {
		if errors.Is(err, pools.ErrStaleBlockAssemblyRequest) {
			// convert specific error to one that would have special handling in the agreement code.
			err = agreement.ErrAssembleBlockRoundStale

			ledgerNextRound := node.ledger.NextRound()
			if ledgerNextRound == round {
				// we've asked for the right round.. and the ledger doesn't think it's stale.
				node.log.Errorf("AlgorandFullNode.AssembleBlock: could not generate a proposal for round %d, ledger and proposal generation are synced: %v", round, err)
			} else if ledgerNextRound < round {
				// from some reason, the ledger is behind the round that we're asking. That shouldn't happen, but error if it does.
				node.log.Errorf("AlgorandFullNode.AssembleBlock: could not generate a proposal for round %d, ledger next round is %d: %v", round, ledgerNextRound, err)
			}
			// the case where ledgerNextRound > round was not implemented here on purpose. This is the "normal case" where the
			// ledger was advancing faster then the agreement by the catchup.
		}
		return nil, err
	}

	// ensure UnfinishedBlock contains provided addresses
	for _, addr := range addrs {
		if !ub.ContainsAddress(addr) {
			// this should not happen: VotingKeys() and VotingAccountsForRound() should be in sync
			node.log.Errorf("AlgorandFullNode.AssembleBlock: could not generate a proposal for round %d, proposer %s not in UnfinishedBlock", round, addr)
			return nil, agreement.ErrAssembleBlockRoundStale
		}
	}

	return unfinishedBlock{blk: ub}, nil
}

// getOfflineClosedStatus will return an int with the appropriate bit(s) set if it is offline and/or online
func getOfflineClosedStatus(acctData basics.OnlineAccountData) int {
	rval := 0
	isOffline := acctData.VoteFirstValid == 0 && acctData.VoteLastValid == 0

	if isOffline {
		rval = rval | bitAccountOffline
	}

	isClosed := isOffline && acctData.MicroAlgosWithRewards.Raw == 0
	if isClosed {
		rval = rval | bitAccountIsClosed
	}

	return rval
}

// VotingAccountsForRound provides a list of addresses that have participation keys valid for the given round.
// These accounts may not all be eligible to propose, but they are a superset of eligible proposers.
func (node *AlgorandFullNode) VotingAccountsForRound(round basics.Round) []basics.Address {
	if node.devMode {
		return []basics.Address{}
	}
	parts := node.accountManager.Keys(round)
	accounts := make([]basics.Address, len(parts))
	for i, p := range parts {
		accounts[i] = p.Account
	}
	return accounts
}

// VotingKeys implements the key manager's VotingKeys method, and provides additional validation with the ledger.
// that allows us to load multiple overlapping keys for the same account, and filter these per-round basis.
func (node *AlgorandFullNode) VotingKeys(votingRound, keysRound basics.Round) []account.ParticipationRecordForRound {
	// on devmode, we don't need any voting keys for the agreement, since the agreement doesn't vote.
	if node.devMode {
		return []account.ParticipationRecordForRound{}
	}

	parts := node.accountManager.Keys(votingRound)
	participations := make([]account.ParticipationRecordForRound, 0, len(parts))
	accountsData := make(map[basics.Address]basics.OnlineAccountData, len(parts))
	matchingAccountsKeys := make(map[basics.Address]bool)
	mismatchingAccountsKeys := make(map[basics.Address]int)

	for _, p := range parts {
		acctData, hasAccountData := accountsData[p.Account]
		if !hasAccountData {
			var err error
			// LookupAgreement is used to look at the past ~320 rounds of account state
			// It provides a fast lookup method for online account information
			acctData, err = node.ledger.LookupAgreement(keysRound, p.Account)
			if err != nil {
				node.log.Warnf("node.VotingKeys: Account %v not participating: cannot locate account for round %d : %v", p.Account, keysRound, err)
				continue
			}
			accountsData[p.Account] = acctData
		}

		mismatchingAccountsKeys[p.Account] = mismatchingAccountsKeys[p.Account] | getOfflineClosedStatus(acctData)

		if acctData.VoteID != p.Voting.OneTimeSignatureVerifier {
			mismatchingAccountsKeys[p.Account] = mismatchingAccountsKeys[p.Account] | bitMismatchingVotingKey
			continue
		}
		if acctData.SelectionID != p.VRF.PK {
			mismatchingAccountsKeys[p.Account] = mismatchingAccountsKeys[p.Account] | bitMismatchingSelectionKey
			continue
		}
		participations = append(participations, p)
		matchingAccountsKeys[p.Account] = true

		// Make sure the key is registered.
		err := node.accountManager.Registry().Register(p.ParticipationID, votingRound)
		if err != nil {
			node.log.Warnf("Failed to register participation key (%s) with participation registry: %v\n", p.ParticipationID, err)
		}
	}
	// write the warnings per account only if we couldn't find a single valid key for that account.
	for mismatchingAddr, warningFlags := range mismatchingAccountsKeys {
		if matchingAccountsKeys[mismatchingAddr] {
			continue
		}
		if warningFlags&bitMismatchingVotingKey != 0 || warningFlags&bitMismatchingSelectionKey != 0 {
			// If we are closed, upgrade this to info so we don't spam telemetry reporting
			if warningFlags&bitAccountIsClosed != 0 {
				node.log.Infof("node.VotingKeys: Address: %v - Account was closed but still has a participation key active.", mismatchingAddr)
			} else if warningFlags&bitAccountOffline != 0 {
				// If account is offline, then warn that no registration transaction has been issued or that previous registration transaction is expired.
				node.log.Warnf("node.VotingKeys: Address: %v - Account is offline.  No registration transaction has been issued or a previous registration transaction has expired", mismatchingAddr)
			} else {
				// If the account isn't closed/offline and has a valid participation key, then this key may have been generated
				// on a different node.
				node.log.Warnf("node.VotingKeys: Account %v not participating on round %d: on chain voting key differ from participation voting key for round %d. Consider regenerating the participation key for this node.", mismatchingAddr, votingRound, keysRound)
			}

			continue
		}

	}
	return participations
}

// Record forwards participation record calls to the participation registry.
func (node *AlgorandFullNode) Record(account basics.Address, round basics.Round, participationType account.ParticipationAction) {
	node.accountManager.Record(account, round, participationType)
}

// IsParticipating implements network.NodeInfo
//
// This function is not fully precise. node.ledger and
// node.accountManager might move relative to each other and there is
// no synchronization. This is good-enough for current uses of
// IsParticipating() which is used in networking code to determine if
// the node should ask for transaction gossip (or skip it to save
// bandwidth). The current transaction pool size is about 3
// rounds. Starting to receive transaction gossip 10 rounds in the
// future when we might propose or vote on blocks in that future is a
// little extra buffer but seems reasonable at this time. -- bolson
// 2022-05-18
func (node *AlgorandFullNode) IsParticipating() bool {
	round := node.ledger.Latest() + 1
	return node.accountManager.HasLiveKeys(round, round+10)
}

// SetSyncRound no-ops
func (node *AlgorandFullNode) SetSyncRound(_ basics.Round) error {
	return nil
}

// GetSyncRound returns 0 (not set) in the base node implementation
func (node *AlgorandFullNode) GetSyncRound() basics.Round {
	return 0
}

// UnsetSyncRound no-ops
func (node *AlgorandFullNode) UnsetSyncRound() {
}

// SetBlockTimeStampOffset sets a timestamp offset in the block header.
// This is only available in dev mode.
func (node *AlgorandFullNode) SetBlockTimeStampOffset(offset int64) error {
	if node.devMode {
		node.timestampOffset = &offset
		return nil
	}
	return fmt.Errorf("cannot set block timestamp offset when not in dev mode")
}

// GetBlockTimeStampOffset gets a timestamp offset.
// This is only available in dev mode.
func (node *AlgorandFullNode) GetBlockTimeStampOffset() (*int64, error) {
	if node.devMode {
		return node.timestampOffset, nil
	}
	return nil, fmt.Errorf("cannot get block timestamp offset when not in dev mode")
}<|MERGE_RESOLUTION|>--- conflicted
+++ resolved
@@ -206,14 +206,11 @@
 
 	// tie network, block fetcher, and agreement services together
 	var p2pNode network.GossipNode
-<<<<<<< HEAD
 	var genesisInfo = network.GenesisInfo{
 		GenesisID: genesis.ID(),
 		NetworkID: genesis.Network,
 	}
-=======
 recreateNetwork:
->>>>>>> 94de30f6
 	if cfg.EnableP2PHybridMode {
 		p2pNode, err = network.NewHybridP2PNetwork(node.log, node.config, rootDir, phonebookAddresses, genesisInfo, node, nil)
 		if err != nil {
