--- conflicted
+++ resolved
@@ -825,7 +825,6 @@
 	}, nil
 }
 
-<<<<<<< HEAD
 // StartCatchup starts the catchpoint mode and attempt to get to the provided catchpoint
 // this function is intended to be called externally via the REST api interface.
 func (node *AlgorandFullNode) StartCatchup(catchpoint string) error {
@@ -922,7 +921,8 @@
 	node.ctx, node.cancelCtx = context.WithCancel(context.Background())
 	return node.ctx
 
-=======
+}
+
 // validatedBlock satisfies agreement.ValidatedBlock
 type validatedBlock struct {
 	vb *ledger.ValidatedBlock
@@ -947,5 +947,4 @@
 		return nil, err
 	}
 	return validatedBlock{vb: lvb}, nil
->>>>>>> 86d2fe3b
 }