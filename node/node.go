--- conflicted
+++ resolved
@@ -566,11 +566,7 @@
 // Simulate speculatively runs a transaction group against the current
 // blockchain state and returns the effects and/or errors that would result.
 func (node *AlgorandFullNode) Simulate(request simulation.Request) (result simulation.Result, err error) {
-<<<<<<< HEAD
-	simulator := simulation.MakeSimulator(node.ledger, node.config)
-=======
 	simulator := simulation.MakeSimulator(node.ledger, node.config.EnableDeveloperAPI)
->>>>>>> bad81ee2
 	return simulator.Simulate(request)
 }
 
