--- conflicted
+++ resolved
@@ -249,28 +249,18 @@
 		return nil, err
 	}
 
-<<<<<<< HEAD
 	blockValidator := blockValidatorImpl{l: node.specledger, verificationPool: node.highPriorityCryptoVerificationPool}
 	agreementLedger := makeAgreementLedger(node.specledger, node.net)
-
+	var agreementClock timers.ClockFactory
+	if node.devMode {
+		agreementClock = timers.MakeFrozenClockFactory()
+	} else {
+		agreementClock = timers.MakeMonotonicClockFactory()
+	}
 	agreementParameters := agreement.Parameters{
 		Logger:         log,
 		Accessor:       crashAccess,
-		ClockFactory:   timers.MakeMonotonicClockFactory(),
-=======
-	blockValidator := blockValidatorImpl{l: node.ledger, verificationPool: node.highPriorityCryptoVerificationPool}
-	agreementLedger := makeAgreementLedger(node.ledger, node.net)
-	var agreementClock timers.Clock
-	if node.devMode {
-		agreementClock = timers.MakeFrozenClock()
-	} else {
-		agreementClock = timers.MakeMonotonicClock(time.Now())
-	}
-	agreementParameters := agreement.Parameters{
-		Logger:         log,
-		Accessor:       crashAccess,
-		Clock:          agreementClock,
->>>>>>> b0935e29
+		ClockFactory:   agreementClock,
 		Local:          node.config,
 		Network:        gossip.WrapNetwork(node.net, log),
 		Ledger:         agreementLedger,
