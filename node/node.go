--- conflicted
+++ resolved
@@ -750,11 +750,7 @@
 		// Fetch a handle to this database
 		handle, err := node.getExistingPartHandle(filename)
 		if err != nil {
-<<<<<<< HEAD
-			if err.Error() == "database is locked" {
-=======
 			if db.IsErrBusy(err) {
->>>>>>> 798afc81
 				// this is a special case:
 				// we might get "database is locked" when we attempt to access a database that is conurrently updates it's participation keys.
 				// that database is clearly already on the account manager, and doesn't need to be processed through this logic, and therefore
