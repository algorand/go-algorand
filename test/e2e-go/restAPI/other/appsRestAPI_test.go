// Copyright (C) 2019-2025 Algorand, Inc.
// This file is part of go-algorand
//
// go-algorand is free software: you can redistribute it and/or modify
// it under the terms of the GNU Affero General Public License as
// published by the Free Software Foundation, either version 3 of the
// License, or (at your option) any later version.
//
// go-algorand is distributed in the hope that it will be useful,
// but WITHOUT ANY WARRANTY; without even the implied warranty of
// MERCHANTABILITY or FITNESS FOR A PARTICULAR PURPOSE.  See the
// GNU Affero General Public License for more details.
//
// You should have received a copy of the GNU Affero General Public License
// along with go-algorand.  If not, see <https://www.gnu.org/licenses/>.

package other

import (
	"encoding/base64"
	"encoding/binary"
	"encoding/hex"
	"fmt"
	"path/filepath"
	"sort"
	"testing"
	"time"

	"github.com/algorand/go-algorand/crypto"
	"github.com/algorand/go-algorand/daemon/algod/api/client"
	"github.com/algorand/go-algorand/daemon/algod/api/server/v2/generated/model"
	"github.com/algorand/go-algorand/data/basics"
	"github.com/algorand/go-algorand/data/transactions"
	"github.com/algorand/go-algorand/data/transactions/logic"
	"github.com/algorand/go-algorand/libgoal"
	"github.com/algorand/go-algorand/test/framework/fixtures"
	"github.com/algorand/go-algorand/test/partitiontest"
	"github.com/stretchr/testify/require"

	helper "github.com/algorand/go-algorand/test/e2e-go/restAPI"
)

func TestPendingTransactionInfoInnerTxnAssetCreate(t *testing.T) {
	partitiontest.PartitionTest(t)

	a := require.New(fixtures.SynchronizedTest(t))
	var localFixture fixtures.RestClientFixture
	localFixture.Setup(t, filepath.Join("nettemplates", "TwoNodes50EachFuture.json"))
	defer localFixture.Shutdown()

	testClient := localFixture.LibGoalClient

	testClient.WaitForRound(1)

	wh, err := testClient.GetUnencryptedWalletHandle()
	a.NoError(err)
	addresses, err := testClient.ListAddresses(wh)
	a.NoError(err)
	_, someAddress := helper.GetMaxBalAddr(t, testClient, addresses)
	if someAddress == "" {
		t.Error("no addr with funds")
	}
	a.NoError(err)

	prog := `#pragma version 5
txn ApplicationID
bz end
itxn_begin
int acfg
itxn_field TypeEnum
int 1000000
itxn_field ConfigAssetTotal
int 3
itxn_field ConfigAssetDecimals
byte "oz"
itxn_field ConfigAssetUnitName
byte "Gold"
itxn_field ConfigAssetName
byte "https://gold.rush/"
itxn_field ConfigAssetURL
byte 0x67f0cd61653bd34316160bc3f5cd3763c85b114d50d38e1f4e72c3b994411e7b
itxn_field ConfigAssetMetadataHash
itxn_submit
end:
int 1
return
`
	ops, err := logic.AssembleString(prog)
	a.NoError(err)
	approv := ops.Program
	ops, err = logic.AssembleString("#pragma version 5 \nint 1")
	clst := ops.Program
	a.NoError(err)

	gl := basics.StateSchema{}
	lc := basics.StateSchema{}

	// create app
<<<<<<< HEAD
	appCreateTxn, err := testClient.MakeUnsignedApplicationCallTx(0, nil, libgoal.RefBundle{}, transactions.NoOpOC, approv, clst, gl, lc, 0)
=======
	appCreateTxn, err := testClient.MakeUnsignedApplicationCallTx(0, nil, nil, nil, nil, nil, transactions.NoOpOC, approv, clst, gl, lc, 0, 0)
>>>>>>> 8341e41c
	a.NoError(err)
	appCreateTxn, err = testClient.FillUnsignedTxTemplate(someAddress, 0, 0, 0, appCreateTxn)
	a.NoError(err)
	appCreateTxID, err := testClient.SignAndBroadcastTransaction(wh, nil, appCreateTxn)
	a.NoError(err)
	_, err = helper.WaitForTransaction(t, testClient, appCreateTxID, 30*time.Second)
	a.NoError(err)

	// get app ID
	submittedAppCreateTxn, err := testClient.PendingTransactionInformation(appCreateTxID)
	a.NoError(err)
	a.NotNil(submittedAppCreateTxn.ApplicationIndex)
	createdAppID := basics.AppIndex(*submittedAppCreateTxn.ApplicationIndex)
	a.NotZero(createdAppID)

	// fund app account
	appFundTxn, err := testClient.SendPaymentFromWallet(wh, nil, someAddress, createdAppID.Address().String(), 0, 1_000_000, nil, "", 0, 0)
	a.NoError(err)
	appFundTxID := appFundTxn.ID()
	_, err = helper.WaitForTransaction(t, testClient, appFundTxID.String(), 30*time.Second)
	a.NoError(err)

	// call app, which will issue an ASA create inner txn
<<<<<<< HEAD
	appCallTxn, err := testClient.MakeUnsignedAppNoOpTx(uint64(createdAppID), nil, libgoal.RefBundle{})
=======
	appCallTxn, err := testClient.MakeUnsignedAppNoOpTx(uint64(createdAppID), nil, nil, nil, nil, nil, 0)
>>>>>>> 8341e41c
	a.NoError(err)
	appCallTxn, err = testClient.FillUnsignedTxTemplate(someAddress, 0, 0, 0, appCallTxn)
	a.NoError(err)
	appCallTxnTxID, err := testClient.SignAndBroadcastTransaction(wh, nil, appCallTxn)
	a.NoError(err)
	_, err = helper.WaitForTransaction(t, testClient, appCallTxnTxID, 30*time.Second)
	a.NoError(err)

	// verify pending txn info of outer txn
	submittedAppCallTxn, err := testClient.PendingTransactionInformation(appCallTxnTxID)
	a.NoError(err)
	a.Nil(submittedAppCallTxn.ApplicationIndex)
	a.Nil(submittedAppCallTxn.AssetIndex)
	a.NotNil(submittedAppCallTxn.InnerTxns)
	a.Len(*submittedAppCallTxn.InnerTxns, 1)

	// verify pending txn info of inner txn
	innerTxn := (*submittedAppCallTxn.InnerTxns)[0]
	a.Nil(innerTxn.ApplicationIndex)
	a.NotNil(innerTxn.AssetIndex)
	createdAssetID := *innerTxn.AssetIndex
	a.NotZero(createdAssetID)

	createdAssetInfo, err := testClient.AssetInformation(createdAssetID)
	a.NoError(err)
	a.Equal(createdAssetID, createdAssetInfo.Index)
	a.Equal(createdAppID.Address().String(), createdAssetInfo.Params.Creator)
	a.Equal(uint64(1000000), createdAssetInfo.Params.Total)
	a.Equal(uint64(3), createdAssetInfo.Params.Decimals)
	a.Equal("oz", *createdAssetInfo.Params.UnitName)
	a.Equal("Gold", *createdAssetInfo.Params.Name)
	a.Equal("https://gold.rush/", *createdAssetInfo.Params.Url)
	expectedMetadata, err := hex.DecodeString("67f0cd61653bd34316160bc3f5cd3763c85b114d50d38e1f4e72c3b994411e7b")
	a.NoError(err)
	a.Equal(expectedMetadata, *createdAssetInfo.Params.MetadataHash)
}

func TestBoxNamesByAppID(t *testing.T) {
	partitiontest.PartitionTest(t)
	t.Parallel()

	a := require.New(fixtures.SynchronizedTest(t))
	var localFixture fixtures.RestClientFixture
	localFixture.Setup(t, filepath.Join("nettemplates", "TwoNodes50EachFuture.json"))
	defer localFixture.Shutdown()

	testClient := localFixture.LibGoalClient

	testClient.WaitForRound(1)

	wh, err := testClient.GetUnencryptedWalletHandle()
	a.NoError(err)
	addresses, err := testClient.ListAddresses(wh)
	a.NoError(err)
	_, someAddress := helper.GetMaxBalAddr(t, testClient, addresses)
	if someAddress == "" {
		t.Error("no addr with funds")
	}
	a.NoError(err)

	prog := `#pragma version 8
    txn ApplicationID
    bz end					// create the app
	txn NumAppArgs
	bz end					// approve when no app args
    txn ApplicationArgs 0   // [arg[0]] // fails if no args && app already exists
    byte "create"           // [arg[0], "create"] // create box named arg[1]
    ==                      // [arg[0]=?="create"]
    bz del                  // "create" ? continue : goto del
    int 5                   // [5]
    txn ApplicationArgs 1   // [5, arg[1]]
    swap
    box_create              // [] // boxes: arg[1] -> [5]byte
    assert
    b end
del:                        // delete box arg[1]
    txn ApplicationArgs 0   // [arg[0]]
    byte "delete"           // [arg[0], "delete"]
    ==                      // [arg[0]=?="delete"]
	bz set                  // "delete" ? continue : goto set
    txn ApplicationArgs 1   // [arg[1]]
    box_del                 // del boxes[arg[1]]
    assert
    b end
set:						// put arg[1] at start of box arg[0] ... so actually a _partial_ "set"
    txn ApplicationArgs 0   // [arg[0]]
    byte "set"              // [arg[0], "set"]
    ==                      // [arg[0]=?="set"]
    bz bad                  // "delete" ? continue : goto bad
    txn ApplicationArgs 1   // [arg[1]]
    int 0                   // [arg[1], 0]
    txn ApplicationArgs 2   // [arg[1], 0, arg[2]]
    box_replace             // [] // boxes: arg[1] -> replace(boxes[arg[1]], 0, arg[2])
    b end
bad:
    err
end:
    int 1
`
	ops, err := logic.AssembleString(prog)
	a.NoError(err)
	approval := ops.Program
	ops, err = logic.AssembleString("#pragma version 8\nint 1")
	a.NoError(err)
	clearState := ops.Program

	gl := basics.StateSchema{}
	lc := basics.StateSchema{}

	// create app
	appCreateTxn, err := testClient.MakeUnsignedApplicationCallTx(
<<<<<<< HEAD
		0, nil, libgoal.RefBundle{}, transactions.NoOpOC,
		approval, clearState, gl, lc, 0,
=======
		0, nil, nil, nil,
		nil, nil, transactions.NoOpOC,
		approval, clearState, gl, lc, 0, 0,
>>>>>>> 8341e41c
	)
	a.NoError(err)
	appCreateTxn, err = testClient.FillUnsignedTxTemplate(someAddress, 0, 0, 0, appCreateTxn)
	a.NoError(err)
	appCreateTxID, err := testClient.SignAndBroadcastTransaction(wh, nil, appCreateTxn)
	a.NoError(err)
	_, err = helper.WaitForTransaction(t, testClient, appCreateTxID, 30*time.Second)
	a.NoError(err)

	// get app ID
	submittedAppCreateTxn, err := testClient.PendingTransactionInformation(appCreateTxID)
	a.NoError(err)
	a.NotNil(submittedAppCreateTxn.ApplicationIndex)
	createdAppID := basics.AppIndex(*submittedAppCreateTxn.ApplicationIndex)
	a.NotZero(createdAppID)

	// fund app account
	appFundTxn, err := testClient.SendPaymentFromWallet(
		wh, nil, someAddress, createdAppID.Address().String(),
		0, 10_000_000, nil, "", 0, 0,
	)
	a.NoError(err)
	appFundTxID := appFundTxn.ID()
	_, err = helper.WaitForTransaction(t, testClient, appFundTxID.String(), 30*time.Second)
	a.NoError(err)

	createdBoxName := map[string]bool{}
	var createdBoxCount uint64 = 0

	// define operate box helper
	operateBoxAndSendTxn := func(operation string, boxNames []string, boxValues []string, errPrefix ...string) uint64 {
		txns := make([]transactions.Transaction, len(boxNames))
		txIDs := make(map[string]string, len(boxNames))

		for i := 0; i < len(boxNames); i++ {
			appArgs := [][]byte{
				[]byte(operation),
				[]byte(boxNames[i]),
				[]byte(boxValues[i]),
			}
			refs := libgoal.RefBundle{Boxes: []basics.BoxRef{{App: 0, Name: boxNames[i]}}}

			txns[i], err = testClient.MakeUnsignedAppNoOpTx(
<<<<<<< HEAD
				uint64(createdAppID), appArgs, refs,
=======
				uint64(createdAppID), appArgs,
				nil, nil, nil,
				[]transactions.BoxRef{boxRef}, 0,
>>>>>>> 8341e41c
			)
			a.NoError(err)
			txns[i], err = testClient.FillUnsignedTxTemplate(someAddress, 0, 0, 0, txns[i])
			a.NoError(err)
			txIDs[txns[i].ID().String()] = someAddress
		}

		var gid crypto.Digest
		gid, err = testClient.GroupID(txns)
		a.NoError(err)

		stxns := make([]transactions.SignedTxn, len(boxNames))
		for i := 0; i < len(boxNames); i++ {
			txns[i].Group = gid
			wh, err = testClient.GetUnencryptedWalletHandle()
			a.NoError(err)
			stxns[i], err = testClient.SignTransactionWithWallet(wh, nil, txns[i])
			a.NoError(err)
		}

		err = testClient.BroadcastTransactionGroup(stxns)
		if len(errPrefix) == 0 {
			a.NoError(err)
			tx, wErr := helper.WaitForTransaction(t, testClient, txns[0].ID().String(), 30*time.Second)
			a.NoError(wErr)
			return *tx.ConfirmedRound
		}
		a.ErrorContains(err, errPrefix[0])
		return 0
	}

	// `assertErrorResponse` confirms the _Result limit exceeded_ when max=requestedMax
	assertErrorResponse := func(err error, requestedMax uint64) {
		a.Error(err)
		e := err.(client.HTTPError)
		a.Equal(400, e.StatusCode)

		a.Equal("Result limit exceeded", e.ErrorString)
		a.EqualValues(100000, e.Data["max-api-box-per-application"])
		a.EqualValues(requestedMax, e.Data["max"])

		a.Len(e.Data, 2, fmt.Sprintf("error response (%v) contains unverified fields.  Extend test for new fields.", e.Data))
	}

	// `assertBoxCount` sanity checks that the REST API respects `expectedCount` through different queries against app ID = `createdAppID`.
	assertBoxCount := func(expectedCount uint64, prefix string) {
		// Query without client-side limit.
		resp, err := testClient.ApplicationBoxes(uint64(createdAppID), prefix, nil, 0, false)
		a.NoError(err)
		a.Len(resp.Boxes, int(expectedCount))

		// Query with requested max < expected expectedCount.
		if expectedCount > 1 {
			_, err = testClient.ApplicationBoxes(uint64(createdAppID), prefix, nil, expectedCount-1, false)
			assertErrorResponse(err, expectedCount-1)
		}

		// Query with requested max == expected expectedCount.
		resp, err = testClient.ApplicationBoxes(uint64(createdAppID), prefix, nil, expectedCount, false)
		a.NoError(err)
		a.Len(resp.Boxes, int(expectedCount))

		// Query with requested max > expected expectedCount.
		resp, err = testClient.ApplicationBoxes(uint64(createdAppID), prefix, nil, expectedCount+1, false)
		a.NoError(err)
		a.Len(resp.Boxes, int(expectedCount))
	}

	// helper function, take operation and a slice of box names
	// then submit transaction group containing all operations on box names
	// Then we check these boxes are appropriately created/deleted
	operateAndMatchRes := func(operation string, boxNames []string) {
		boxValues := make([]string, len(boxNames))
		if operation == "create" {
			for i, box := range boxNames {
				keyValid, ok := createdBoxName[box]
				a.False(ok && keyValid)
				boxValues[i] = ""
			}
		} else if operation == "delete" {
			for i, box := range boxNames {
				keyValid, ok := createdBoxName[box]
				a.True(keyValid == ok)
				boxValues[i] = ""
			}
		} else {
			a.Failf("Unknown operation %s", operation)
		}

		round := operateBoxAndSendTxn(operation, boxNames, boxValues)

		if operation == "create" {
			for _, box := range boxNames {
				createdBoxName[box] = true
			}
			createdBoxCount += uint64(len(boxNames))
		} else if operation == "delete" {
			for _, box := range boxNames {
				createdBoxName[box] = false
			}
			createdBoxCount -= uint64(len(boxNames))
		}

		// /boxes/ endpoint only examines DB, so we wait until its response includes the round we made the boxes in.
		var resp model.BoxesResponse
		for resp.Round < round {
			resp, err = testClient.ApplicationBoxes(uint64(createdAppID), "", nil, 0, false)
			a.NoError(err)
			time.Sleep(time.Second)
		}

		expectedCreatedBoxes := make([]string, 0, createdBoxCount)
		for name, isCreate := range createdBoxName {
			if isCreate {
				expectedCreatedBoxes = append(expectedCreatedBoxes, name)
			}
		}
		sort.Strings(expectedCreatedBoxes)

		actualBoxes := make([]string, len(resp.Boxes))
		for i, box := range resp.Boxes {
			actualBoxes[i] = string(box.Name)
		}
		sort.Strings(actualBoxes)

		a.Equal(expectedCreatedBoxes, actualBoxes)
	}

	testingBoxNames := []string{
		`simple1`,
		`simple2`,
		`simple3`,
		` `,
		`     	`,
		` ? = % ;`,
		`; DROP *;`,
		`OR 1 = 1;`,
		`"      ;  SELECT * FROM kvstore; DROP acctrounds; `,
		`背负青天而莫之夭阏者，而后乃今将图南。`,
		`於浩歌狂熱之際中寒﹔於天上看見深淵。`,
		`於一切眼中看見無所有﹔於無所希望中得救。`,
		`有一遊魂，化為長蛇，口有毒牙。`,
		`不以嚙人，自嚙其身，終以殞顛。`,
		`那些智力超常的人啊`,
		`认为已经，熟悉了云和闪电的脾气`,
		`就不再迷惑，就不必了解自己，世界和他人`,
		`每天只管，被微风吹拂，与猛虎谈情`,
		`他们从来，不需要楼梯，只有窗口`,
		`把一切交付于梦境，和优美的浪潮`,
		`在这颗行星所有的酒馆，青春自由似乎理所应得`,
		`面向涣散的未来，只唱情歌，看不到坦克`,
		`在科学和啤酒都不能安抚的夜晚`,
		`他们丢失了四季，惶惑之行开始`,
		`这颗行星所有的酒馆，无法听到远方的呼喊`,
		`野心勃勃的灯火，瞬间吞没黑暗的脸庞`,
		`b64:APj/AA==`,
		`str:123.3/aa\\0`,
		string([]byte{0, 255, 254, 254}),
		string([]byte{0, 0xF8, 0xF9, 0xFA, 0xFB, 0xFC, 0xFD, 0xFE, 0xFF}),
		`; SELECT key from kvstore WHERE key LIKE %;`,
		`?&%!=`,
		"SELECT * FROM kvstore " + string([]byte{0, 0}) + " WHERE key LIKE %; ",
		string([]byte{'%', 'a', 'b', 'c', 0, 0, '%', 'a', '!'}),
		`
`,
		`™£´´∂ƒ∂ƒßƒ©∑®ƒß∂†¬∆`,
		`∑´´˙©˚¬∆ßåƒ√¬`,
	}

	// Happy Vanilla paths:
	resp, err := testClient.ApplicationBoxes(uint64(createdAppID), "", nil, 0, false)
	a.NoError(err)
	a.Empty(resp.Boxes)
	resp, err = testClient.ApplicationBoxes(uint64(createdAppID), "str:xxx", nil, 0, false)
	a.NoError(err)
	a.Empty(resp.Boxes)

	// Some Un-Happy / Non-Vanilla paths:

	// Even though the next box _does not exist_ as asserted by the error below,
	// querying it for boxes _DOES NOT ERROR_. There is no easy way to tell
	// the difference between non-existing boxes for an app that once existed
	// vs. an app the NEVER existed.
	nonexistantAppIndex := uint64(1337)
	_, err = testClient.ApplicationInformation(nonexistantAppIndex)
	a.ErrorContains(err, "application does not exist")
	resp, err = testClient.ApplicationBoxes(nonexistantAppIndex, "", nil, 0, false)
	a.NoError(err)
	a.Len(resp.Boxes, 0)

	operateBoxAndSendTxn("create", []string{``}, []string{``}, "box names may not be zero length")

	for i := 0; i < len(testingBoxNames); i += 16 {
		var strSliceTest []string
		// grouping box names to operate, and create such boxes
		if i+16 >= len(testingBoxNames) {
			strSliceTest = testingBoxNames[i:]
		} else {
			strSliceTest = testingBoxNames[i : i+16]
		}
		operateAndMatchRes("create", strSliceTest)
	}

	assertBoxCount(uint64(len(testingBoxNames)), "")
	assertBoxCount(3, "str:simpl")
	assertBoxCount(1, "str:simple1")
	assertBoxCount(0, "str:simple10")

	// test with a prefix
	resp, err = testClient.ApplicationBoxes(uint64(createdAppID), "str:simpl", nil, 0, false)
	a.NoError(err)
	a.ElementsMatch([]model.Box{{Name: []byte("simple1")}, {Name: []byte("simple2")}, {Name: []byte("simple3")}},
		resp.Boxes)

	// test with prefix and a next
	simple2 := "str:simple2"
	resp, err = testClient.ApplicationBoxes(uint64(createdAppID), "str:simpl", &simple2, 0, false)
	a.NoError(err)
	a.ElementsMatch([]model.Box{{Name: []byte("simple2")}, {Name: []byte("simple3")}},
		resp.Boxes)

	for i := 0; i < len(testingBoxNames); i += 16 {
		var strSliceTest []string
		// grouping box names to operate, and delete such boxes
		if i+16 >= len(testingBoxNames) {
			strSliceTest = testingBoxNames[i:]
		} else {
			strSliceTest = testingBoxNames[i : i+16]
		}
		operateAndMatchRes("delete", strSliceTest)
	}

	resp, err = testClient.ApplicationBoxes(uint64(createdAppID), "", nil, 0, false)
	a.NoError(err)
	a.Empty(resp.Boxes)

	// Get Box value from box name
	encodeInt := func(n uint64) []byte {
		ibytes := make([]byte, 8)
		binary.BigEndian.PutUint64(ibytes, n)
		return ibytes
	}

	boxTests := []struct {
		name        []byte
		encodedName string
		value       []byte
	}{
		{[]byte("foo"), "str:foo", []byte("bar12")},
		{encodeInt(12321), "int:12321", []byte{0, 1, 254, 3, 2}},
		{[]byte{0, 248, 255, 32}, "b64:APj/IA==", []byte("lux56")},
	}

	round := uint64(0)
	for _, boxTest := range boxTests {
		// Box values are 5 bytes, as defined by the test TEAL program.
		operateBoxAndSendTxn("create", []string{string(boxTest.name)}, []string{""})
		round = operateBoxAndSendTxn("set", []string{string(boxTest.name)}, []string{string(boxTest.value)})

		currentRoundBeforeBoxes, err := testClient.CurrentRound()
		a.NoError(err)
		boxResponse, err := testClient.GetApplicationBoxByName(uint64(createdAppID), boxTest.encodedName)
		a.NoError(err)
		currentRoundAfterBoxes, err := testClient.CurrentRound()
		a.NoError(err)
		a.Equal(boxTest.name, boxResponse.Name)
		a.Equal(boxTest.value, boxResponse.Value)
		// To reduce flakiness, only check the round from boxes is within a range.
		a.GreaterOrEqual(*boxResponse.Round, currentRoundBeforeBoxes)
		a.LessOrEqual(*boxResponse.Round, currentRoundAfterBoxes)
	}

	const numberOfBoxesRemaining = uint64(3)

	// wait for boxes to hit the DB
	for resp.Round < round {
		resp, err = testClient.ApplicationBoxes(uint64(createdAppID), "", nil, 0, false)
		a.NoError(err)
		time.Sleep(time.Second)
	}

	assertBoxCount(numberOfBoxesRemaining, "")

	// Non-vanilla. Wasteful but correct. Can delete an app without first cleaning up its boxes.
	appAccountData, err := testClient.AccountData(createdAppID.Address().String())
	a.NoError(err)
	a.Equal(numberOfBoxesRemaining, appAccountData.TotalBoxes)
	a.Equal(uint64(30), appAccountData.TotalBoxBytes)

	// delete the app
<<<<<<< HEAD
	appDeleteTxn, err := testClient.MakeUnsignedAppDeleteTx(uint64(createdAppID), nil, libgoal.RefBundle{})
=======
	appDeleteTxn, err := testClient.MakeUnsignedAppDeleteTx(uint64(createdAppID), nil, nil, nil, nil, nil, 0)
>>>>>>> 8341e41c
	a.NoError(err)
	appDeleteTxn, err = testClient.FillUnsignedTxTemplate(someAddress, 0, 0, 0, appDeleteTxn)
	a.NoError(err)
	appDeleteTxID, err := testClient.SignAndBroadcastTransaction(wh, nil, appDeleteTxn)
	a.NoError(err)
	_, err = helper.WaitForTransaction(t, testClient, appDeleteTxID, 30*time.Second)
	a.NoError(err)

	_, err = testClient.ApplicationInformation(uint64(createdAppID))
	a.ErrorContains(err, "application does not exist")

	assertBoxCount(numberOfBoxesRemaining, "")
	assertBoxCount(1, "str:f")
}

func TestBlockLogs(t *testing.T) {
	partitiontest.PartitionTest(t)
	t.Parallel()

	a := require.New(fixtures.SynchronizedTest(t))
	var localFixture fixtures.RestClientFixture
	localFixture.Setup(t, filepath.Join("nettemplates", "TwoNodes50EachFuture.json"))
	defer localFixture.Shutdown()

	testClient := localFixture.LibGoalClient

	testClient.WaitForRound(1)

	wh, err := testClient.GetUnencryptedWalletHandle()
	a.NoError(err)
	addresses, err := testClient.ListAddresses(wh)
	a.NoError(err)
	_, someAddress := helper.GetMaxBalAddr(t, testClient, addresses)
	if someAddress == "" {
		t.Error("no addr with funds")
	}
	a.NoError(err)

	innerTEAL := "#pragma version 10\nbyte 0xdeadbeef\nlog\nint 1"

	innerOps, err := logic.AssembleString(innerTEAL)
	a.NoError(err)
	innerApproval := innerOps.Program
	a.NoError(err)
	clearState := innerOps.Program

	b64InnerApproval := base64.StdEncoding.EncodeToString(innerApproval)

	outerTEAL := fmt.Sprintf(`#pragma version 10
	byte 0xDD0000DD
	log
	byte 0x
	log
	byte 0xDEADD00D
	log
	txn ApplicationID
	bz ret

	itxn_begin
	int appl
	itxn_field TypeEnum
	byte b64 %s
	itxn_field ApprovalProgram
	byte b64 %s
	itxn_field ClearStateProgram
	itxn_submit

	ret:
	int 1
	return 
	`, b64InnerApproval, b64InnerApproval)

	outerOps, err := logic.AssembleString(outerTEAL)
	a.NoError(err)
	outerApproval := outerOps.Program

	gl := basics.StateSchema{}
	lc := basics.StateSchema{}

	// create app
	appCreateTxn, err := testClient.MakeUnsignedApplicationCallTx(
<<<<<<< HEAD
		0, nil, libgoal.RefBundle{}, transactions.NoOpOC,
		outerApproval, clearState, gl, lc, 0,
=======
		0, nil, nil, nil,
		nil, nil, transactions.NoOpOC,
		outerApproval, clearState, gl, lc, 0, 0,
>>>>>>> 8341e41c
	)
	a.NoError(err)
	appCreateTxn, err = testClient.FillUnsignedTxTemplate(someAddress, 0, 0, 0, appCreateTxn)
	a.NoError(err)
	appCreateTxID, err := testClient.SignAndBroadcastTransaction(wh, nil, appCreateTxn)
	a.NoError(err)
	createConf, err := helper.WaitForTransaction(t, testClient, appCreateTxID, 30*time.Second)
	a.NoError(err)

	createdAppID := basics.AppIndex(*createConf.ApplicationIndex)

	// fund app account
	appFundTxn, err := testClient.SendPaymentFromWallet(wh, nil, someAddress, createdAppID.Address().String(), 0, 1_000_000, nil, "", 0, 0)
	a.NoError(err)
	appFundTxID := appFundTxn.ID()
	payConf, err := helper.WaitForTransaction(t, testClient, appFundTxID.String(), 30*time.Second)
	a.NoError(err)

	// get response when block has no app calls
	resp, err := testClient.BlockLogs(*payConf.ConfirmedRound)
	a.NoError(err)
	expected := model.BlockLogsResponse{
		Logs: []model.AppCallLogs{},
	}
	a.Equal(expected, resp)

	// call app twice
	appCallTxn, err := testClient.MakeUnsignedAppNoOpTx(
<<<<<<< HEAD
		uint64(createdAppID), nil, libgoal.RefBundle{},
=======
		uint64(createdAppID), nil, nil, nil,
		nil, nil, 0,
>>>>>>> 8341e41c
	)
	a.NoError(err)
	appCallTxn0, err := testClient.FillUnsignedTxTemplate(someAddress, 0, 0, 0, appCallTxn)
	a.NoError(err)
	appCallTxn0.Note = []byte("0")

	appCallTxn1, err := testClient.FillUnsignedTxTemplate(someAddress, 0, 0, 0, appCallTxn)
	appCallTxn1.Note = []byte("1")
	a.NoError(err)

	gid, err := testClient.GroupID([]transactions.Transaction{appCallTxn0, appCallTxn1})
	a.NoError(err)
	appCallTxn0.Group = gid
	appCallTxn1.Group = gid

	stxn0, err := testClient.SignTransactionWithWallet(wh, nil, appCallTxn0)
	a.NoError(err)
	stxn1, err := testClient.SignTransactionWithWallet(wh, nil, appCallTxn1)
	a.NoError(err)

	err = testClient.BroadcastTransactionGroup([]transactions.SignedTxn{stxn0, stxn1})
	a.NoError(err)

	callConf, err := helper.WaitForTransaction(t, testClient, stxn0.ID().String(), 30*time.Second)
	a.NoError(err)

	round := callConf.ConfirmedRound

	deadDood, err := hex.DecodeString("deadd00d")
	a.NoError(err)
	deadBeef, err := hex.DecodeString("deadbeef")
	a.NoError(err)
	dd0000dd, err := hex.DecodeString("dd0000dd")
	a.NoError(err)

	// get block logs
	resp, err = testClient.BlockLogs(*round)
	a.NoError(err)

	expected = model.BlockLogsResponse{
		Logs: []model.AppCallLogs{
			{
				ApplicationIndex: uint64(createdAppID),
				TxId:             stxn0.ID().String(),
				Logs:             [][]byte{dd0000dd, {}, deadDood},
			},
			{
				ApplicationIndex: uint64(createdAppID + 3),
				TxId:             stxn0.ID().String(),
				Logs:             [][]byte{deadBeef},
			},
			{
				ApplicationIndex: uint64(createdAppID),
				TxId:             stxn1.ID().String(),
				Logs:             [][]byte{dd0000dd, {}, deadDood},
			},
			{
				ApplicationIndex: uint64(createdAppID + 5),
				TxId:             stxn1.ID().String(),
				Logs:             [][]byte{deadBeef},
			},
		},
	}
	a.Equal(expected, resp)
}<|MERGE_RESOLUTION|>--- conflicted
+++ resolved
@@ -96,11 +96,7 @@
 	lc := basics.StateSchema{}
 
 	// create app
-<<<<<<< HEAD
-	appCreateTxn, err := testClient.MakeUnsignedApplicationCallTx(0, nil, libgoal.RefBundle{}, transactions.NoOpOC, approv, clst, gl, lc, 0)
-=======
-	appCreateTxn, err := testClient.MakeUnsignedApplicationCallTx(0, nil, nil, nil, nil, nil, transactions.NoOpOC, approv, clst, gl, lc, 0, 0)
->>>>>>> 8341e41c
+	appCreateTxn, err := testClient.MakeUnsignedApplicationCallTx(0, nil, libgoal.RefBundle{}, transactions.NoOpOC, approv, clst, gl, lc, 0, 0)
 	a.NoError(err)
 	appCreateTxn, err = testClient.FillUnsignedTxTemplate(someAddress, 0, 0, 0, appCreateTxn)
 	a.NoError(err)
@@ -124,11 +120,7 @@
 	a.NoError(err)
 
 	// call app, which will issue an ASA create inner txn
-<<<<<<< HEAD
-	appCallTxn, err := testClient.MakeUnsignedAppNoOpTx(uint64(createdAppID), nil, libgoal.RefBundle{})
-=======
-	appCallTxn, err := testClient.MakeUnsignedAppNoOpTx(uint64(createdAppID), nil, nil, nil, nil, nil, 0)
->>>>>>> 8341e41c
+	appCallTxn, err := testClient.MakeUnsignedAppNoOpTx(uint64(createdAppID), nil, libgoal.RefBundle{}, 0)
 	a.NoError(err)
 	appCallTxn, err = testClient.FillUnsignedTxTemplate(someAddress, 0, 0, 0, appCallTxn)
 	a.NoError(err)
@@ -240,14 +232,8 @@
 
 	// create app
 	appCreateTxn, err := testClient.MakeUnsignedApplicationCallTx(
-<<<<<<< HEAD
 		0, nil, libgoal.RefBundle{}, transactions.NoOpOC,
-		approval, clearState, gl, lc, 0,
-=======
-		0, nil, nil, nil,
-		nil, nil, transactions.NoOpOC,
 		approval, clearState, gl, lc, 0, 0,
->>>>>>> 8341e41c
 	)
 	a.NoError(err)
 	appCreateTxn, err = testClient.FillUnsignedTxTemplate(someAddress, 0, 0, 0, appCreateTxn)
@@ -291,13 +277,7 @@
 			refs := libgoal.RefBundle{Boxes: []basics.BoxRef{{App: 0, Name: boxNames[i]}}}
 
 			txns[i], err = testClient.MakeUnsignedAppNoOpTx(
-<<<<<<< HEAD
-				uint64(createdAppID), appArgs, refs,
-=======
-				uint64(createdAppID), appArgs,
-				nil, nil, nil,
-				[]transactions.BoxRef{boxRef}, 0,
->>>>>>> 8341e41c
+				uint64(createdAppID), appArgs, refs, 0,
 			)
 			a.NoError(err)
 			txns[i], err = testClient.FillUnsignedTxTemplate(someAddress, 0, 0, 0, txns[i])
@@ -588,11 +568,7 @@
 	a.Equal(uint64(30), appAccountData.TotalBoxBytes)
 
 	// delete the app
-<<<<<<< HEAD
-	appDeleteTxn, err := testClient.MakeUnsignedAppDeleteTx(uint64(createdAppID), nil, libgoal.RefBundle{})
-=======
-	appDeleteTxn, err := testClient.MakeUnsignedAppDeleteTx(uint64(createdAppID), nil, nil, nil, nil, nil, 0)
->>>>>>> 8341e41c
+	appDeleteTxn, err := testClient.MakeUnsignedAppDeleteTx(uint64(createdAppID), nil, libgoal.RefBundle{}, 0)
 	a.NoError(err)
 	appDeleteTxn, err = testClient.FillUnsignedTxTemplate(someAddress, 0, 0, 0, appDeleteTxn)
 	a.NoError(err)
@@ -674,14 +650,8 @@
 
 	// create app
 	appCreateTxn, err := testClient.MakeUnsignedApplicationCallTx(
-<<<<<<< HEAD
 		0, nil, libgoal.RefBundle{}, transactions.NoOpOC,
-		outerApproval, clearState, gl, lc, 0,
-=======
-		0, nil, nil, nil,
-		nil, nil, transactions.NoOpOC,
 		outerApproval, clearState, gl, lc, 0, 0,
->>>>>>> 8341e41c
 	)
 	a.NoError(err)
 	appCreateTxn, err = testClient.FillUnsignedTxTemplate(someAddress, 0, 0, 0, appCreateTxn)
@@ -710,12 +680,7 @@
 
 	// call app twice
 	appCallTxn, err := testClient.MakeUnsignedAppNoOpTx(
-<<<<<<< HEAD
-		uint64(createdAppID), nil, libgoal.RefBundle{},
-=======
-		uint64(createdAppID), nil, nil, nil,
-		nil, nil, 0,
->>>>>>> 8341e41c
+		uint64(createdAppID), nil, libgoal.RefBundle{}, 0,
 	)
 	a.NoError(err)
 	appCallTxn0, err := testClient.FillUnsignedTxTemplate(someAddress, 0, 0, 0, appCallTxn)
