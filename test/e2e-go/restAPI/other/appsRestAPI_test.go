--- conflicted
+++ resolved
@@ -120,11 +120,7 @@
 	a.NoError(err)
 
 	// call app, which will issue an ASA create inner txn
-<<<<<<< HEAD
-	appCallTxn, err := testClient.MakeUnsignedAppNoOpTx(uint64(createdAppID), nil, libgoal.RefBundle{}, 0)
-=======
-	appCallTxn, err := testClient.MakeUnsignedAppNoOpTx(createdAppID, nil, nil, nil, nil, nil, 0)
->>>>>>> 6147ebf9
+	appCallTxn, err := testClient.MakeUnsignedAppNoOpTx(createdAppID, nil, libgoal.RefBundle{}, 0)
 	a.NoError(err)
 	appCallTxn, err = testClient.FillUnsignedTxTemplate(someAddress, 0, 0, 0, appCallTxn)
 	a.NoError(err)
@@ -281,13 +277,7 @@
 			refs := libgoal.RefBundle{Boxes: []basics.BoxRef{{App: 0, Name: boxNames[i]}}}
 
 			txns[i], err = testClient.MakeUnsignedAppNoOpTx(
-<<<<<<< HEAD
-				uint64(createdAppID), appArgs, refs, 0,
-=======
-				createdAppID, appArgs,
-				nil, nil, nil,
-				[]transactions.BoxRef{boxRef}, 0,
->>>>>>> 6147ebf9
+				createdAppID, appArgs, refs, 0,
 			)
 			a.NoError(err)
 			txns[i], err = testClient.FillUnsignedTxTemplate(someAddress, 0, 0, 0, txns[i])
@@ -541,11 +531,7 @@
 	a.Equal(uint64(30), appAccountData.TotalBoxBytes)
 
 	// delete the app
-<<<<<<< HEAD
-	appDeleteTxn, err := testClient.MakeUnsignedAppDeleteTx(uint64(createdAppID), nil, libgoal.RefBundle{}, 0)
-=======
-	appDeleteTxn, err := testClient.MakeUnsignedAppDeleteTx(createdAppID, nil, nil, nil, nil, nil, 0)
->>>>>>> 6147ebf9
+	appDeleteTxn, err := testClient.MakeUnsignedAppDeleteTx(createdAppID, nil, libgoal.RefBundle{}, 0)
 	a.NoError(err)
 	appDeleteTxn, err = testClient.FillUnsignedTxTemplate(someAddress, 0, 0, 0, appDeleteTxn)
 	a.NoError(err)
@@ -656,12 +642,7 @@
 
 	// call app twice
 	appCallTxn, err := testClient.MakeUnsignedAppNoOpTx(
-<<<<<<< HEAD
-		uint64(createdAppID), nil, libgoal.RefBundle{}, 0,
-=======
-		createdAppID, nil, nil, nil,
-		nil, nil, 0,
->>>>>>> 6147ebf9
+		createdAppID, nil, libgoal.RefBundle{}, 0,
 	)
 	a.NoError(err)
 	appCallTxn0, err := testClient.FillUnsignedTxTemplate(someAddress, 0, 0, 0, appCallTxn)
