--- conflicted
+++ resolved
@@ -500,12 +500,7 @@
 
 	// construct app call
 	appCallTxn, err := testClient.MakeUnsignedAppNoOpTx(
-<<<<<<< HEAD
-		uint64(createdAppID), [][]byte{[]byte("first-arg")}, libgoal.RefBundle{}, 0,
-=======
-		createdAppID, [][]byte{[]byte("first-arg")},
-		nil, nil, nil, nil, 0,
->>>>>>> 6147ebf9
+		createdAppID, [][]byte{[]byte("first-arg")}, libgoal.RefBundle{}, 0,
 	)
 	a.NoError(err)
 	appCallTxn, err = testClient.FillUnsignedTxTemplate(senderAddress, 0, 0, 0, appCallTxn)
@@ -631,11 +626,7 @@
 
 	// construct app call
 	appCallTxn, err := testClient.MakeUnsignedAppNoOpTx(
-<<<<<<< HEAD
-		uint64(createdAppID), nil, libgoal.RefBundle{}, 0,
-=======
-		createdAppID, nil, nil, nil, nil, nil, 0,
->>>>>>> 6147ebf9
+		createdAppID, nil, libgoal.RefBundle{}, 0,
 	)
 	a.NoError(err)
 	appCallTxn, err = testClient.FillUnsignedTxTemplate(senderAddress, 0, 0, 0, appCallTxn)
@@ -900,11 +891,7 @@
 
 	// construct app calls
 	appCallTxn, err := testClient.MakeUnsignedAppNoOpTx(
-<<<<<<< HEAD
-		uint64(futureAppID), [][]byte{uint64ToBytes(uint64(MaxDepth))}, libgoal.RefBundle{}, 0,
-=======
-		futureAppID, [][]byte{uint64ToBytes(uint64(MaxDepth))}, nil, nil, nil, nil, 0,
->>>>>>> 6147ebf9
+		futureAppID, [][]byte{uint64ToBytes(uint64(MaxDepth))}, libgoal.RefBundle{}, 0,
 	)
 	a.NoError(err)
 	appCallTxn, err = testClient.FillUnsignedTxTemplate(senderAddress, 0, 0, MinFee*uint64(3*MaxDepth+2), appCallTxn)
@@ -1746,11 +1733,7 @@
 
 	// construct app calls
 	appCallTxn, err := testClient.MakeUnsignedAppNoOpTx(
-<<<<<<< HEAD
-		uint64(futureAppID), [][]byte{}, libgoal.RefBundle{}, 0,
-=======
-		futureAppID, [][]byte{}, nil, nil, nil, nil, 0,
->>>>>>> 6147ebf9
+		futureAppID, [][]byte{}, libgoal.RefBundle{}, 0,
 	)
 	a.NoError(err)
 	appCallTxn, err = testClient.FillUnsignedTxTemplate(senderAddress, 0, 0, MinFee, appCallTxn)
@@ -1944,30 +1927,18 @@
 
 	// construct app call "global"
 	appCallGlobalTxn, err := testClient.MakeUnsignedAppNoOpTx(
-<<<<<<< HEAD
-		uint64(futureAppID), [][]byte{[]byte("global")}, libgoal.RefBundle{}, 0,
-=======
-		futureAppID, [][]byte{[]byte("global")}, nil, nil, nil, nil, 0,
->>>>>>> 6147ebf9
+		futureAppID, [][]byte{[]byte("global")}, libgoal.RefBundle{}, 0,
 	)
 	a.NoError(err)
 	appCallGlobalTxn, err = testClient.FillUnsignedTxTemplate(senderAddress, 0, 0, MinFee, appCallGlobalTxn)
 	a.NoError(err)
 	// construct app optin
-<<<<<<< HEAD
-	appOptInTxn, err := testClient.MakeUnsignedAppOptInTx(uint64(futureAppID), nil, libgoal.RefBundle{}, 0)
-=======
-	appOptInTxn, err := testClient.MakeUnsignedAppOptInTx(futureAppID, nil, nil, nil, nil, nil, 0)
->>>>>>> 6147ebf9
+	appOptInTxn, err := testClient.MakeUnsignedAppOptInTx(futureAppID, nil, libgoal.RefBundle{}, 0)
 	a.NoError(err)
 	appOptInTxn, err = testClient.FillUnsignedTxTemplate(senderAddress, 0, 0, MinFee, appOptInTxn)
 	// construct app call "global"
 	appCallLocalTxn, err := testClient.MakeUnsignedAppNoOpTx(
-<<<<<<< HEAD
-		uint64(futureAppID), [][]byte{[]byte("local")}, libgoal.RefBundle{}, 0,
-=======
-		futureAppID, [][]byte{[]byte("local")}, nil, nil, nil, nil, 0,
->>>>>>> 6147ebf9
+		futureAppID, [][]byte{[]byte("local")}, libgoal.RefBundle{}, 0,
 	)
 	a.NoError(err)
 	appCallLocalTxn, err = testClient.FillUnsignedTxTemplate(senderAddress, 0, 0, MinFee, appCallLocalTxn)
@@ -2238,30 +2209,18 @@
 
 	// construct app call "global"
 	appCallGlobalTxn, err := testClient.MakeUnsignedAppNoOpTx(
-<<<<<<< HEAD
-		uint64(futureAppID), [][]byte{[]byte("global")}, libgoal.RefBundle{}, 0,
-=======
-		futureAppID, [][]byte{[]byte("global")}, nil, nil, nil, nil, 0,
->>>>>>> 6147ebf9
+		futureAppID, [][]byte{[]byte("global")}, libgoal.RefBundle{}, 0,
 	)
 	a.NoError(err)
 	appCallGlobalTxn, err = testClient.FillUnsignedTxTemplate(senderAddress, 0, 0, MinFee, appCallGlobalTxn)
 	a.NoError(err)
 	// construct app optin
-<<<<<<< HEAD
-	appOptInTxn, err := testClient.MakeUnsignedAppOptInTx(uint64(futureAppID), nil, libgoal.RefBundle{}, 0)
-=======
-	appOptInTxn, err := testClient.MakeUnsignedAppOptInTx(futureAppID, nil, nil, nil, nil, nil, 0)
->>>>>>> 6147ebf9
+	appOptInTxn, err := testClient.MakeUnsignedAppOptInTx(futureAppID, nil, libgoal.RefBundle{}, 0)
 	a.NoError(err)
 	appOptInTxn, err = testClient.FillUnsignedTxTemplate(senderAddress, 0, 0, MinFee, appOptInTxn)
 	// construct app call "local"
 	appCallLocalTxn, err := testClient.MakeUnsignedAppNoOpTx(
-<<<<<<< HEAD
-		uint64(futureAppID), [][]byte{[]byte("local")}, libgoal.RefBundle{}, 0,
-=======
-		futureAppID, [][]byte{[]byte("local")}, nil, nil, nil, nil, 0,
->>>>>>> 6147ebf9
+		futureAppID, [][]byte{[]byte("local")}, libgoal.RefBundle{}, 0,
 	)
 	a.NoError(err)
 	appCallLocalTxn, err = testClient.FillUnsignedTxTemplate(senderAddress, 0, 0, MinFee, appCallLocalTxn)
@@ -2662,11 +2621,7 @@
 
 	// construct app call
 	txn, err = testClient.MakeUnsignedAppNoOpTx(
-<<<<<<< HEAD
-		uint64(testAppID), nil, libgoal.RefBundle{}, 0,
-=======
-		testAppID, nil, nil, nil, nil, nil, 0,
->>>>>>> 6147ebf9
+		testAppID, nil, libgoal.RefBundle{}, 0,
 	)
 	a.NoError(err)
 	txn, err = testClient.FillUnsignedTxTemplate(senderAddress, 0, 0, 0, txn)
@@ -2684,13 +2639,8 @@
 		AllowUnnamedResources: false,
 	})
 	a.NoError(err)
-<<<<<<< HEAD
 	a.Contains(*resp.TxnGroups[0].FailureMessage, "logic eval error: unavailable Account "+otherAddress)
-	a.Equal([]uint64{0}, *resp.TxnGroups[0].FailedAt)
-=======
-	a.Contains(*resp.TxnGroups[0].FailureMessage, "logic eval error: invalid Account reference "+otherAddress)
 	a.Equal([]int{0}, *resp.TxnGroups[0].FailedAt)
->>>>>>> 6147ebf9
 
 	// It should work with AllowUnnamedResources=true
 	resp, err = testClient.SimulateTransactions(v2.PreEncodedSimulateRequest{
