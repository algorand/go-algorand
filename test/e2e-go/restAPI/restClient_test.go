--- conflicted
+++ resolved
@@ -1885,11 +1885,7 @@
 	ops, err := logic.AssembleString(prog)
 	a.NoError(err)
 	approval := ops.Program
-<<<<<<< HEAD
-	ops, err = logic.AssembleString("#pragma version 8\n int 1")
-=======
 	ops, err = logic.AssembleString("#pragma version 8\nint 1")
->>>>>>> bad81ee2
 	a.NoError(err)
 	clearState := ops.Program
 
@@ -1969,9 +1965,6 @@
 	a.Equal(expectedResult, resp)
 }
 
-<<<<<<< HEAD
-func TestSimulateWithUnlimitedResourceAccess(t *testing.T) {
-=======
 // The program is copied from pyteal source for c2c test over betanet:
 // source: https://github.com/ahangsu/c2c-testscript/blob/master/c2c_test/max_depth/app.py
 const maxDepthTealApproval = `#pragma version 8
@@ -2065,19 +2058,12 @@
 return`
 
 func TestMaxDepthAppWithPCTrace(t *testing.T) {
->>>>>>> bad81ee2
 	partitiontest.PartitionTest(t)
 	t.Parallel()
 
 	a := require.New(fixtures.SynchronizedTest(t))
-<<<<<<< HEAD
-
-	var fixture fixtures.RestClientFixture
-	fixture.SetupNoStart(t, filepath.Join("nettemplates", "OneNodeFuture.json"))
-=======
 	var localFixture fixtures.RestClientFixture
 	localFixture.SetupNoStart(t, filepath.Join("nettemplates", "OneNodeFuture.json"))
->>>>>>> bad81ee2
 
 	// Get primary node
 	primaryNode, err := fixture.GetNodeController("Primary")
@@ -2100,257 +2086,16 @@
 	a.NotEmpty(senderAddress, "no addr with funds")
 	a.NoError(err)
 
-<<<<<<< HEAD
-	otherAddress := getDestAddr(t, testClient, nil, senderAddress, wh)
-
-	// fund otherAddress
-	txn, err := testClient.SendPaymentFromWallet(
-		wh, nil, senderAddress, otherAddress,
-		0, 1_000_000, nil, "", 0, 0,
-	)
-	a.NoError(err)
-	txID := txn.ID().String()
-	_, err = waitForTransaction(t, testClient, senderAddress, txID, 30*time.Second)
-	a.NoError(err)
-
-	// create asset
-	txn, err = testClient.MakeUnsignedAssetCreateTx(100, false, "", "", "", "", "", "", "", nil, 0)
-	a.NoError(err)
-	txn, err = testClient.FillUnsignedTxTemplate(senderAddress, 0, 0, 0, txn)
-	a.NoError(err)
-	// sign and broadcast
-	txID, err = testClient.SignAndBroadcastTransaction(wh, nil, txn)
-	a.NoError(err)
-	confirmedTxn, err := waitForTransaction(t, testClient, senderAddress, txID, 30*time.Second)
-	a.NoError(err)
-	// get asset ID
-	a.NotNil(confirmedTxn.AssetIndex)
-	assetID := *confirmedTxn.AssetIndex
-	a.Greater(assetID, uint64(0))
-
-	// opt-in to asset
-	txn, err = testClient.MakeUnsignedAssetSendTx(assetID, 0, otherAddress, "", "")
-	a.NoError(err)
-	txn, err = testClient.FillUnsignedTxTemplate(otherAddress, 0, 0, 0, txn)
-	a.NoError(err)
-	// sign and broadcast
-	txID, err = testClient.SignAndBroadcastTransaction(wh, nil, txn)
-	a.NoError(err)
-	_, err = waitForTransaction(t, testClient, otherAddress, txID, 30*time.Second)
-	a.NoError(err)
-
-	// transfer asset
-	txn, err = testClient.MakeUnsignedAssetSendTx(assetID, 1, otherAddress, "", "")
-	a.NoError(err)
-	txn, err = testClient.FillUnsignedTxTemplate(senderAddress, 0, 0, 0, txn)
-	a.NoError(err)
-	// sign and broadcast
-	txID, err = testClient.SignAndBroadcastTransaction(wh, nil, txn)
-	a.NoError(err)
-	_, err = waitForTransaction(t, testClient, senderAddress, txID, 30*time.Second)
-	a.NoError(err)
-
-	ops, err := logic.AssembleString("#pragma version 9\n int 1")
-	a.NoError(err)
-	alwaysApprove := ops.Program
-=======
 	ops, err := logic.AssembleString(maxDepthTealApproval)
 	a.NoError(err)
 	approval := ops.Program
 	ops, err = logic.AssembleString("#pragma version 8\nint 1")
 	a.NoError(err)
 	clearState := ops.Program
->>>>>>> bad81ee2
 
 	gl := basics.StateSchema{}
 	lc := basics.StateSchema{}
 
-<<<<<<< HEAD
-	// create app
-	txn, err = testClient.MakeUnsignedAppCreateTx(transactions.OptInOC, alwaysApprove, alwaysApprove, gl, lc, nil, nil, nil, nil, nil, 0)
-	a.NoError(err)
-	txn, err = testClient.FillUnsignedTxTemplate(otherAddress, 0, 0, 0, txn)
-	a.NoError(err)
-	// sign and broadcast
-	txID, err = testClient.SignAndBroadcastTransaction(wh, nil, txn)
-	a.NoError(err)
-	confirmedTxn, err = waitForTransaction(t, testClient, otherAddress, txID, 30*time.Second)
-	a.NoError(err)
-	// get app ID
-	a.NotNil(confirmedTxn.ApplicationIndex)
-	otherAppID := basics.AppIndex(*confirmedTxn.ApplicationIndex)
-	a.Greater(uint64(otherAppID), uint64(0))
-
-	prog := fmt.Sprintf(`#pragma version 9
-txn ApplicationID
-bz end
-
-addr %s // otherAddress
-store 0
-
-int %d // assetID
-store 1
-
-int %d // otherAppID
-store 2
-
-// Account access
-load 0 // otherAddress
-balance
-assert
-
-// Asset params access
-load 1 // assetID
-asset_params_get AssetTotal
-assert
-int 100
-==
-assert
-
-// Asset holding access
-load 0 // otherAddress
-load 1 // assetID
-asset_holding_get AssetBalance
-assert
-int 1
-==
-assert
-
-// App params access
-load 2 // otherAppID
-app_params_get AppCreator
-assert
-load 0 // otherAddress
-==
-assert
-
-// App local access
-load 0 // otherAddress
-load 2 // otherAppID
-app_opted_in
-assert
-
-// Box access
-byte "A"
-int 64
-box_create
-assert
-
-end:
-int 1
-`, otherAddress, assetID, otherAppID)
-
-	ops, err = logic.AssembleString(prog)
-	a.NoError(err)
-	approval := ops.Program
-
-	// create app
-	txn, err = testClient.MakeUnsignedAppCreateTx(transactions.NoOpOC, approval, alwaysApprove, gl, lc, nil, nil, nil, nil, nil, 0)
-	a.NoError(err)
-	txn, err = testClient.FillUnsignedTxTemplate(senderAddress, 0, 0, 0, txn)
-	a.NoError(err)
-	// sign and broadcast
-	txID, err = testClient.SignAndBroadcastTransaction(wh, nil, txn)
-	a.NoError(err)
-	confirmedTxn, err = waitForTransaction(t, testClient, senderAddress, txID, 30*time.Second)
-	a.NoError(err)
-	// get app ID
-	a.NotNil(confirmedTxn.ApplicationIndex)
-	testAppID := basics.AppIndex(*confirmedTxn.ApplicationIndex)
-	a.Greater(uint64(testAppID), uint64(0))
-
-	// fund app account
-	txn, err = testClient.SendPaymentFromWallet(
-		wh, nil, senderAddress, testAppID.Address().String(),
-		0, 1_000_000, nil, "", 0, 0,
-	)
-	a.NoError(err)
-	txID = txn.ID().String()
-	_, err = waitForTransaction(t, testClient, senderAddress, txID, 30*time.Second)
-	a.NoError(err)
-
-	// construct app call
-	txn, err = testClient.MakeUnsignedAppNoOpTx(
-		uint64(testAppID), nil, nil, nil, nil, nil,
-	)
-	a.NoError(err)
-	txn, err = testClient.FillUnsignedTxTemplate(senderAddress, 0, 0, 0, txn)
-	a.NoError(err)
-	stxn, err := testClient.SignTransactionWithWallet(wh, nil, txn)
-	a.NoError(err)
-
-	// Cannot access these resources with AllowUnlimitedResourceAccess=false
-	resp, err := testClient.SimulateTransactions(v2.PreEncodedSimulateRequest{
-		TxnGroups: []v2.PreEncodedSimulateRequestTransactionGroup{
-			{
-				Txns: []transactions.SignedTxn{stxn},
-			},
-		},
-		AllowUnlimitedResourceAccess: false,
-	})
-	a.NoError(err)
-	a.Contains(*resp.TxnGroups[0].FailureMessage, "logic eval error: invalid Account reference "+otherAddress)
-	a.Equal([]uint64{0}, *resp.TxnGroups[0].FailedAt)
-
-	// By default AllowUnlimitedResourceAccess=true is not allowed by the node config
-	resp, err = testClient.SimulateTransactions(v2.PreEncodedSimulateRequest{
-		TxnGroups: []v2.PreEncodedSimulateRequestTransactionGroup{
-			{
-				Txns: []transactions.SignedTxn{stxn},
-			},
-		},
-		AllowUnlimitedResourceAccess: true,
-	})
-	var httpError client.HTTPError
-	a.ErrorAs(err, &httpError)
-	a.Equal(http.StatusBadRequest, httpError.StatusCode)
-	a.Contains(httpError.ErrorString, "unlimited resource access is not enabled in node configuration: EnableSimulationUnlimitedResourceAccess is false")
-
-	primaryNode.FullStop()
-
-	// update the configuration file to enable EnableSimulationUnlimitedResourceAccess
-	cfg, err := config.LoadConfigFromDisk(primaryNode.GetDataDir())
-	a.NoError(err)
-	cfg.EnableSimulationUnlimitedResourceAccess = true
-	cfg.SaveToDisk(primaryNode.GetDataDir())
-
-	fixture.Start()
-
-	// Now it should work
-	resp, err = testClient.SimulateTransactions(v2.PreEncodedSimulateRequest{
-		TxnGroups: []v2.PreEncodedSimulateRequestTransactionGroup{
-			{
-				Txns: []transactions.SignedTxn{stxn},
-			},
-		},
-		AllowUnlimitedResourceAccess: true,
-	})
-	a.NoError(err)
-
-	budgetAdded, budgetUsed := uint64(700), uint64(40)
-	allowUnlimitedResourceAccess := true
-
-	expectedResult := v2.PreEncodedSimulateResponse{
-		Version:   2,
-		LastRound: resp.LastRound,
-		EvalOverrides: &model.SimulationEvalOverrides{
-			AllowUnlimitedResourceAccess: &allowUnlimitedResourceAccess,
-		},
-		TxnGroups: []v2.PreEncodedSimulateTxnGroupResult{
-			{
-				Txns: []v2.PreEncodedSimulateTxnResult{
-					{
-						Txn:               v2.PreEncodedTxInfo{Txn: stxn},
-						AppBudgetConsumed: &budgetUsed,
-					},
-				},
-				AppBudgetAdded:    &budgetAdded,
-				AppBudgetConsumed: &budgetUsed,
-			},
-		},
-	}
-	a.Equal(expectedResult, resp)
-=======
 	MaxDepth := 2
 	MinFee := config.Consensus[protocol.ConsensusFuture].MinTxnFee
 	MinBalance := config.Consensus[protocol.ConsensusFuture].MinBalance
@@ -2588,5 +2333,244 @@
 	a.Equal(expectedTraceSecondTxn, resp.TxnGroups[0].Txns[1].TransactionTrace)
 
 	a.Equal(execTraceConfig, resp.ExecTraceConfig)
->>>>>>> bad81ee2
+}
+
+func TestSimulateWithUnlimitedResourceAccess(t *testing.T) {
+	partitiontest.PartitionTest(t)
+	t.Parallel()
+
+	a := require.New(fixtures.SynchronizedTest(t))
+	var localFixture fixtures.RestClientFixture
+	localFixture.Setup(t, filepath.Join("nettemplates", "TwoNodes50EachFuture.json"))
+	defer localFixture.Shutdown()
+
+	testClient := localFixture.LibGoalClient
+
+	_, err := testClient.WaitForRound(1)
+	a.NoError(err)
+
+	wh, err := testClient.GetUnencryptedWalletHandle()
+	a.NoError(err)
+	addresses, err := testClient.ListAddresses(wh)
+	a.NoError(err)
+	_, senderAddress := getMaxBalAddr(t, testClient, addresses)
+	a.NotEmpty(senderAddress, "no addr with funds")
+	a.NoError(err)
+
+	otherAddress := getDestAddr(t, testClient, nil, senderAddress, wh)
+
+	// fund otherAddress
+	txn, err := testClient.SendPaymentFromWallet(
+		wh, nil, senderAddress, otherAddress,
+		0, 1_000_000, nil, "", 0, 0,
+	)
+	a.NoError(err)
+	txID := txn.ID().String()
+	_, err = waitForTransaction(t, testClient, senderAddress, txID, 30*time.Second)
+	a.NoError(err)
+
+	// create asset
+	txn, err = testClient.MakeUnsignedAssetCreateTx(100, false, "", "", "", "", "", "", "", nil, 0)
+	a.NoError(err)
+	txn, err = testClient.FillUnsignedTxTemplate(senderAddress, 0, 0, 0, txn)
+	a.NoError(err)
+	// sign and broadcast
+	txID, err = testClient.SignAndBroadcastTransaction(wh, nil, txn)
+	a.NoError(err)
+	confirmedTxn, err := waitForTransaction(t, testClient, senderAddress, txID, 30*time.Second)
+	a.NoError(err)
+	// get asset ID
+	a.NotNil(confirmedTxn.AssetIndex)
+	assetID := *confirmedTxn.AssetIndex
+	a.Greater(assetID, uint64(0))
+
+	// opt-in to asset
+	txn, err = testClient.MakeUnsignedAssetSendTx(assetID, 0, otherAddress, "", "")
+	a.NoError(err)
+	txn, err = testClient.FillUnsignedTxTemplate(otherAddress, 0, 0, 0, txn)
+	a.NoError(err)
+	// sign and broadcast
+	txID, err = testClient.SignAndBroadcastTransaction(wh, nil, txn)
+	a.NoError(err)
+	_, err = waitForTransaction(t, testClient, otherAddress, txID, 30*time.Second)
+	a.NoError(err)
+
+	// transfer asset
+	txn, err = testClient.MakeUnsignedAssetSendTx(assetID, 1, otherAddress, "", "")
+	a.NoError(err)
+	txn, err = testClient.FillUnsignedTxTemplate(senderAddress, 0, 0, 0, txn)
+	a.NoError(err)
+	// sign and broadcast
+	txID, err = testClient.SignAndBroadcastTransaction(wh, nil, txn)
+	a.NoError(err)
+	_, err = waitForTransaction(t, testClient, senderAddress, txID, 30*time.Second)
+	a.NoError(err)
+
+	ops, err := logic.AssembleString("#pragma version 9\n int 1")
+	a.NoError(err)
+	alwaysApprove := ops.Program
+
+	gl := basics.StateSchema{}
+	lc := basics.StateSchema{}
+
+	// create app
+	txn, err = testClient.MakeUnsignedAppCreateTx(transactions.OptInOC, alwaysApprove, alwaysApprove, gl, lc, nil, nil, nil, nil, nil, 0)
+	a.NoError(err)
+	txn, err = testClient.FillUnsignedTxTemplate(otherAddress, 0, 0, 0, txn)
+	a.NoError(err)
+	// sign and broadcast
+	txID, err = testClient.SignAndBroadcastTransaction(wh, nil, txn)
+	a.NoError(err)
+	confirmedTxn, err = waitForTransaction(t, testClient, otherAddress, txID, 30*time.Second)
+	a.NoError(err)
+	// get app ID
+	a.NotNil(confirmedTxn.ApplicationIndex)
+	otherAppID := basics.AppIndex(*confirmedTxn.ApplicationIndex)
+	a.Greater(uint64(otherAppID), uint64(0))
+
+	prog := fmt.Sprintf(`#pragma version 9
+txn ApplicationID
+bz end
+
+addr %s // otherAddress
+store 0
+
+int %d // assetID
+store 1
+
+int %d // otherAppID
+store 2
+
+// Account access
+load 0 // otherAddress
+balance
+assert
+
+// Asset params access
+load 1 // assetID
+asset_params_get AssetTotal
+assert
+int 100
+==
+assert
+
+// Asset holding access
+load 0 // otherAddress
+load 1 // assetID
+asset_holding_get AssetBalance
+assert
+int 1
+==
+assert
+
+// App params access
+load 2 // otherAppID
+app_params_get AppCreator
+assert
+load 0 // otherAddress
+==
+assert
+
+// App local access
+load 0 // otherAddress
+load 2 // otherAppID
+app_opted_in
+assert
+
+// Box access
+byte "A"
+int 64
+box_create
+assert
+
+end:
+int 1
+`, otherAddress, assetID, otherAppID)
+
+	ops, err = logic.AssembleString(prog)
+	a.NoError(err)
+	approval := ops.Program
+
+	// create app
+	txn, err = testClient.MakeUnsignedAppCreateTx(transactions.NoOpOC, approval, alwaysApprove, gl, lc, nil, nil, nil, nil, nil, 0)
+	a.NoError(err)
+	txn, err = testClient.FillUnsignedTxTemplate(senderAddress, 0, 0, 0, txn)
+	a.NoError(err)
+	// sign and broadcast
+	txID, err = testClient.SignAndBroadcastTransaction(wh, nil, txn)
+	a.NoError(err)
+	confirmedTxn, err = waitForTransaction(t, testClient, senderAddress, txID, 30*time.Second)
+	a.NoError(err)
+	// get app ID
+	a.NotNil(confirmedTxn.ApplicationIndex)
+	testAppID := basics.AppIndex(*confirmedTxn.ApplicationIndex)
+	a.Greater(uint64(testAppID), uint64(0))
+
+	// fund app account
+	txn, err = testClient.SendPaymentFromWallet(
+		wh, nil, senderAddress, testAppID.Address().String(),
+		0, 1_000_000, nil, "", 0, 0,
+	)
+	a.NoError(err)
+	txID = txn.ID().String()
+	_, err = waitForTransaction(t, testClient, senderAddress, txID, 30*time.Second)
+	a.NoError(err)
+
+	// construct app call
+	txn, err = testClient.MakeUnsignedAppNoOpTx(
+		uint64(testAppID), nil, nil, nil, nil, nil,
+	)
+	a.NoError(err)
+	txn, err = testClient.FillUnsignedTxTemplate(senderAddress, 0, 0, 0, txn)
+	a.NoError(err)
+	stxn, err := testClient.SignTransactionWithWallet(wh, nil, txn)
+	a.NoError(err)
+
+	// Cannot access these resources with AllowUnlimitedResourceAccess=false
+	resp, err := testClient.SimulateTransactions(v2.PreEncodedSimulateRequest{
+		TxnGroups: []v2.PreEncodedSimulateRequestTransactionGroup{
+			{
+				Txns: []transactions.SignedTxn{stxn},
+			},
+		},
+		AllowUnlimitedResourceAccess: false,
+	})
+	a.NoError(err)
+	a.Contains(*resp.TxnGroups[0].FailureMessage, "logic eval error: invalid Account reference "+otherAddress)
+	a.Equal([]uint64{0}, *resp.TxnGroups[0].FailedAt)
+
+	// It should work with AllowUnlimitedResourceAccess=true
+	resp, err = testClient.SimulateTransactions(v2.PreEncodedSimulateRequest{
+		TxnGroups: []v2.PreEncodedSimulateRequestTransactionGroup{
+			{
+				Txns: []transactions.SignedTxn{stxn},
+			},
+		},
+		AllowUnlimitedResourceAccess: true,
+	})
+	a.NoError(err)
+
+	budgetAdded, budgetUsed := uint64(700), uint64(40)
+	allowUnlimitedResourceAccess := true
+
+	expectedResult := v2.PreEncodedSimulateResponse{
+		Version:   2,
+		LastRound: resp.LastRound,
+		EvalOverrides: &model.SimulationEvalOverrides{
+			AllowUnlimitedResourceAccess: &allowUnlimitedResourceAccess,
+		},
+		TxnGroups: []v2.PreEncodedSimulateTxnGroupResult{
+			{
+				Txns: []v2.PreEncodedSimulateTxnResult{
+					{
+						Txn:               v2.PreEncodedTxInfo{Txn: stxn},
+						AppBudgetConsumed: &budgetUsed,
+					},
+				},
+				AppBudgetAdded:    &budgetAdded,
+				AppBudgetConsumed: &budgetUsed,
+			},
+		},
+	}
+	a.Equal(expectedResult, resp)
 }