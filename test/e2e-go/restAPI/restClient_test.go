--- conflicted
+++ resolved
@@ -894,7 +894,48 @@
 	a.True(len(txIDsSeen) == NumTxns-MaxTxns)
 }
 
-<<<<<<< HEAD
+func TestClientPrioritizesPendingTransactions(t *testing.T) {
+	partitiontest.PartitionTest(t)
+
+	t.Skip("new FIFO pool does not have prioritization")
+	a := require.New(fixtures.SynchronizedTest(t))
+	var localFixture fixtures.RestClientFixture
+	localFixture.Setup(t, filepath.Join("nettemplates", "TwoNodes50Each.json"))
+	defer localFixture.Shutdown()
+
+	testClient := localFixture.LibGoalClient
+	wh, _ := testClient.GetUnencryptedWalletHandle()
+	addresses, _ := testClient.ListAddresses(wh)
+	fromAddress := addresses[0]
+	toAddress, _ := testClient.GenerateAddress(wh)
+	nc, _ := localFixture.GetNodeController("Node")
+	err := nc.FullStop()
+	a.NoError(err)
+
+	minTxnFee, minAcctBalance, err := localFixture.CurrentMinFeeAndBalance()
+	a.NoError(err)
+
+	NumTxns := 5
+	MaxTxns := 3
+	for i := 0; i < NumTxns; i++ {
+		toAddress2, _ := testClient.GenerateAddress(wh)
+		_, err := testClient.SendPaymentFromUnencryptedWallet(fromAddress, toAddress2, minTxnFee, minAcctBalance, nil)
+		a.NoError(err)
+	}
+
+	// Add a very high fee transaction. This should have first priority
+	// (even if we don't know the encoding length of the underlying signed txn)
+	txHigh, err := testClient.SendPaymentFromUnencryptedWallet(fromAddress, toAddress, minTxnFee*10, minAcctBalance, nil)
+	a.NoError(err)
+
+	statusResponse, err := testClient.GetPendingTransactions(uint64(MaxTxns))
+	a.NoError(err)
+	a.NotEmpty(statusResponse)
+	a.True(int(statusResponse.TotalTxns) == NumTxns+1)
+	a.True(len(statusResponse.TruncatedTxns.Transactions) == MaxTxns)
+	a.True(statusResponse.TruncatedTxns.Transactions[0].TxID == txHigh.ID().String())
+}
+
 func TestClientCanGetPendingTransactionInfo(t *testing.T) {
 	a := require.New(fixtures.SynchronizedTest(t))
 	var localFixture fixtures.RestClientFixture
@@ -966,46 +1007,4 @@
 	a.NotNil(txn.Logs)
 	a.Equal(29, len(*txn.Logs))
 
-=======
-func TestClientPrioritizesPendingTransactions(t *testing.T) {
-	partitiontest.PartitionTest(t)
-
-	t.Skip("new FIFO pool does not have prioritization")
-	a := require.New(fixtures.SynchronizedTest(t))
-	var localFixture fixtures.RestClientFixture
-	localFixture.Setup(t, filepath.Join("nettemplates", "TwoNodes50Each.json"))
-	defer localFixture.Shutdown()
-
-	testClient := localFixture.LibGoalClient
-	wh, _ := testClient.GetUnencryptedWalletHandle()
-	addresses, _ := testClient.ListAddresses(wh)
-	fromAddress := addresses[0]
-	toAddress, _ := testClient.GenerateAddress(wh)
-	nc, _ := localFixture.GetNodeController("Node")
-	err := nc.FullStop()
-	a.NoError(err)
-
-	minTxnFee, minAcctBalance, err := localFixture.CurrentMinFeeAndBalance()
-	a.NoError(err)
-
-	NumTxns := 5
-	MaxTxns := 3
-	for i := 0; i < NumTxns; i++ {
-		toAddress2, _ := testClient.GenerateAddress(wh)
-		_, err := testClient.SendPaymentFromUnencryptedWallet(fromAddress, toAddress2, minTxnFee, minAcctBalance, nil)
-		a.NoError(err)
-	}
-
-	// Add a very high fee transaction. This should have first priority
-	// (even if we don't know the encoding length of the underlying signed txn)
-	txHigh, err := testClient.SendPaymentFromUnencryptedWallet(fromAddress, toAddress, minTxnFee*10, minAcctBalance, nil)
-	a.NoError(err)
-
-	statusResponse, err := testClient.GetPendingTransactions(uint64(MaxTxns))
-	a.NoError(err)
-	a.NotEmpty(statusResponse)
-	a.True(int(statusResponse.TotalTxns) == NumTxns+1)
-	a.True(len(statusResponse.TruncatedTxns.Transactions) == MaxTxns)
-	a.True(statusResponse.TruncatedTxns.Transactions[0].TxID == txHigh.ID().String())
->>>>>>> 099cdd23
 }