--- conflicted
+++ resolved
@@ -896,7 +896,6 @@
    }
 }
 
-<<<<<<< HEAD
 # Stateful Teal App Procedures
 
 # App Create with 0 arguments
@@ -920,12 +919,6 @@
 }
 
 # App Create with 1 argument
-=======
-# stateful teal app procedures
-
-
-# App Create
->>>>>>> 3a2f71a9
 proc ::AlgorandGoal::AppCreate { WALLET_NAME WALLET_PASSWORD ACCOUNT_ADDRESS APPROVAL_PROGRAM APP_ARG GLOBAL_BYTE_SLICES LOCAL_BYTE_SLICES CLEAR_PROGRAM DATA_DIR } {
     set timeout 60
     if { [ catch {
@@ -945,10 +938,6 @@
     return $APP_ID
 }
 
-<<<<<<< HEAD
-=======
-
->>>>>>> 3a2f71a9
 # App OptIn with 1 argument
 proc ::AlgorandGoal::AppOptIn { APP_ID WALLET_NAME WALLET_PASSWORD ACCOUNT_ADDRESS APP_ARG1 DATA_DIR } {
     set timeout 60
@@ -1034,7 +1023,6 @@
     }
 }
 
-<<<<<<< HEAD
 # Compile teal program
 proc ::AlgorandGoal::AppCompile {  INPUT_PROGRAM COMPILED_OUTPUT DATA_DIR } {
     set timeout 60
@@ -1045,8 +1033,6 @@
        ::AlgorandGoal::Abort "ERROR in AppCompile: $EXCEPTION"
     }
 }
-=======
->>>>>>> 3a2f71a9
 
 # CheckEOF checks if there was an error, and aborts if there was an error
 proc ::AlgorandGoal::CheckEOF { { ERROR_STRING "" } } {
