--- conflicted
+++ resolved
@@ -686,30 +686,10 @@
             close
         }
     } EXCEPTION ] } {
-<<<<<<< HEAD
-    ::AlgorandGoal::Abort "ERROR in Report: $EXCEPTION"
-    }
-}
-
-# List Participation keys
-proc ::AlgorandGoal::ListParticipationKeys { TEST_PRIMARY_NODE_DIR } {
-    if { [ catch {
-        spawn goal account listpartkeys -d $TEST_PRIMARY_NODE_DIR
-        expect {
-            timeout { ::AlgorandGoal::Abort "goal ListParticipationKeys timed out"  }
-            close
-        }
-    } EXCEPTION ] } {
     ::AlgorandGoal::Abort "ERROR in ListParticipationKeys: $EXCEPTION"
     }
 }
 
-=======
-    ::AlgorandGoal::Abort "ERROR in ListParticipationKeys: $EXCEPTION"
-    }
-}
-
->>>>>>> b6955718
 # Add a participation key
 proc ::AlgorandGoal::AddParticipationKey { ADDRESS FIRST_ROUND LAST_ROUND TEST_PRIMARY_NODE_DIR } {
     if { [ catch {
