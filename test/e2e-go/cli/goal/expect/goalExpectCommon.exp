# Algorand Goal Expect Utility Package
namespace eval ::AlgorandGoal {

  # Export Procedures
  namespace export Info
  namespace export Abort
  namespace export StartNetwork
  namespace export StopNetwork
  namespace export CreateWallet
  namespace export VerifyWallet
  namespace export RecoverWallet
  namespace export CreateAccountForWallet
  namespace export GetAccountAddress
  namespace export GetAccountBalance
  namespace export GetAccountRewards
  namespace export AccountTransfer
  namespace export WaitForAccountBalance
  namespace export GetHighestFundedAccountForWallet
  namespace export GetAlgodNetworkAddress
  namespace export GetKMDNetworkAddress
  namespace export GetLedgerSupply
  namespace export WaitForRound
  namespace export Report

  # My Variables
   set version 1.0
   set description "Algorand Goal Expect Package"

  # Variable for the path of the script
   variable home [file join [pwd] [file dirname [info script]]]
}

# Definition of the procedure MyProcedure
proc ::AlgorandGoal::Info {} {
   puts AlgorandGoal::description
}

package provide AlgorandGoal $AlgorandGoal::version
package require Tcl 8.0


# Utility method to abort out of this script
proc ::AlgorandGoal::Abort { ERROR } {
    puts "Aborting with Error: $ERROR"

    if { "$::GLOBAL_TEST_ALGO_DIR" != "" && "$::GLOBAL_TEST_ROOT_DIR" != "" } {
        # terminate child algod processes, if there are active child processes the test will hang on a test failure
        puts "GLOBAL_TEST_ALGO_DIR $::GLOBAL_TEST_ALGO_DIR"
        puts "GLOBAL_TEST_ROOT_DIR $::GLOBAL_TEST_ROOT_DIR"
        puts "GLOBAL_NETWORK_NAME $::GLOBAL_NETWORK_NAME"
        ::AlgorandGoal::StopNetwork $::GLOBAL_NETWORK_NAME $::GLOBAL_TEST_ALGO_DIR $::GLOBAL_TEST_ROOT_DIR
    }
    exit 1
}

# Start the network
proc ::AlgorandGoal::StartNetwork { NETWORK_NAME NETWORK_TEMPLATE TEST_ALGO_DIR TEST_ROOT_DIR } {
    set ::GLOBAL_TEST_ALGO_DIR $TEST_ALGO_DIR
    set ::GLOBAL_TEST_ROOT_DIR $TEST_ROOT_DIR
    set ::GLOBAL_NETWORK_NAME $NETWORK_NAME

    set timeout 30

    if { [catch {
        # Create network
        puts "network create $NETWORK_NAME"
        spawn goal network create --network $NETWORK_NAME --template $NETWORK_TEMPLATE --datadir $TEST_ALGO_DIR --rootdir $TEST_ROOT_DIR
        expect {
            timeout { close; ::AlgorandGoal::Abort "Timed out creating network" }
            "^Network $NETWORK_NAME created under*" { puts "Network $NETWORK_NAME created" ; close  }
            close
        }

        # Start network
        puts "network start $NETWORK_NAME"
        spawn goal network start -d $TEST_ALGO_DIR -r $TEST_ROOT_DIR
        expect {
            timeout { close; ::AlgorandGoal::Abort "Timed out starting network"  }
            "*Network started under* { puts "Network $NETWORK_NAME started"  ;close  }
            close
        }
    } EXCEPTION ] } {
       puts "ERROR in StartNetwork: $EXCEPTION"
       exit 1
    }

    if { [catch {
        # Check network status
        puts "network status $NETWORK_NAME"
        spawn goal network status -d $TEST_ALGO_DIR -r $TEST_ROOT_DIR
        expect {
            timeout { close; ::AlgorandGoal::Abort "Timed out retrieving network status"  }
            "*Error getting status*" { close; ::AlgorandGoal::Abort "error getting network status: $expect_out(buffer)""}
            "^Network Started under*"   { puts "Network $NETWORK_NAME status ok"; close }
            close
        }
        puts "StartNetwork complete"
    } EXCEPTION ] } {
       ::AlgorandGoal::Abort "ERROR in StartNetwork: $EXCEPTION"
    }
}

# Stop the network
proc ::AlgorandGoal::StopNetwork { NETWORK_NAME TEST_ALGO_DIR TEST_ROOT_DIR } {
    set timeout 60
    set NETWORK_STOP_MESSAGE ""
    puts "Stopping network: $NETWORK_NAME"
    spawn goal network stop -d $TEST_ALGO_DIR -r $TEST_ROOT_DIR
    expect {
        timeout {
<<<<<<< HEAD
	      close
	      puts "Timed out shutting down network"
	      puts "GLOBAL_TEST_ALGO_DIR $::GLOBAL_TEST_ALGO_DIR"
	      puts "GLOBAL_TEST_ROOT_DIR $::GLOBAL_TEST_ROOT_DIR"
	      puts "GLOBAL_NETWORK_NAME $::GLOBAL_NETWORK_NAME"
	      exit 1
	      }
=======
	    close;
	    puts "Failed to shutdown network"
	    puts "GLOBAL_TEST_ALGO_DIR $::GLOBAL_TEST_ALGO_DIR"
	    puts "GLOBAL_TEST_ROOT_DIR $::GLOBAL_TEST_ROOT_DIR"
	    puts "GLOBAL_NETWORK_NAME $::GLOBAL_NETWORK_NAME"
	    exit 1;
	}
>>>>>>> 3cab7703
        "Network Stopped under*" {set NETWORK_STOP_MESSAGE $expect_out(buffer); close}
    }
    puts $NETWORK_STOP_MESSAGE
}

# Create a new wallet
proc ::AlgorandGoal::CreateWallet { WALLET_NAME WALLET_PASSWORD TEST_PRIMARY_NODE_DIR } {
    if { [catch {
        set WALLET_PASS_PHRASE "NOT SET"
        spawn goal wallet new $WALLET_NAME -d $TEST_PRIMARY_NODE_DIR

        expect {
            timeout {::AlgorandGoal::Abort "Timed out CreateWallet password"  }
            "Please choose a password for wallet*" { send "$WALLET_PASSWORD\r" }
        }
        expect {
            timeout {::AlgorandGoal::Abort "Timed out CreateWallet confirmation"  }
            "Please confirm*" { send "$WALLET_PASSWORD\r"}
        }
        expect {
             timeout {::AlgorandGoal::Abort "Timed out CreateWallet see it now"  }
             "Would you like to see it now? (Y/n):" { send "y\r" }
        }
        expect {
              timeout {::AlgorandGoal::Abort "Timed out CreateWallet keep info safe"  }
              "Keep this information safe -- never share it with anyone!" {}
        }
        expect {
             timeout {::AlgorandGoal::Abort "Timed out CreateWallet pass phrase"  }
             -re {32m([a-z ]+)} {set WALLET_PASS_PHRASE $expect_out(1,string); close;}
        }
    } EXCEPTION ] } {
       ::AlgorandGoal::Abort "ERROR in CreateWallet: $EXCEPTION"
    }
    return $WALLET_PASS_PHRASE
}

# Verify that the wallet exists
proc ::AlgorandGoal::VerifyWallet { WALLET_NAME TEST_PRIMARY_NODE_DIR } {
    if { [catch {
        spawn goal wallet list -d $TEST_PRIMARY_NODE_DIR
        expect {
             timeout { ::AlgorandGoal::Abort "Timed out seeing expected input for spawn goal wallet list" }
             "*$WALLET_NAME*" {close}
        }
    } EXCEPTION ] } {
       ::AlgorandGoal::Abort "ERROR in VerifyWallet: $EXCEPTION"
    }
}

proc ::AlgorandGoal::RecoverWallet { NEW_WALLET_NAME WALLET_PASSPHRASE NEW_WALLET_PASSWORD TEST_PRIMARY_NODE_DIR } {
    if { [catch {
        spawn goal wallet new -r $NEW_WALLET_NAME -d $TEST_PRIMARY_NODE_DIR
           expect {
               timeout { puts "TIMEOUT"    }
               {Please type your recovery mnemonic below, and hit return when you are done:*} { send "$WALLET_PASSPHRASE\r" }
            }
        for { set index 1}  {$index <= 5} {incr index} {
            expect {
               timeout { puts "TIMEOUT"  }
               {Please choose a password for wallet* } { send "$NEW_WALLET_PASSWORD\r"}
               {Please confirm the password:*} { send "$NEW_WALLET_PASSWORD\r"}
               {Creating wallet...*} {puts $expect_out(buffer) }
               -re {Created wallet '([-a-zA-Z0-9_]+)'} {set RECOVERED_WALLET_NAME $expect_out(1,string) }
            }
        }
        puts "Recovered wallet: $RECOVERED_WALLET_NAME"
    } EXCEPTION ] } {
       ::AlgorandGoal::Abort "ERROR in RecoverWallet: $EXCEPTION"
    }
    return $RECOVERED_WALLET_NAME
}

# Associate a new account with a specific wallet
proc ::AlgorandGoal::CreateAccountForWallet { WALLET_NAME WALLET_PASSWORD TEST_PRIMARY_NODE_DIR } {
    if { [catch {
        spawn goal account new -w $WALLET_NAME -d $TEST_PRIMARY_NODE_DIR
        while 1 {
            expect {
                timeout { break; ::AlgorandGoal::Abort "Timed out seeing new account created for wallet $WALLET_NAME" }
                "Please enter the password for wallet*" { send "$WALLET_PASSWORD\r" }
                 -re {Created new account with address ([a-zA-Z0-9]+)} {set ACCOUNT_ADDRESS $expect_out(1,string) ;close; break }
            }
        }
        puts "Account Address: $ACCOUNT_ADDRESS"
    } EXCEPTION ] } {
       ::AlgorandGoal::Abort "ERROR in VerifyAccount: $EXCEPTION"
    }
    return $ACCOUNT_ADDRESS
}

# Verify that account exists
proc ::AlgorandGoal::VerifyAccount { WALLET_NAME WALLET_PASSWORD ACCOUNT_ADDRESS TEST_PRIMARY_NODE_DIR } {
    if { [catch {
        spawn goal account list -w $WALLET_NAME -d $TEST_PRIMARY_NODE_DIR
        while 1 {
            expect {
                timeout {break; ::AlgorandGoal::Abort "Timed out seeing expected account: $ACCOUNT_ADDRESS"}
                "Please enter the password for wallet*" { send "$WALLET_PASSWORD\r" }
                -re {\t([A-Z0-9]+)\t([A-Z0-9]+)} {set RETURN_ACCOUNT_ADDRESS $expect_out(1,string); break  }
            }
        }
        puts "Account Address: $RETURN_ACCOUNT_ADDRESS "
    } EXCEPTION ] } {
       ::AlgorandGoal::Abort "ERROR in VerifyAccount: $EXCEPTION"
    }
}

# Delete an account
proc ::AlgorandGoal::DeleteAccount { WALLET_NAME ACCOUNT_ADDRESS } {
    spawn goal account delete --wallet $WALLET_NAME --address $ACCOUNT_ADDRESS
    expect {*}
}

#Select an account from the Wallet
proc ::AlgorandGoal::GetAccountAddress { WALLET_NAME TEST_PRIMARY_NODE_DIR } {
    if { [catch {
        spawn goal account list -w $WALLET_NAME -d $TEST_PRIMARY_NODE_DIR
        expect {
            timeout { ::AlgorandGoal::Abort "Failed to find primary wallet: $WALLET_NAME"  }
            -re {\[online\]\t([a-zA-Z0-9]+)\t([a-zA-Z0-9]+)\t([0-9]+)} {set ACCOUNT_ADDRESS $expect_out(2,string); set ACCOUNT_BALANCE $expect_out(3,string);close }
        }
        puts "Primary Account Address: $ACCOUNT_ADDRESS   Balance: $ACCOUNT_BALANCE"
    } EXCEPTION ] } {
       ::AlgorandGoal::Abort "ERROR in GetAccountAddress: $EXCEPTION"
    }
    return $ACCOUNT_ADDRESS
}

# Return the Account Balance
proc ::AlgorandGoal::GetAccountBalance { WALLET_NAME ACCOUNT_ADDRESS TEST_PRIMARY_NODE_DIR } {
    if { [ catch {
        spawn goal account balance -w $WALLET_NAME -a $ACCOUNT_ADDRESS -d $TEST_PRIMARY_NODE_DIR
        expect {
            timeout { ::AlgorandGoal::Abort "Timed out retrieving account balance for wallet $WALLET_NAME and account $ACCOUNT_ADDRESS"  }
            -re {\d+} {set ACCOUNT_BALANCE  $expect_out(0,string)}
        }
        puts "Wallet: $WALLET_NAME, Account: $ACCOUNT_ADDRESS, Balance: $ACCOUNT_BALANCE"
    } EXCEPTION ] } {
       ::AlgorandGoal::Abort "ERROR in GetAccountBalance: $EXCEPTION"
    }
    return $ACCOUNT_BALANCE
}

# Return the Account Rewards
proc ::AlgorandGoal::GetAccountRewards { WALLET_NAME ACCOUNT_ADDRESS TEST_PRIMARY_NODE_DIR } {
    spawn goal account rewards -w $WALLET_NAME -a $ACCOUNT_ADDRESS -d $TEST_PRIMARY_NODE_DIR
    expect {
        timeout { ::AlgorandGoal::Abort "Timed out retrieving account rewards for wallet $WALLET_NAME and account $ACCOUNT_ADDRESS"  }
        -re {\d+} {set ACCOUNT_EARNINGS  $expect_out(0,string)}
    }
    puts "Wallet: $WALLET_NAME, Account: $ACCOUNT_ADDRESS, Rewards: $ACCOUNT_EARNINGS"
    return $ACCOUNT_EARNINGS
}

# Account Transfer
proc ::AlgorandGoal::AccountTransfer { FROM_WALLET_NAME FROM_WALLET_PASSWORD FROM_ACCOUNT_ADDRESS TRANSFER_AMOUNT TO_ACCOUNT_ADDRESS FEE_AMOUNT TEST_PRIMARY_NODE_DIR } {
    if { [ catch {
        set TRANSACTION_ID "NOT SET"
        spawn goal clerk send --fee $FEE_AMOUNT --wallet $FROM_WALLET_NAME --amount $TRANSFER_AMOUNT --from $FROM_ACCOUNT_ADDRESS --to $TO_ACCOUNT_ADDRESS -d $TEST_PRIMARY_NODE_DIR -N
        expect {
            timeout { close; ::AlgorandGoal::Abort "Timed out transfering funds"  }
            "Please enter the password for wallet '$FROM_WALLET_NAME':" { send "$FROM_WALLET_PASSWORD\r" }
            -re {[A-Z0-9]{52}} {set TRANSACTION_ID $expect_out(0,string); close }
        }
    } EXCEPTION ] } {
       ::AlgorandGoal::Abort "ERROR in AccountTransfer: $EXCEPTION"
    }
    return $TRANSACTION_ID
}

# Wait for Account to achieve given balance
proc ::AlgorandGoal::WaitForAccountBalance { WALLET_NAME ACCOUNT_ADDRESS EXPECTED_BALANCE TEST_PRIMARY_NODE_DIR } {
    if { [catch {
    set i 0
        while 1 {
            incr i
            exec sleep 2

            # Retrieve the target account balance
            spawn goal account balance -a $ACCOUNT_ADDRESS -w $WALLET_NAME -d $TEST_PRIMARY_NODE_DIR
            expect {
                timeout { ::AlgorandGoal::Abort "Timed out retrieving account balance"  }
                -re {(\d+)} {set ACCOUNT_BALANCE $expect_out(0,string); close }
            }
            puts "Account Balance: $ACCOUNT_BALANCE"

            # Validate the new account balance
            if { $ACCOUNT_BALANCE == $EXPECTED_BALANCE } {
                puts "Account balance OK: $ACCOUNT_BALANCE"; break
            } else {
               puts "Account balance: ''$ACCOUNT_BALANCE' does not match expected balance: '$EXPECTED_BALANCE'"
               if { $i >= 10 } then { ::AlgorandGoal::Abort "Account balance $ACCOUNT_BALANCE does not match expected amount: $EXPECTED_BALANCE"; break;}
            }
        }
    } EXCEPTION ] } {
       ::AlgorandGoal::Abort "ERROR in WaitForAccountBalance: $EXCEPTION"
    }
    return $ACCOUNT_BALANCE
}

# Return the highest funded account for the given Wallet
proc ::AlgorandGoal::GetHighestFundedAccountForWallet { WALLET_NAME NODE_DIR } {
    if { [catch {
        spawn goal account list -w $WALLET_NAME -d $NODE_DIR
        set ACCOUNT_BALANCE 0
        set ACCOUNT_ADDRESS "NONE"
        expect {
            timeout { ::AlgorandGoal::Abort "Timed out finding primary wallet: $WALLET_NAME"  }
            -re {\[online\]\t([a-zA-Z0-9]+)\t([a-zA-Z0-9]+)\t([0-9]+)} {
                    set CURRENT_ACCOUNT_ADDRESS $expect_out(2,string);
                    set  CURRENT_ACCOUNT_BALANCE $expect_out(3,string);
                    if { $CURRENT_ACCOUNT_BALANCE > $ACCOUNT_BALANCE } then { set ACCOUNT_BALANCE $CURRENT_ACCOUNT_BALANCE; set ACCOUNT_ADDRESS $CURRENT_ACCOUNT_ADDRESS };
                    close;
                }
        }
        puts "Account Address: $ACCOUNT_ADDRESS   Balance: $ACCOUNT_BALANCE"
    } EXCEPTION ] } {
       ::AlgorandGoal::Abort "ERROR in GetHighestFundedAccountForWallet: $EXCEPTION"
    }
    return $ACCOUNT_ADDRESS
}

# Return the Algod Network Address for the node directory
proc ::AlgorandGoal::GetAlgodNetworkAddress { TEST_PRIMARY_NODE_DIR } {
    if { [ catch {
        set NET_FILE [open $TEST_PRIMARY_NODE_DIR/algod.net]
        set PRIMARY_NODE_ADDRESS [string trim [read $NET_FILE ]]
        puts "Primary node address is: $PRIMARY_NODE_ADDRESS"
    } EXCEPTION ] } {
       ::AlgorandGoal::Abort "ERROR in GetAlgodNetworkAddress: $EXCEPTION"
    }
    return $PRIMARY_NODE_ADDRESS
}

# Return the KMD Network Address
proc ::AlgorandGoal::GetKMDNetworkAddress { TEST_PRIMARY_NODE_DIR } {
    if { [ catch {
        set KMD_DIR [glob -type d -directory $TEST_PRIMARY_NODE_DIR kmd-v*]
        set NET_FILE [open $KMD_DIR/kmd.net]
        set KMD_NET_ADDRESS [string trim [read $NET_FILE ]]
        puts "KMD network address is: $KMD_NET_ADDRESS"
    } EXCEPTION ] } {
       ::AlgorandGoal::Abort "ERROR in GetKMDNetworkAddress: $EXCEPTION"
    }
    return $KMD_NET_ADDRESS
}

# Use curl to check if a network address supports CORS
proc ::AlgorandGoal::CheckNetworkAddressForCors { NET_ADDRESS } {
    if { [ catch {
        spawn curl -X OPTIONS -H "Origin: http://algorand.com" --head $NET_ADDRESS
        expect {
            timeout { close; ::AlgorandGoal::Abort "Timeout failure in CheckNetworkAddressForCors" }
            "Access-Control-Allow-Origin" { puts "success" ; close  }
            close
        }
    } EXCEPTION ] } {
       ::AlgorandGoal::Abort "ERROR in CheckNetworkAddressForCors: $EXCEPTION"
    }
}

# Show the Ledger Supply
proc ::AlgorandGoal::GetLedgerSupply { TEST_PRIMARY_NODE_DIR } {
    if { [ catch {
        spawn goal ledger supply -d $TEST_PRIMARY_NODE_DIR
        expect {
            timeout { ::AlgorandGoal::Abort "Get Ledger Supply timed out"  }
            -re {Round: (\d+)} {set ROUND $expect_out(1,string); exp_continue }
            -re {Total Money: (\d+)} {set TOTAL_MONEY $expect_out(1,string); exp_continue }
            -re {Online Money: (\d+)} {set ONLINE_MONEY $expect_out(1,string) }
        }
        puts "Round: $ROUND"
        puts "Total Money: $TOTAL_MONEY"
        puts "Online Money: $ONLINE_MONEY"
    } EXCEPTION ] } {
       ::AlgorandGoal::Abort "ERROR in GetLedgerSupply: $EXCEPTION"
    }
}

# Create a multisig address from two accounts
proc ::AlgorandGoal::CreateOneOfTwoMultisigForWallet { ADDRESS_1 ADDRESS_2 WALLET_NAME WALLET_PASSWORD TEST_PRIMARY_NODE_DIR } {
    if { [ catch {
        spawn goal account multisig new $ADDRESS_1 $ADDRESS_2 -T 1 -d $TEST_PRIMARY_NODE_DIR -w $WALLET_NAME
        expect {
            timeout { ::AlgorandGoal::Abort "Timed out creating a multisig account from $ADDRESS_1 and $ADDRESS_2"  }
            "Please enter the password for wallet*" { send "$WALLET_PASSWORD\r" }
            -re {Created new account with address ([a-zA-Z0-9]+)} {
                    set MULTISIG_ADDRESS $expect_out(1,string);
                    close;
            }
        }
    } EXCEPTION ] } {
       ::AlgorandGoal::Abort "ERROR in CreateOneOfTwoMultisigForWallet: $EXCEPTION"
    }
    return $MULTISIG_ADDRESS
}

# Query info for a 1-of-2 multisig account, and verify
proc ::AlgorandGoal::VerifyMultisigInfoForOneOfTwoMultisig { MULTISIG_ADDRESS ADDRESS_1 ADDRESS_2 WALLET_NAME TEST_PRIMARY_NODE_DIR } {
    if { [ catch {
        spawn goal account multisig info --address $MULTISIG_ADDRESS -d $TEST_PRIMARY_NODE_DIR -w $WALLET_NAME
        expect {
            timeout { ::AlgorandGoal::Abort "Timed out querying info about multisig account $MULTISIG_ADDRESS"  }
            -re {Version: (\d+)\r\nThreshold: (\d+)\r\nPublic keys:\r\n  ([a-zA-Z0-9]+)\r\n  ([a-zA-Z0-9]+)\r\n} {
                set VERSION $expect_out(1,string);
                set THRESHOLD $expect_out(2,string);
                set ADDRESS_RESPONSE_1 $expect_out(3,string);
                set ADDRESS_RESPONSE_2 $expect_out(4,string);
                close;
            }
        }
        if { $THRESHOLD != "1" } then { ::AlgorandGoal::Abort "Key threshold $THRESHOLD is not the expected threshold of 1"  }
        if { $ADDRESS_RESPONSE_1 != $ADDRESS_1 } then { ::AlgorandGoal::Abort "Responded address $ADDRESS_RESPONSE_1 is not the expected address $ADDRESS_1"  }
        if { $ADDRESS_RESPONSE_2 != $ADDRESS_2 } then { ::AlgorandGoal::Abort "Responded address $ADDRESS_RESPONSE_2 is not the expected address $ADDRESS_2"  }
    } EXCEPTION ] } {
       ::AlgorandGoal::Abort "ERROR in VerifyMultisigInfoForOneOfTwoMultisig: $EXCEPTION"
    }
}

# Delete a multisig address
proc ::AlgorandGoal::DeleteMultisigAccount { MULTISIG_ADDRESS TEST_PRIMARY_NODE_DIR } {
    if { [ catch {
        spawn goal account multisig delete --address $MULTISIG_ADDRESS -d $TEST_PRIMARY_NODE_DIR
        expect {*}
    } EXCEPTION ] } {
       ::AlgorandGoal::Abort "ERROR in DeleteMultisigAccount: $EXCEPTION"
    }
}

# Wait for node to reach a specific round
proc ::AlgorandGoal::WaitForRound { WAIT_FOR_ROUND_NUMBER TEST_PRIMARY_NODE_DIR } {

   puts "node status waiting for Round $WAIT_FOR_ROUND_NUMBER "

    if { [catch {
    set i 0
        while 1 {
            incr i
            exec sleep 10

            # Check node status
            puts "spawn node status  "
            spawn goal node status -d $TEST_PRIMARY_NODE_DIR
            expect {
                timeout { ::AlgorandGoal::Abort "goal node status timed out"  }
                -re {Cannot contact Algorand node: (\d+)} {set BLOCK 0 ; close }
                -re {Last committed block: (\d+)} {set BLOCK $expect_out(1,string); exp_continue }
                -re {Time since last block: ([0-9]*\.?[0-9]*)s} {set TIME_SINCE_LAST_BLOCK $expect_out(1,string); exp_continue }
                -re {Sync Time: ([0-9]*\.?[0-9]*)s} {set SYNC_TIME $expect_out(1,string); exp_continue }
                -re {Last consensus protocol: ([-+=.:/_a-zA-Z0-9]+)} {set LAST_CONSENSUS_PROTOCOL $expect_out(1,string); exp_continue }
                -re {Next consensus protocol: ([-+=.:/_a-zA-Z0-9]+)} {set NEXT_CONSENSUS_PROTOCOL $expect_out(1,string); exp_continue }
                -re {Round for next consensus protocol: (\d+)} {set ROUND_FOR_NEXT_CONSENSUS_PROTOCOL $expect_out(1,string); exp_continue }
                -re {Next consensus protocol supported: (\w+)} {set NEXT_CONSENSUS_PROTOCOL_SUPPORTED $expect_out(1,string); exp_continue }
                -re {Has Synced Since Startup: (\w+)} {set HAS_SYNCHED_SINCE_STARTUP $expect_out(1,string); exp_continue }
                -re {Genesis ID: (\w+)} {set GENESIS_ID $expect_out(1,string); exp_continue }
                -re {Genesis hash: (\w+)} {set GENESIS_HASH $expect_out(1,string); exp_continue }
                eof {close}
            }
            if { $BLOCK > 0 } {
                puts "node status check complete"
                puts "block: $BLOCK"
                puts "time since last block: $TIME_SINCE_LAST_BLOCK"
                puts "sync time: $SYNC_TIME"
                puts "last consensus protocol: $LAST_CONSENSUS_PROTOCOL"
                puts "next consensus protocol: $NEXT_CONSENSUS_PROTOCOL"
                puts "round for next consensus protocol: $ROUND_FOR_NEXT_CONSENSUS_PROTOCOL"
                puts "next consensus protocol supported: $NEXT_CONSENSUS_PROTOCOL_SUPPORTED"
                puts "has synced since startup: $HAS_SYNCHED_SINCE_STARTUP"
                puts "genesis id: $GENESIS_ID"
                puts "genesis hash: $GENESIS_HASH"
            }

            # Check if the round number is reached
            if { $BLOCK >= $WAIT_FOR_ROUND_NUMBER } {
                puts "Reached Round number: $WAIT_FOR_ROUND_NUMBER"; break
            } else {
               puts "Current Round: '$BLOCK' is less than wait for round: '$WAIT_FOR_ROUND_NUMBER'"
               if { $i >= 10 } then { ::AlgorandGoal::Abort " Current Round $BLOCK did not reach $WAIT_FOR_ROUND_NUMBER   "; break;}
            }
        }
    } EXCEPTION ] } {
       ::AlgorandGoal::Abort "ERROR in WaitForRound: $EXCEPTION"
    }
    return $BLOCK
}

# Generate report
proc ::AlgorandGoal::Report { TEST_PRIMARY_NODE_DIR } {
    if { [ catch {
        spawn goal report -d $TEST_PRIMARY_NODE_DIR
        expect {
            timeout { ::AlgorandGoal::Abort "goal report timed out"  }
            "source code available at https://github.com/algorand/go-algorand" {puts "goal -v ok"}
            -re {Genesis ID from genesis.json: *} {puts "genesis ID from genesis.json ok"}
            -re {Last commited block: (\d+)} {puts "status check ok"}
        }
    } EXCEPTION ] } {
    ::AlgorandGoal::Abort "ERROR in GetLedgerSupply: $EXCEPTION"
    }
}<|MERGE_RESOLUTION|>--- conflicted
+++ resolved
@@ -108,23 +108,13 @@
     spawn goal network stop -d $TEST_ALGO_DIR -r $TEST_ROOT_DIR
     expect {
         timeout {
-<<<<<<< HEAD
 	      close
 	      puts "Timed out shutting down network"
 	      puts "GLOBAL_TEST_ALGO_DIR $::GLOBAL_TEST_ALGO_DIR"
 	      puts "GLOBAL_TEST_ROOT_DIR $::GLOBAL_TEST_ROOT_DIR"
 	      puts "GLOBAL_NETWORK_NAME $::GLOBAL_NETWORK_NAME"
 	      exit 1
-	      }
-=======
-	    close;
-	    puts "Failed to shutdown network"
-	    puts "GLOBAL_TEST_ALGO_DIR $::GLOBAL_TEST_ALGO_DIR"
-	    puts "GLOBAL_TEST_ROOT_DIR $::GLOBAL_TEST_ROOT_DIR"
-	    puts "GLOBAL_NETWORK_NAME $::GLOBAL_NETWORK_NAME"
-	    exit 1;
-	}
->>>>>>> 3cab7703
+	    }
         "Network Stopped under*" {set NETWORK_STOP_MESSAGE $expect_out(buffer); close}
     }
     puts $NETWORK_STOP_MESSAGE
