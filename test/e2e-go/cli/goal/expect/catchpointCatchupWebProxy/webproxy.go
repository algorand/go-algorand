--- conflicted
+++ resolved
@@ -58,11 +58,7 @@
 		// prevent requests for block #2 to go through.
 		if strings.HasSuffix(request.URL.String(), "/block/2") {
 			response.WriteHeader(http.StatusBadRequest)
-<<<<<<< HEAD
 			response.Write([]byte("webProxy prevents block 2 from serving")) //nolint:errcheck
-=======
-			response.Write([]byte("webProxy prevents block 2 from serving"))
->>>>>>> fd488f80
 			return
 		}
 		if *webProxyLogFile != "" {
