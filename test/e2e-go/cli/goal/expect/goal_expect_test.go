// Copyright (C) 2019-2020 Algorand, Inc.
// This file is part of go-algorand
//
// go-algorand is free software: you can redistribute it and/or modify
// it under the terms of the GNU Affero General Public License as
// published by the Free Software Foundation, either version 3 of the
// License, or (at your option) any later version.
//
// go-algorand is distributed in the hope that it will be useful,
// but WITHOUT ANY WARRANTY; without even the implied warranty of
// MERCHANTABILITY or FITNESS FOR A PARTICULAR PURPOSE.  See the
// GNU Affero General Public License for more details.
//
// You should have received a copy of the GNU Affero General Public License
// along with go-algorand.  If not, see <https://www.gnu.org/licenses/>.

package expect

import (
	"bytes"
	"io/ioutil"
	"os"
	"os/exec"
	"path"
	"path/filepath"
	"regexp"
	"runtime"
	"strings"
	"testing"

	"github.com/stretchr/testify/require"

	testUtils "github.com/algorand/go-algorand/test/framework/utils"
)

type goalExpectFixture struct {
	testDir     string
	testDataDir string
	testDirTmp  bool
	t           *testing.T
	testFilter  string
}

func (f *goalExpectFixture) initialize(t *testing.T) (err error) {
	f.t = t
	f.testDir = os.Getenv("TESTDIR")
	if f.testDir == "" {
		f.testDir, _ = ioutil.TempDir("", "tmp")
		f.testDir = filepath.Join(f.testDir, "expect")
		err = os.MkdirAll(f.testDir, 0755)
		if err != nil {
			f.t.Errorf("error creating test dir %s, with error %v", f.testDir, err)
			return
		}
		f.testDirTmp = true
	}
	f.testDataDir = os.Getenv("TESTDATADIR")
	if f.testDataDir == "" {
		f.testDataDir = os.ExpandEnv("${GOPATH}/src/github.com/algorand/go-algorand/test/testdata")
	}

	f.testFilter = os.Getenv("TESTFILTER")
	if f.testFilter == "" {
		f.testFilter = ".*"
	}
	return
}

func (f *goalExpectFixture) getTestDir(testName string) (workingDir, algoDir string, err error) {
	testName = strings.Replace(testName, ".exp", "", -1)
	workingDir = filepath.Join(f.testDir, testName)
	err = os.Mkdir(workingDir, 0755)
	if err != nil {
		f.t.Errorf("error creating test dir %s, with error %v", workingDir, err)
		return
	}
	algoDir = filepath.Join(workingDir, "algod")
	err = os.Mkdir(algoDir, 0755)
	if err != nil {
		f.t.Errorf("error creating algo dir %s, with error %v", algoDir, err)
		return
	}
	return
}

func (f *goalExpectFixture) removeTestDir(workingDir string) (err error) {
	err = os.RemoveAll(workingDir)
	if err != nil {
		f.t.Errorf("error removing test dir %s, with error %v", workingDir, err)
		return
	}
	return
}

// TestGoalWithExpect Process all expect script files with suffix Test.exp within the test/e2e-go/cli/goal/expect directory
func TestGoalWithExpect(t *testing.T) {
	var f goalExpectFixture
	var execCommand = exec.Command
	expectFiles := make(map[string]string) // map expect test to full file name.
	err := filepath.Walk(".", func(path string, info os.FileInfo, err error) error {
		if strings.HasSuffix(info.Name(), "Test.exp") {
			expectFiles[info.Name()] = path
		}
		return nil
	})
	require.NoError(t, err)
	err = f.initialize(t)
	require.NoError(t, err)

	for testName := range expectFiles {
		if match, _ := regexp.MatchString(f.testFilter, testName); match {
			t.Run(testName, func(t *testing.T) {
<<<<<<< HEAD
				if testName == "basicGoalTest.exp" || testName == "createWalletTest.exp"|| testName == "goalNodeStatusTest.exp" {
					testUtils.SkipIfFilteringTest(t)
=======
				if runtime.GOOS == "darwin" &&
					(testName == "basicGoalTest.exp" || testName == "createWalletTest.exp" || testName == "goalNodeStatusTest.exp") {
					t.Skip()
>>>>>>> 4ffad8cf
				}
				workingDir, algoDir, err := f.getTestDir(testName)
				require.NoError(t, err)
				t.Logf("algoDir: %s\ntestDataDir:%s\n", algoDir, f.testDataDir)
				cmd := execCommand("expect", testName, algoDir, f.testDataDir)
				var outBuf bytes.Buffer
				cmd.Stdout = &outBuf

				// Set stderr to be a file descriptor. In other way Go's exec.Cmd::writerDescriptor
				// attaches goroutine reading that blocks on io.Copy from stderr.
				// Cmd::CombinedOutput sets stderr to stdout and also blocks.
				// Cmd::Start + Cmd::Wait with manual pipes redirection etc also blocks.
				// Wrapping 'expect' with 'expect "$@" 2>&1' also blocks on stdout reading.
				// Cmd::Output with Cmd::Stderr == nil works but stderr get lost.
				// Using os.File as stderr does not trigger goroutine creation, instead exec.Cmd relies on os.File implementation.
				errFile, err := os.OpenFile(path.Join(workingDir, "stderr.txt"), os.O_CREATE|os.O_RDWR, 0)
				if err != nil {
					t.Logf("failed opening stderr temp file: %s\n", err.Error())
					t.Fail()
				}
				defer errFile.Close() // Close might error but we Sync it before leaving the scope
				cmd.Stderr = errFile

				err = cmd.Run()
				if err != nil {
					var stderr string
					var ferr error
					if ferr = errFile.Sync(); ferr == nil {
						if _, ferr = errFile.Seek(0, 0); ferr == nil {
							if info, ferr := errFile.Stat(); ferr == nil {
								errData := make([]byte, info.Size())
								if _, ferr = errFile.Read(errData); ferr == nil {
									stderr = string(errData)
								}
							}
						}
					}
					if ferr != nil {
						stderr = ferr.Error()
					}
					t.Logf("err running '%s': %s\nstdout: %s\nstderr: %s\n", testName, err, string(outBuf.Bytes()), stderr)
					t.Fail()
				} else {
					// t.Logf("stdout: %s", string(outBuf.Bytes()))
					f.removeTestDir(workingDir)
				}
			})
		}
	}
}<|MERGE_RESOLUTION|>--- conflicted
+++ resolved
@@ -110,14 +110,8 @@
 	for testName := range expectFiles {
 		if match, _ := regexp.MatchString(f.testFilter, testName); match {
 			t.Run(testName, func(t *testing.T) {
-<<<<<<< HEAD
 				if testName == "basicGoalTest.exp" || testName == "createWalletTest.exp"|| testName == "goalNodeStatusTest.exp" {
 					testUtils.SkipIfFilteringTest(t)
-=======
-				if runtime.GOOS == "darwin" &&
-					(testName == "basicGoalTest.exp" || testName == "createWalletTest.exp" || testName == "goalNodeStatusTest.exp") {
-					t.Skip()
->>>>>>> 4ffad8cf
 				}
 				workingDir, algoDir, err := f.getTestDir(testName)
 				require.NoError(t, err)
