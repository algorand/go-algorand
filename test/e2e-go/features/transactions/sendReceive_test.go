// Copyright (C) 2019-2021 Algorand, Inc.
// This file is part of go-algorand
//
// go-algorand is free software: you can redistribute it and/or modify
// it under the terms of the GNU Affero General Public License as
// published by the Free Software Foundation, either version 3 of the
// License, or (at your option) any later version.
//
// go-algorand is distributed in the hope that it will be useful,
// but WITHOUT ANY WARRANTY; without even the implied warranty of
// MERCHANTABILITY or FITNESS FOR A PARTICULAR PURPOSE.  See the
// GNU Affero General Public License for more details.
//
// You should have received a copy of the GNU Affero General Public License
// along with go-algorand.  If not, see <https://www.gnu.org/licenses/>.

package transactions

import (
	"math/rand"
	"path/filepath"
	"testing"

	"github.com/stretchr/testify/require"

	v1 "github.com/algorand/go-algorand/daemon/algod/api/spec/v1"
	"github.com/algorand/go-algorand/test/framework/fixtures"
<<<<<<< HEAD
	"github.com/algorand/go-algorand/testpartitioning"
=======
	"github.com/algorand/go-algorand/test/partitiontest"
>>>>>>> 916154b5
)

func GenerateRandomBytes(n int) []byte {
	b := make([]byte, n)
	_, err := rand.Read(b)
	// Note that err == nil only if we read len(b) bytes.
	if err != nil {
		return nil
	}

	return b
}

// this test checks that two accounts' balances stay up to date
// as they send each other money many times
func TestAccountsCanSendMoney(t *testing.T) {
<<<<<<< HEAD
	testpartitioning.PartitionTest(t)
=======
	partitiontest.PartitionTest(t)
>>>>>>> 916154b5

	numberOfSends := 25
	if testing.Short() {
		numberOfSends = 3
	}
	testAccountsCanSendMoney(t, filepath.Join("nettemplates", "TwoNodes50Each.json"), numberOfSends)
}

// this test checks that two accounts' balances stay up to date
// as they send each other money many times
func TestDevModeAccountsCanSendMoney(t *testing.T) {
	numberOfSends := 25
	if testing.Short() {
		numberOfSends = 3
	}
	testAccountsCanSendMoney(t, filepath.Join("nettemplates", "DevModeNetwork.json"), numberOfSends)
}

func testAccountsCanSendMoney(t *testing.T, templatePath string, numberOfSends int) {
	t.Parallel()
	a := require.New(fixtures.SynchronizedTest(t))

	var fixture fixtures.RestClientFixture
	fixture.Setup(t, templatePath)
	defer fixture.Shutdown()
	c := fixture.LibGoalClient

	pingClient := fixture.LibGoalClient
	pingAccountList, err := fixture.GetWalletsSortedByBalance()
	a.NoError(err, "fixture should be able to get wallets sorted by balance")
	pingAccount := pingAccountList[0].Address

	pongClient := fixture.GetLibGoalClientForNamedNode("Node")
	pongAccounts, err := fixture.GetNodeWalletsSortedByBalance(pongClient.DataDir())
	a.NoError(err)
	var pongAccount string
	for _, acct := range pongAccounts {
		if acct.Address == pingAccount {
			continue
		}
		// we found an account.
		pongAccount = acct.Address
		break
	}

	pingBalance, err := c.GetBalance(pingAccount)
	pongBalance, err := c.GetBalance(pongAccount)

	a.Equal(pingBalance, pongBalance, "both accounts should start with same balance")
	a.NotEqual(pingAccount, pongAccount, "accounts under study should be different")

	expectedPingBalance := pingBalance
	expectedPongBalance := pongBalance

	minTxnFee, minAcctBalance, err := fixture.CurrentMinFeeAndBalance()
	a.NoError(err)

	transactionFee := minTxnFee + 5
	amountPongSendsPing := minAcctBalance
	amountPingSendsPong := minAcctBalance * 3 / 2

	pongTxidsToAddresses := make(map[string]string)
	pingTxidsToAddresses := make(map[string]string)

	waitForTransaction := false

	for i := 0; i < numberOfSends; i++ {
		pongTx, err := pongClient.SendPaymentFromUnencryptedWallet(pongAccount, pingAccount, transactionFee, amountPongSendsPing, GenerateRandomBytes(8))
		pongTxidsToAddresses[pongTx.ID().String()] = pongAccount
		a.NoError(err, "fixture should be able to send money (pong -> ping), error on send number %v", i)
		pingTx, err := pingClient.SendPaymentFromUnencryptedWallet(pingAccount, pongAccount, transactionFee, amountPingSendsPong, GenerateRandomBytes(8))
		pingTxidsToAddresses[pingTx.ID().String()] = pingAccount
		a.NoError(err, "fixture should be able to send money (ping -> pong), error on send number %v", i)
		expectedPingBalance = expectedPingBalance - transactionFee - amountPingSendsPong + amountPongSendsPing
		expectedPongBalance = expectedPongBalance - transactionFee - amountPongSendsPing + amountPingSendsPong

		var pongTxInfo, pingTxInfo v1.Transaction
		pongTxInfo, err = pingClient.PendingTransactionInformation(pongTx.ID().String())
		if err == nil {
			pingTxInfo, err = pingClient.PendingTransactionInformation(pingTx.ID().String())
		}
		waitForTransaction = err != nil || pongTxInfo.ConfirmedRound == 0 || pingTxInfo.ConfirmedRound == 0

		if waitForTransaction {
			curStatus, _ := pongClient.Status()
			curRound := curStatus.LastRound
			err = fixture.WaitForRoundWithTimeout(curRound + uint64(1))
			a.NoError(err)
		}
	}
	curStatus, _ := pongClient.Status()
	curRound := curStatus.LastRound

	if waitForTransaction {
		fixture.AlgodClient = fixture.GetAlgodClientForController(fixture.GetNodeControllerForDataDir(pongClient.DataDir()))
		fixture.WaitForAllTxnsToConfirm(curRound+uint64(5), pingTxidsToAddresses)
	}

	pingBalance, _ = fixture.GetBalanceAndRound(pingAccount)
	pongBalance, _ = fixture.GetBalanceAndRound(pongAccount)
	a.True(expectedPingBalance <= pingBalance, "ping balance is different than expected.")
	a.True(expectedPongBalance <= pongBalance, "pong balance is different than expected.")

	if waitForTransaction {
		fixture.AlgodClient = fixture.GetAlgodClientForController(fixture.GetNodeControllerForDataDir(pingClient.DataDir()))
		fixture.WaitForAllTxnsToConfirm(curRound+uint64(5), pongTxidsToAddresses)
	}

	pingBalance, _ = fixture.GetBalanceAndRound(pingAccount)
	pongBalance, _ = fixture.GetBalanceAndRound(pongAccount)
	a.True(expectedPingBalance <= pingBalance, "ping balance is different than expected.")
	a.True(expectedPongBalance <= pongBalance, "pong balance is different than expected.")
}<|MERGE_RESOLUTION|>--- conflicted
+++ resolved
@@ -25,11 +25,7 @@
 
 	v1 "github.com/algorand/go-algorand/daemon/algod/api/spec/v1"
 	"github.com/algorand/go-algorand/test/framework/fixtures"
-<<<<<<< HEAD
-	"github.com/algorand/go-algorand/testpartitioning"
-=======
 	"github.com/algorand/go-algorand/test/partitiontest"
->>>>>>> 916154b5
 )
 
 func GenerateRandomBytes(n int) []byte {
@@ -46,11 +42,7 @@
 // this test checks that two accounts' balances stay up to date
 // as they send each other money many times
 func TestAccountsCanSendMoney(t *testing.T) {
-<<<<<<< HEAD
-	testpartitioning.PartitionTest(t)
-=======
 	partitiontest.PartitionTest(t)
->>>>>>> 916154b5
 
 	numberOfSends := 25
 	if testing.Short() {
