--- conflicted
+++ resolved
@@ -126,13 +126,8 @@
 		expectedPingBalance = expectedPingBalance - transactionFee - amountPingSendsPong + amountPongSendsPing
 		expectedPongBalance = expectedPongBalance - transactionFee - amountPongSendsPing + amountPingSendsPong
 
-<<<<<<< HEAD
 		var pongTxInfo, pingTxInfo model.PendingTransactionResponse
-		pongTxInfo, err = pongClient.PendingTransactionInformationV2(pongTx.ID().String())
-=======
-		var pongTxInfo, pingTxInfo generatedV2.PendingTransactionResponse
 		pongTxInfo, err = pongClient.PendingTransactionInformation(pongTx.ID().String())
->>>>>>> 1a131689
 		if err == nil {
 			pingTxInfo, err = pingClient.PendingTransactionInformation(pingTx.ID().String())
 		}
