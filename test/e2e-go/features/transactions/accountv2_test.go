--- conflicted
+++ resolved
@@ -215,11 +215,7 @@
 	checkEvalDelta(t, &client, txnRound, txnRound+1, 1, 1)
 
 	// call the app
-<<<<<<< HEAD
-	tx, err = client.MakeUnsignedAppOptInTx(uint64(appIdx), nil, libgoal.RefBundle{})
-=======
-	tx, err = client.MakeUnsignedAppOptInTx(uint64(appIdx), nil, nil, nil, nil, nil, 0)
->>>>>>> 8341e41c
+	tx, err = client.MakeUnsignedAppOptInTx(uint64(appIdx), nil, libgoal.RefBundle{}, 0)
 	a.NoError(err)
 	tx, err = client.FillUnsignedTxTemplate(user, 0, 0, fee, tx)
 	a.NoError(err)
@@ -299,11 +295,7 @@
 	a.Equal(creator, app.Params.Creator)
 
 	// call the app
-<<<<<<< HEAD
-	tx, err = client.MakeUnsignedAppNoOpTx(uint64(appIdx), nil, libgoal.RefBundle{})
-=======
-	tx, err = client.MakeUnsignedAppNoOpTx(uint64(appIdx), nil, nil, nil, nil, nil, 0)
->>>>>>> 8341e41c
+	tx, err = client.MakeUnsignedAppNoOpTx(uint64(appIdx), nil, libgoal.RefBundle{}, 0)
 	a.NoError(err)
 	tx, err = client.FillUnsignedTxTemplate(user, 0, 0, fee, tx)
 	a.NoError(err)
@@ -528,11 +520,7 @@
 	checkEvalDelta(t, &client, txnRound, txnRound+1, 1, 1)
 
 	// call the app
-<<<<<<< HEAD
-	tx, err = client.MakeUnsignedAppOptInTx(uint64(appIdx), nil, libgoal.RefBundle{})
-=======
-	tx, err = client.MakeUnsignedAppOptInTx(uint64(appIdx), nil, nil, nil, nil, nil, 0)
->>>>>>> 8341e41c
+	tx, err = client.MakeUnsignedAppOptInTx(uint64(appIdx), nil, libgoal.RefBundle{}, 0)
 	a.NoError(err)
 	if foreignAssets != nil {
 		tx.ForeignAssets = foreignAssets
@@ -622,11 +610,7 @@
 	a.Equal(creator, app.Params.Creator)
 
 	// call the app
-<<<<<<< HEAD
-	tx, err = client.MakeUnsignedAppNoOpTx(uint64(appIdx), nil, libgoal.RefBundle{})
-=======
-	tx, err = client.MakeUnsignedAppNoOpTx(uint64(appIdx), nil, nil, nil, nil, nil, 0)
->>>>>>> 8341e41c
+	tx, err = client.MakeUnsignedAppNoOpTx(uint64(appIdx), nil, libgoal.RefBundle{}, 0)
 	a.NoError(err)
 	tx, err = client.FillUnsignedTxTemplate(user, 0, 0, fee, tx)
 	a.NoError(err)
