--- conflicted
+++ resolved
@@ -111,11 +111,7 @@
 	a.Equal(*accountInfo.AppsTotalExtraPages, uint64(app1ExtraPages))
 
 	// update app 1 and ensure the extra page still works
-<<<<<<< HEAD
-	tx, err = client.MakeUnsignedAppUpdateTx(app1ID, nil, bigProgram, smallProgram, libgoal.RefBundle{})
-=======
-	tx, err = client.MakeUnsignedAppUpdateTx(app1ID, nil, nil, nil, nil, nil, bigProgram, smallProgram, 0)
->>>>>>> 8341e41c
+	tx, err = client.MakeUnsignedAppUpdateTx(app1ID, nil, bigProgram, smallProgram, libgoal.RefBundle{}, 0)
 	a.NoError(err)
 	tx, err = client.FillUnsignedTxTemplate(baseAcct, 0, 0, 0, tx)
 	a.NoError(err)
@@ -156,11 +152,7 @@
 	a.Equal(*accountInfo.AppsTotalExtraPages, uint64(app1ExtraPages+app2ExtraPages))
 
 	// delete app 1
-<<<<<<< HEAD
-	tx, err = client.MakeUnsignedAppDeleteTx(app1ID, nil, libgoal.RefBundle{})
-=======
-	tx, err = client.MakeUnsignedAppDeleteTx(app1ID, nil, nil, nil, nil, nil, 0)
->>>>>>> 8341e41c
+	tx, err = client.MakeUnsignedAppDeleteTx(app1ID, nil, libgoal.RefBundle{}, 0)
 	a.NoError(err)
 	tx, err = client.FillUnsignedTxTemplate(baseAcct, 0, 0, 0, tx)
 	a.NoError(err)
@@ -179,11 +171,7 @@
 	a.Equal(*accountInfo.AppsTotalExtraPages, uint64(app2ExtraPages))
 
 	// delete app 2
-<<<<<<< HEAD
-	tx, err = client.MakeUnsignedAppDeleteTx(app2ID, nil, libgoal.RefBundle{})
-=======
-	tx, err = client.MakeUnsignedAppDeleteTx(app2ID, nil, nil, nil, nil, nil, 0)
->>>>>>> 8341e41c
+	tx, err = client.MakeUnsignedAppDeleteTx(app2ID, nil, libgoal.RefBundle{}, 0)
 	a.NoError(err)
 	tx, err = client.FillUnsignedTxTemplate(baseAcct, 0, 0, 0, tx)
 	a.NoError(err)
