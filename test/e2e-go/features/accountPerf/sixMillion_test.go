--- conflicted
+++ resolved
@@ -1181,11 +1181,7 @@
 	tLife basics.Round,
 	genesisHash crypto.Digest) (appTx transactions.Transaction) {
 
-<<<<<<< HEAD
-	appTx, err := client.MakeUnsignedAppOptInTx(uint64(appIdx), nil, libgoal.RefBundle{}, 0)
-=======
-	appTx, err := client.MakeUnsignedAppOptInTx(appIdx, nil, nil, nil, nil, nil, 0)
->>>>>>> 6147ebf9
+	appTx, err := client.MakeUnsignedAppOptInTx(appIdx, nil, libgoal.RefBundle{}, 0)
 	require.NoError(t, err)
 
 	appTx.Header = transactions.Header{
@@ -1291,11 +1287,7 @@
 	tLife basics.Round,
 	genesisHash crypto.Digest) (appTx transactions.Transaction) {
 
-<<<<<<< HEAD
-	appTx, err := client.MakeUnsignedAppNoOpTx(uint64(appIdx), nil, libgoal.RefBundle{}, 0)
-=======
-	appTx, err := client.MakeUnsignedAppNoOpTx(appIdx, nil, nil, nil, nil, nil, 0)
->>>>>>> 6147ebf9
+	appTx, err := client.MakeUnsignedAppNoOpTx(appIdx, nil, libgoal.RefBundle{}, 0)
 	require.NoError(t, err)
 
 	appTx.Header = transactions.Header{
