// Copyright (C) 2019-2023 Algorand, Inc.
// This file is part of go-algorand
//
// go-algorand is free software: you can redistribute it and/or modify
// it under the terms of the GNU Affero General Public License as
// published by the Free Software Foundation, either version 3 of the
// License, or (at your option) any later version.
//
// go-algorand is distributed in the hope that it will be useful,
// but WITHOUT ANY WARRANTY; without even the implied warranty of
// MERCHANTABILITY or FITNESS FOR A PARTICULAR PURPOSE.  See the
// GNU Affero General Public License for more details.
//
// You should have received a copy of the GNU Affero General Public License
// along with go-algorand.  If not, see <https://www.gnu.org/licenses/>.

package catchup

import (
	"fmt"
	"net/http"
	"os/exec"
	"path/filepath"
	"runtime"
	"syscall"
	"testing"
	"time"

	"github.com/stretchr/testify/require"

	"github.com/algorand/go-algorand/config"
	"github.com/algorand/go-algorand/daemon/algod/api/client"
	"github.com/algorand/go-algorand/daemon/algod/api/server/v2/generated/model"
	"github.com/algorand/go-algorand/data/basics"
	"github.com/algorand/go-algorand/ledger/ledgercore"
	"github.com/algorand/go-algorand/logging"
	"github.com/algorand/go-algorand/nodecontrol"
	"github.com/algorand/go-algorand/protocol"
	"github.com/algorand/go-algorand/test/framework/fixtures"
	"github.com/algorand/go-algorand/test/partitiontest"
	"github.com/algorand/go-deadlock"
)

const basicTestCatchpointInterval = 4

func waitForCatchpointGeneration(fixture *fixtures.RestClientFixture, client client.RestClient, catchpointRound basics.Round) (string, error) {
	err := fixture.ClientWaitForRoundWithTimeout(client, uint64(catchpointRound+1))
	if err != nil {
		return "", err
	}

	var status model.NodeStatusResponse
	timer := time.NewTimer(10 * time.Second)
	for {
		status, err = client.Status()
		if err != nil {
			return "", err
		}

		var round basics.Round
		if status.LastCatchpoint != nil && len(*status.LastCatchpoint) > 0 {
			round, _, err = ledgercore.ParseCatchpointLabel(*status.LastCatchpoint)
			if err != nil {
				return "", err
			}
			if round >= catchpointRound {
				break
			}
		}
		select {
		case <-timer.C:
			return "", fmt.Errorf("timeout while waiting for catchpoint, target: %d, got %d", catchpointRound, round)
		default:
			time.Sleep(250 * time.Millisecond)
		}
	}

	return *status.LastCatchpoint, nil
}

func denyRoundRequestsWebProxy(a *require.Assertions, listeningAddress string, round basics.Round) *fixtures.WebProxy {
	log := logging.NewLogger()
	log.SetLevel(logging.Info)

	wp, err := fixtures.MakeWebProxy(listeningAddress, log, func(response http.ResponseWriter, request *http.Request, next http.HandlerFunc) {
		// prevent requests for the given block to go through.
		if request.URL.String() == fmt.Sprintf("/v1/test-v1/block/%d", round) {
			response.WriteHeader(http.StatusBadRequest)
			response.Write([]byte(fmt.Sprintf("webProxy prevents block %d from serving", round)))
			return
		}
		next(response, request)
	})
	a.NoError(err)
	log.Infof("web proxy listens at %s\n", wp.GetListenAddress())
	return wp
}

func getFirstCatchpointRound(consensusParams *config.ConsensusParams) basics.Round {
	// fast catchup downloads some blocks back from catchpoint round - CatchpointLookback
	expectedBlocksToDownload := consensusParams.MaxTxnLife + consensusParams.DeeperBlockHeaderHistory
	const restrictedBlockRound = 2 // block number that is rejected to be downloaded to ensure fast catchup and not regular catchup is running
	// calculate the target round: this is the next round after catchpoint
	// that is greater than expectedBlocksToDownload before the restrictedBlock block number
	minRound := restrictedBlockRound + consensusParams.CatchpointLookback
	return basics.Round(((expectedBlocksToDownload+minRound)/basicTestCatchpointInterval + 1) * basicTestCatchpointInterval)
}

func applyCatchpointConsensusChanges(consensusParams *config.ConsensusParams) {
	// MaxBalLookback  =  2 x SeedRefreshInterval x SeedLookback
	// ref. https://github.com/algorandfoundation/specs/blob/master/dev/abft.md
	consensusParams.SeedLookback = 2
	consensusParams.SeedRefreshInterval = 2
	consensusParams.MaxBalLookback = 2 * consensusParams.SeedLookback * consensusParams.SeedRefreshInterval // 8
	consensusParams.MaxTxnLife = 13
	consensusParams.CatchpointLookback = consensusParams.MaxBalLookback
	consensusParams.EnableCatchpointsWithSPContexts = true
	if runtime.GOARCH == "amd64" || runtime.GOARCH == "arm64" {
		// amd64 and arm64 platforms are generally quite capable, so accelerate the round times to make the test run faster.
		consensusParams.AgreementFilterTimeoutPeriod0 = 1 * time.Second
		consensusParams.AgreementFilterTimeout = 1 * time.Second
	}
	consensusParams.ApprovedUpgrades = map[protocol.ConsensusVersion]uint64{}
}

func configureCatchpointGeneration(a *require.Assertions, nodeController *nodecontrol.NodeController) {
	cfg, err := config.LoadConfigFromDisk(nodeController.GetDataDir())
	a.NoError(err)

	cfg.CatchpointInterval = basicTestCatchpointInterval
	cfg.MaxAcctLookback = 2
	err = cfg.SaveToDisk(nodeController.GetDataDir())
	a.NoError(err)
}

func configureCatchpointUsage(a *require.Assertions, nodeController *nodecontrol.NodeController) {
	cfg, err := config.LoadConfigFromDisk(nodeController.GetDataDir())
	a.NoError(err)

	cfg.MaxAcctLookback = 2
	cfg.Archival = false
	cfg.CatchpointInterval = 0
	cfg.NetAddress = ""
	cfg.EnableLedgerService = false
	cfg.EnableBlockService = false
	cfg.BaseLoggerDebugLevel = uint32(logging.Debug)
	cfg.CatchupBlockValidateMode = 12
	err = cfg.SaveToDisk(nodeController.GetDataDir())
	a.NoError(err)
}

type nodeExitErrorCollector struct {
	errors   []error
	messages []string
	mu       deadlock.Mutex
	a        *require.Assertions
}

func (ec *nodeExitErrorCollector) nodeExitWithError(nc *nodecontrol.NodeController, err error) {
	if err == nil {
		return
	}

	exitError, ok := err.(*exec.ExitError)
	if !ok {
		if err != nil {
			ec.mu.Lock()
			ec.errors = append(ec.errors, err)
			ec.messages = append(ec.messages, "Node at %s has terminated with an error", nc.GetDataDir())
			ec.mu.Unlock()
		}
		return
	}
	ws := exitError.Sys().(syscall.WaitStatus)
	exitCode := ws.ExitStatus()

	if err != nil {
		ec.mu.Lock()
		ec.errors = append(ec.errors, err)
		ec.messages = append(ec.messages, fmt.Sprintf("Node at %s has terminated with error code %d", nc.GetDataDir(), exitCode))
		ec.mu.Unlock()
	}
}

func (ec *nodeExitErrorCollector) Print() {
	ec.mu.Lock()
	defer ec.mu.Unlock()
	for i, err := range ec.errors {
		ec.a.NoError(err, ec.messages[i])
	}
}

func startCatchpointGeneratingNode(a *require.Assertions, fixture *fixtures.RestClientFixture, nodeName string) (
	nodecontrol.NodeController, client.RestClient, *nodeExitErrorCollector) {
	nodeController, err := fixture.GetNodeController(nodeName)
	a.NoError(err)

	configureCatchpointGeneration(a, &nodeController)

	errorsCollector := nodeExitErrorCollector{a: a}
	_, err = nodeController.StartAlgod(nodecontrol.AlgodStartArgs{
		PeerAddress:       "",
		ListenIP:          "",
		RedirectOutput:    true,
		RunUnderHost:      false,
		TelemetryOverride: "",
		ExitErrorCallback: errorsCollector.nodeExitWithError,
	})
	a.NoError(err)

	restClient := fixture.GetAlgodClientForController(nodeController)
	// We don't want to start using the node without it being properly initialized.
	err = fixture.ClientWaitForRoundWithTimeout(restClient, 1)
	a.NoError(err)

	return nodeController, restClient, &errorsCollector
}

func startCatchpointUsingNode(a *require.Assertions, fixture *fixtures.RestClientFixture, nodeName string, peerAddress string) (
	nodecontrol.NodeController, client.RestClient, *fixtures.WebProxy, *nodeExitErrorCollector) {
	nodeController, err := fixture.GetNodeController(nodeName)
	a.NoError(err)

<<<<<<< HEAD
	// prepare its configuration file to set it to generate a catchpoint every 4 rounds.
	cfg, err := config.LoadConfigFromDisk(primaryNode.GetDataDir())
	a.NoError(err)
	const catchpointInterval = 4
	cfg.CatchpointInterval = catchpointInterval
	cfg.MaxAcctLookback = 2
	cfg.SaveToDisk(primaryNode.GetDataDir())
	cfg.Archival = false
	cfg.CatchpointInterval = 0
	cfg.NetAddress = ""
	cfg.EnableLedgerService = false
	cfg.EnableBlockService = false
	cfg.BaseLoggerDebugLevel = uint32(logging.Debug)
	cfg.SaveToDisk(secondNode.GetDataDir())
=======
	configureCatchpointUsage(a, &nodeController)
>>>>>>> b7234a38

	wp := denyRoundRequestsWebProxy(a, peerAddress, 2)
	errorsCollector := nodeExitErrorCollector{a: a}
	_, err = nodeController.StartAlgod(nodecontrol.AlgodStartArgs{
		PeerAddress:       wp.GetListenAddress(),
		ListenIP:          "",
		RedirectOutput:    true,
		RunUnderHost:      false,
		TelemetryOverride: "",
		ExitErrorCallback: errorsCollector.nodeExitWithError,
	})
	a.NoError(err)

	restClient := fixture.GetAlgodClientForController(nodeController)
	// We don't want to start using the node without it being properly initialized.
	err = fixture.ClientWaitForRoundWithTimeout(restClient, 1)
	a.NoError(err)

	return nodeController, restClient, wp, &errorsCollector
}

func startCatchpointNormalNode(a *require.Assertions, fixture *fixtures.RestClientFixture, nodeName string, peerAddress string) (
	nodecontrol.NodeController, client.RestClient, *nodeExitErrorCollector) {
	nodeController, err := fixture.GetNodeController(nodeName)
	a.NoError(err)

	errorsCollector := nodeExitErrorCollector{a: a}
	_, err = nodeController.StartAlgod(nodecontrol.AlgodStartArgs{
		PeerAddress:       peerAddress,
		ListenIP:          "",
		RedirectOutput:    true,
		RunUnderHost:      false,
		TelemetryOverride: "",
		ExitErrorCallback: errorsCollector.nodeExitWithError,
	})
	a.NoError(err)

	restClient := fixture.GetAlgodClientForController(nodeController)
	// We don't want to start using the node without it being properly initialized.
	err = fixture.ClientWaitForRoundWithTimeout(restClient, 1)
	a.NoError(err)

	return nodeController, restClient, &errorsCollector
}

func getFixture(consensusParams *config.ConsensusParams) *fixtures.RestClientFixture {
	consensus := make(config.ConsensusProtocols)
	const consensusCatchpointCatchupTestProtocol = protocol.ConsensusVersion("catchpointtestingprotocol")
	consensus[consensusCatchpointCatchupTestProtocol] = *consensusParams

	var fixture fixtures.RestClientFixture
	fixture.SetConsensus(consensus)
	return &fixture
}

func TestBasicCatchpointCatchup(t *testing.T) {
	// Overview of this test:
	// Start a two-node network (primary has 100%, using has 0%)
	// create a web proxy, have the using node use it as a peer, blocking all requests for round #2. ( and allowing everything else )
	// Let it run until the first usable catchpoint, as computed in getFirstCatchpointRound, is generated.
	// instruct the using node to catchpoint catchup from the proxy.
	// wait until the using node is caught up to catchpointRound+1, skipping the "impossible" hole of round #2 and
	// participating in consensus.
	partitiontest.PartitionTest(t)
	defer fixtures.ShutdownSynchronizedTest(t)

	if testing.Short() {
		t.Skip()
	}

	consensusParams := config.Consensus[protocol.ConsensusCurrentVersion]
	applyCatchpointConsensusChanges(&consensusParams)
	a := require.New(fixtures.SynchronizedTest(t))

	fixture := getFixture(&consensusParams)
	fixture.SetupNoStart(t, filepath.Join("nettemplates", "CatchpointCatchupTestNetwork.json"))

	primaryNode, primaryNodeRestClient, primaryErrorsCollector := startCatchpointGeneratingNode(a, fixture, "Primary")
	defer primaryErrorsCollector.Print()
	defer primaryNode.StopAlgod()

	primaryNodeAddr, err := primaryNode.GetListeningAddress()
	a.NoError(err)

	usingNode, usingNodeRestClient, wp, usingNodeErrorsCollector := startCatchpointUsingNode(a, fixture, "Node", primaryNodeAddr)
	defer usingNodeErrorsCollector.Print()
	defer wp.Close()
	defer usingNode.StopAlgod()

	targetCatchpointRound := getFirstCatchpointRound(&consensusParams)

	catchpointLabel, err := waitForCatchpointGeneration(fixture, primaryNodeRestClient, targetCatchpointRound)
	a.NoError(err)

	_, err = usingNodeRestClient.Catchup(catchpointLabel)
	a.NoError(err)

	err = fixture.ClientWaitForRoundWithTimeout(usingNodeRestClient, uint64(targetCatchpointRound+1))
	a.NoError(err)
}

func TestCatchpointLabelGeneration(t *testing.T) {
	partitiontest.PartitionTest(t)
	defer fixtures.ShutdownSynchronizedTest(t)

	if testing.Short() {
		t.Skip()
	}

	testCases := []struct {
		catchpointInterval uint64
		archival           bool
		expectLabels       bool
	}{
		{4, true, true},
		{4, false, true},
		{0, true, false},
	}

	for _, tc := range testCases {
		t.Run(fmt.Sprintf("CatchpointInterval_%v/Archival_%v", tc.catchpointInterval, tc.archival), func(t *testing.T) {
			a := require.New(fixtures.SynchronizedTest(t))
			log := logging.TestingLog(t)

			consensus := make(config.ConsensusProtocols)
			const consensusCatchpointCatchupTestProtocol = protocol.ConsensusVersion("catchpointtestingprotocol")
			catchpointCatchupProtocol := config.Consensus[protocol.ConsensusCurrentVersion]
			applyCatchpointConsensusChanges(&catchpointCatchupProtocol)
			consensus[consensusCatchpointCatchupTestProtocol] = catchpointCatchupProtocol

			var fixture fixtures.RestClientFixture
			fixture.SetConsensus(consensus)

			errorsCollector := nodeExitErrorCollector{a: a}
			defer errorsCollector.Print()

			fixture.SetupNoStart(t, filepath.Join("nettemplates", "CatchpointCatchupTestNetwork.json"))

			// Get primary node
			primaryNode, err := fixture.GetNodeController("Primary")
			a.NoError(err)

			cfg, err := config.LoadConfigFromDisk(primaryNode.GetDataDir())
			a.NoError(err)
			cfg.CatchpointInterval = tc.catchpointInterval
			cfg.Archival = tc.archival
			cfg.MaxAcctLookback = 2
			cfg.SaveToDisk(primaryNode.GetDataDir())

			// start the primary node
			_, err = primaryNode.StartAlgod(nodecontrol.AlgodStartArgs{
				PeerAddress:       "",
				ListenIP:          "",
				RedirectOutput:    true,
				RunUnderHost:      false,
				TelemetryOverride: "",
				ExitErrorCallback: errorsCollector.nodeExitWithError,
			})
			a.NoError(err)
			defer primaryNode.StopAlgod()

			// Let the network make some progress
			currentRound := uint64(1)
			targetRound := uint64(21)
			primaryNodeRestClient := fixture.GetAlgodClientForController(primaryNode)
			log.Infof("Building ledger history..")
			for {
				err = fixture.ClientWaitForRound(primaryNodeRestClient, currentRound, 45*time.Second)
				a.NoError(err)
				if targetRound <= currentRound {
					break
				}
				currentRound++
			}
			log.Infof("done building!\n")

			primaryNodeStatus, err := primaryNodeRestClient.Status()
			a.NoError(err)
			a.NotNil(primaryNodeStatus.LastCatchpoint)
			if tc.expectLabels {
				a.NotEmpty(*primaryNodeStatus.LastCatchpoint)
			} else {
				a.Empty(*primaryNodeStatus.LastCatchpoint)
			}
		})
	}
}

// TestNodeTxHandlerRestart starts a two-node and one relay network
// Waits until a catchpoint is created
// Lets the primary node have the majority of the stake
// Sends a transaction from the second node
// The transaction will be confirmed only if the txHandler gets the transaction
func TestNodeTxHandlerRestart(t *testing.T) {
	partitiontest.PartitionTest(t)
	defer fixtures.ShutdownSynchronizedTest(t)

	if testing.Short() {
		t.Skip()
	}
	a := require.New(fixtures.SynchronizedTest(t))

	consensus := make(config.ConsensusProtocols)
	protoVersion := protocol.ConsensusCurrentVersion
	catchpointCatchupProtocol := config.Consensus[protoVersion]
	applyCatchpointConsensusChanges(&catchpointCatchupProtocol)
	catchpointCatchupProtocol.StateProofInterval = 0
	consensus[protoVersion] = catchpointCatchupProtocol

	var fixture fixtures.RestClientFixture
	fixture.SetConsensus(consensus)
	fixture.SetupNoStart(t, filepath.Join("nettemplates", "TwoNodes50EachWithRelay.json"))

	// Get primary node
	primaryNode, err := fixture.GetNodeController("Node1")
	a.NoError(err)
	// Get secondary node
	secondNode, err := fixture.GetNodeController("Node2")
	a.NoError(err)
	// Get the relay
	relayNode, err := fixture.GetNodeController("Relay")
	a.NoError(err)

	// prepare it's configuration file to set it to generate a catchpoint every 16 rounds.
	cfg, err := config.LoadConfigFromDisk(primaryNode.GetDataDir())
	a.NoError(err)
	const catchpointInterval = 16
	cfg.CatchpointInterval = catchpointInterval
	cfg.CatchpointTracking = 2
	cfg.MaxAcctLookback = 2
	cfg.Archival = false

	cfg.TxSyncIntervalSeconds = 200000 // disable txSync

	cfg.SaveToDisk(primaryNode.GetDataDir())
	cfg.SaveToDisk(secondNode.GetDataDir())

	cfg, err = config.LoadConfigFromDisk(relayNode.GetDataDir())
	a.NoError(err)
	cfg.TxSyncIntervalSeconds = 200000 // disable txSync
	cfg.SaveToDisk(relayNode.GetDataDir())

	fixture.Start()
	defer fixture.LibGoalFixture.Shutdown()

	client1 := fixture.GetLibGoalClientFromNodeController(primaryNode)
	client2 := fixture.GetLibGoalClientFromNodeController(secondNode)
	wallet1, err := client1.GetUnencryptedWalletHandle()
	a.NoError(err)
	wallet2, err := client2.GetUnencryptedWalletHandle()
	a.NoError(err)
	addrs1, err := client1.ListAddresses(wallet1)
	a.NoError(err)
	addrs2, err := client2.ListAddresses(wallet2)
	a.NoError(err)

	// let the second node have insufficient stake for proposing a block
	tx, err := client2.SendPaymentFromUnencryptedWallet(addrs2[0], addrs1[0], 1000, 4999999999000000, nil)
	a.NoError(err)
	status, err := client1.Status()
	a.NoError(err)
	_, err = fixture.WaitForConfirmedTxn(status.LastRound+100, addrs1[0], tx.ID().String())
	a.NoError(err)
	targetCatchpointRound := status.LastRound

	// ensure the catchpoint is created for targetCatchpointRound
	timer := time.NewTimer(100 * time.Second)
outer:
	for {
		status, err = client1.Status()
		a.NoError(err)

		var round basics.Round
		if status.LastCatchpoint != nil && len(*status.LastCatchpoint) > 0 {
			round, _, err = ledgercore.ParseCatchpointLabel(*status.LastCatchpoint)
			a.NoError(err)
			if uint64(round) >= targetCatchpointRound {
				break
			}
		}
		select {
		case <-timer.C:
			a.Failf("timeout waiting a catchpoint", "target: %d, got %d", targetCatchpointRound, round)
			break outer
		default:
			time.Sleep(250 * time.Millisecond)
		}
	}

	// let the primary node catchup
	err = client1.Catchup(*status.LastCatchpoint)
	a.NoError(err)

	status1, err := client1.Status()
	a.NoError(err)
	targetRound := status1.LastRound + 5

	// Wait for the network to start making progress again
	primaryNodeRestClient := fixture.GetAlgodClientForController(primaryNode)
	err = fixture.ClientWaitForRound(primaryNodeRestClient, targetRound,
		10*catchpointCatchupProtocol.AgreementFilterTimeout)
	a.NoError(err)

	// let the 2nd client send a transaction
	tx, err = client2.SendPaymentFromUnencryptedWallet(addrs2[0], addrs1[0], 1000, 50000, nil)
	a.NoError(err)

	status, err = client2.Status()
	a.NoError(err)
	_, err = fixture.WaitForConfirmedTxn(status.LastRound+50, addrs2[0], tx.ID().String())
	a.NoError(err)
}

// TestReadyEndpoint starts a two-node network (derived mainly from TestNodeTxHandlerRestart)
// Lets the primary node have the majority of the stake
// Waits until a catchpoint is created
// Let primary node catch up against the catchpoint, confirm ready endpoint is 400
// Wait the primary node catch up to target round, and confirm ready endpoint is 200
func TestReadyEndpoint(t *testing.T) {
	partitiontest.PartitionTest(t)
	defer fixtures.ShutdownSynchronizedTest(t)

	if testing.Short() {
		t.Skip()
	}
	a := require.New(fixtures.SynchronizedTest(t))

	consensus := make(config.ConsensusProtocols)
	protoVersion := protocol.ConsensusCurrentVersion
	catchpointCatchupProtocol := config.Consensus[protoVersion]
	catchpointCatchupProtocol.ApprovedUpgrades = map[protocol.ConsensusVersion]uint64{}
	// MaxBalLookback  =  2 x SeedRefreshInterval x SeedLookback
	// ref. https://github.com/algorandfoundation/specs/blob/master/dev/abft.md
	catchpointCatchupProtocol.SeedLookback = 2
	catchpointCatchupProtocol.SeedRefreshInterval = 2
	catchpointCatchupProtocol.MaxBalLookback = 2 * catchpointCatchupProtocol.SeedLookback * catchpointCatchupProtocol.SeedRefreshInterval // 8
	catchpointCatchupProtocol.CatchpointLookback = catchpointCatchupProtocol.MaxBalLookback
	catchpointCatchupProtocol.EnableOnlineAccountCatchpoints = true
	catchpointCatchupProtocol.StateProofInterval = 0
	if runtime.GOOS == "darwin" || runtime.GOARCH == "amd64" {
		// amd64/macos platforms are generally quite capable, so accelerate the round times to make the test run faster.
		catchpointCatchupProtocol.AgreementFilterTimeoutPeriod0 = 1 * time.Second
		catchpointCatchupProtocol.AgreementFilterTimeout = 1 * time.Second
	}
	consensus[protoVersion] = catchpointCatchupProtocol

	var fixture fixtures.RestClientFixture
	fixture.SetConsensus(consensus)
	fixture.SetupNoStart(t, filepath.Join("nettemplates", "TwoNodes50EachWithRelay.json"))

	// Get primary node
	primaryNode, err := fixture.GetNodeController("Node1")
	a.NoError(err)
	// Get secondary node
	secondNode, err := fixture.GetNodeController("Node2")
	a.NoError(err)
	// Get the relay
	relayNode, err := fixture.GetNodeController("Relay")
	a.NoError(err)

	// prepare its configuration file to set it to generate a catchpoint every 16 rounds.
	cfg, err := config.LoadConfigFromDisk(primaryNode.GetDataDir())
	a.NoError(err)

	const catchpointInterval = 16
	cfg.CatchpointInterval = catchpointInterval
	cfg.CatchpointTracking = 2
	cfg.MaxAcctLookback = 2
	cfg.Archival = false
	cfg.TxSyncIntervalSeconds = 200000 // disable txSync

	err = cfg.SaveToDisk(primaryNode.GetDataDir())
	a.NoError(err)
	err = cfg.SaveToDisk(secondNode.GetDataDir())
	a.NoError(err)

	cfg, err = config.LoadConfigFromDisk(relayNode.GetDataDir())
	a.NoError(err)
	cfg.TxSyncIntervalSeconds = 200000 // disable txSync
	cfg.SaveToDisk(relayNode.GetDataDir())

	fixture.Start()
	defer fixture.LibGoalFixture.Shutdown()

	client1 := fixture.GetLibGoalClientFromNodeController(primaryNode)
	client2 := fixture.GetLibGoalClientFromNodeController(secondNode)
	wallet1, err := client1.GetUnencryptedWalletHandle()
	a.NoError(err)
	wallet2, err := client2.GetUnencryptedWalletHandle()
	a.NoError(err)
	addrs1, err := client1.ListAddresses(wallet1)
	a.NoError(err)
	addrs2, err := client2.ListAddresses(wallet2)
	a.NoError(err)

	// let the second node have insufficient stake for proposing a block
	tx, err := client2.SendPaymentFromUnencryptedWallet(addrs2[0], addrs1[0], 1000, 4999999999000000, nil)
	a.NoError(err)
	status, err := client1.Status()
	a.NoError(err)
	_, err = fixture.WaitForConfirmedTxn(status.LastRound+100, addrs1[0], tx.ID().String())
	a.NoError(err)
	targetCatchpointRound := status.LastRound

	// ensure the catchpoint is created for targetCatchpointRound
	timer := time.NewTimer(100 * time.Second)
outer:
	for {
		status, err = client1.Status()
		a.NoError(err)

		var round basics.Round
		if status.LastCatchpoint != nil && len(*status.LastCatchpoint) > 0 {
			round, _, err = ledgercore.ParseCatchpointLabel(*status.LastCatchpoint)
			a.NoError(err)
			if uint64(round) >= targetCatchpointRound {
				break
			}
		}
		select {
		case <-timer.C:
			a.Failf("timeout waiting a catchpoint", "target: %d, got %d", targetCatchpointRound, round)
			break outer
		default:
			time.Sleep(250 * time.Millisecond)
		}
	}

	//////////
	// NOTE //
	//////////
	// THE *REAL* TEST STARTS HERE:
	// We first ensure when a primary node is catching up, it is not ready
	// Then when the primary node is at target round, it should satisfy ready 200 condition

	primaryNodeRestClient := fixture.GetAlgodClientForController(primaryNode)

	// let the primary node catchup
	err = client1.Catchup(*status.LastCatchpoint)
	a.NoError(err)

	// The primary node is catching up with its previous catchpoint
	// Its status contain a catchpoint it is catching-up against,
	// so it should not be ready, and ready-ness endpoint should 400 err.
	a.Error(primaryNodeRestClient.ReadyCheck())

	status1, err := client1.Status()
	a.NoError(err)
	targetRound := status1.LastRound + 3

	// Wait for the network to start making progress again
	err = fixture.ClientWaitForRound(primaryNodeRestClient, targetRound,
		10*catchpointCatchupProtocol.AgreementFilterTimeout)
	a.NoError(err)

	// The primary node has reached the target round,
	// - the sync-time (aka catchup time should be 0.0)
	// - the catchpoint should be empty (len == 0)
	timer = time.NewTimer(10 * time.Second)

	for {
		err = primaryNodeRestClient.ReadyCheck()

		if err != nil {
			select {
			case <-timer.C:
				a.Fail("timeout")
				break
			default:
				time.Sleep(250 * time.Millisecond)
				continue
			}
		}

		primaryStatus, err := primaryNodeRestClient.Status()
		a.NoError(err)
		a.Equal(primaryStatus.CatchupTime, uint64(0))
		a.Empty(primaryStatus.Catchpoint)
		break
	}

}

// TestNodeTxSyncRestart starts a two-node and one relay network
// Waits until a catchpoint is created
// Lets the primary node have the majority of the stake
// Stops the primary node to miss the next transaction
// Sends a transaction from the second node
// Starts the primary node, and immediately after start the catchup
// The transaction will be confirmed only when the TxSync of the pools passes the transaction to the primary node
func TestNodeTxSyncRestart(t *testing.T) {
	partitiontest.PartitionTest(t)
	defer fixtures.ShutdownSynchronizedTest(t)

	if testing.Short() {
		t.Skip()
	}
	a := require.New(fixtures.SynchronizedTest(t))

	consensus := make(config.ConsensusProtocols)
	protoVersion := protocol.ConsensusCurrentVersion
	catchpointCatchupProtocol := config.Consensus[protoVersion]
	prevMaxTxnLife := catchpointCatchupProtocol.MaxTxnLife
	applyCatchpointConsensusChanges(&catchpointCatchupProtocol)
	catchpointCatchupProtocol.MaxTxnLife = prevMaxTxnLife
	catchpointCatchupProtocol.StateProofInterval = 0
	consensus[protoVersion] = catchpointCatchupProtocol

	var fixture fixtures.RestClientFixture
	fixture.SetConsensus(consensus)
	fixture.SetupNoStart(t, filepath.Join("nettemplates", "TwoNodes50EachWithRelay.json"))

	// Get primary node
	primaryNode, err := fixture.GetNodeController("Node1")
	a.NoError(err)
	// Get secondary node
	secondNode, err := fixture.GetNodeController("Node2")
	a.NoError(err)
	// Get the relay
	relayNode, err := fixture.GetNodeController("Relay")
	a.NoError(err)

	// prepare it's configuration file to set it to generate a catchpoint every 16 rounds.
	cfg, err := config.LoadConfigFromDisk(primaryNode.GetDataDir())
	a.NoError(err)
	const catchpointInterval = 16
	cfg.CatchpointInterval = catchpointInterval
	cfg.CatchpointTracking = 2
	cfg.MaxAcctLookback = 2
	cfg.Archival = false

	// Shorten the txn sync interval so the test can run faster
	cfg.TxSyncIntervalSeconds = 4

	cfg.SaveToDisk(primaryNode.GetDataDir())
	cfg.SaveToDisk(secondNode.GetDataDir())

	cfg, err = config.LoadConfigFromDisk(relayNode.GetDataDir())
	a.NoError(err)
	cfg.TxSyncIntervalSeconds = 4
	cfg.SaveToDisk(relayNode.GetDataDir())

	fixture.Start()
	defer fixture.LibGoalFixture.Shutdown()

	client1 := fixture.GetLibGoalClientFromNodeController(primaryNode)
	client2 := fixture.GetLibGoalClientFromNodeController(secondNode)
	wallet1, err := client1.GetUnencryptedWalletHandle()
	a.NoError(err)
	wallet2, err := client2.GetUnencryptedWalletHandle()
	a.NoError(err)
	addrs1, err := client1.ListAddresses(wallet1)
	a.NoError(err)
	addrs2, err := client2.ListAddresses(wallet2)
	a.NoError(err)

	// let the second node have insufficient stake for proposing a block
	tx, err := client2.SendPaymentFromUnencryptedWallet(addrs2[0], addrs1[0], 1000, 4999999999000000, nil)
	a.NoError(err)
	status, err := client1.Status()
	a.NoError(err)
	_, err = fixture.WaitForConfirmedTxn(status.LastRound+100, addrs1[0], tx.ID().String())
	a.NoError(err)
	targetCatchpointRound := status.LastRound

	// ensure the catchpoint is created for targetCatchpointRound
	timer := time.NewTimer(100 * time.Second)
outer:
	for {
		status, err = client1.Status()
		a.NoError(err)

		var round basics.Round
		if status.LastCatchpoint != nil && len(*status.LastCatchpoint) > 0 {
			round, _, err = ledgercore.ParseCatchpointLabel(*status.LastCatchpoint)
			a.NoError(err)
			if uint64(round) >= targetCatchpointRound {
				break
			}
		}
		select {
		case <-timer.C:
			a.Failf("timeout waiting a catchpoint", "target: %d, got %d", targetCatchpointRound, round)
			break outer
		default:
			time.Sleep(250 * time.Millisecond)
		}
	}

	// stop the primary node
	client1.FullStop()

	// let the 2nd client send a transaction
	tx, err = client2.SendPaymentFromUnencryptedWallet(addrs2[0], addrs1[0], 1000, 50000, nil)
	a.NoError(err)

	// now that the primary missed the transaction, start it, and let it catchup
	_, err = fixture.StartNode(primaryNode.GetDataDir())
	a.NoError(err)
	// let the primary node catchup
	err = client1.Catchup(*status.LastCatchpoint)
	a.NoError(err)

	// the transaction should not be confirmed yet
	_, err = fixture.WaitForConfirmedTxn(0, addrs2[0], tx.ID().String())
	a.Error(err)

	// Wait for the catchup
	for t := 0; t < 10; t++ {
		status1, err := client1.Status()
		a.NoError(err)
		status2, err := client2.Status()
		a.NoError(err)

		if status1.LastRound+1 >= status2.LastRound {
			// if the primary node is within 1 round of the secondary node, then it has
			// caught up
			break
		}
		time.Sleep(catchpointCatchupProtocol.AgreementFilterTimeout)
	}

	status, err = client2.Status()
	a.NoError(err)
	_, err = fixture.WaitForConfirmedTxn(status.LastRound+50, addrs2[0], tx.ID().String())
	a.NoError(err)
}<|MERGE_RESOLUTION|>--- conflicted
+++ resolved
@@ -221,24 +221,7 @@
 	nodeController, err := fixture.GetNodeController(nodeName)
 	a.NoError(err)
 
-<<<<<<< HEAD
-	// prepare its configuration file to set it to generate a catchpoint every 4 rounds.
-	cfg, err := config.LoadConfigFromDisk(primaryNode.GetDataDir())
-	a.NoError(err)
-	const catchpointInterval = 4
-	cfg.CatchpointInterval = catchpointInterval
-	cfg.MaxAcctLookback = 2
-	cfg.SaveToDisk(primaryNode.GetDataDir())
-	cfg.Archival = false
-	cfg.CatchpointInterval = 0
-	cfg.NetAddress = ""
-	cfg.EnableLedgerService = false
-	cfg.EnableBlockService = false
-	cfg.BaseLoggerDebugLevel = uint32(logging.Debug)
-	cfg.SaveToDisk(secondNode.GetDataDir())
-=======
 	configureCatchpointUsage(a, &nodeController)
->>>>>>> b7234a38
 
 	wp := denyRoundRequestsWebProxy(a, peerAddress, 2)
 	errorsCollector := nodeExitErrorCollector{a: a}
@@ -555,7 +538,7 @@
 // TestReadyEndpoint starts a two-node network (derived mainly from TestNodeTxHandlerRestart)
 // Lets the primary node have the majority of the stake
 // Waits until a catchpoint is created
-// Let primary node catch up against the catchpoint, confirm ready endpoint is 400
+// Let primary node catch up against the catchpoint, confirm ready endpoint is 503
 // Wait the primary node catch up to target round, and confirm ready endpoint is 200
 func TestReadyEndpoint(t *testing.T) {
 	partitiontest.PartitionTest(t)
@@ -569,20 +552,8 @@
 	consensus := make(config.ConsensusProtocols)
 	protoVersion := protocol.ConsensusCurrentVersion
 	catchpointCatchupProtocol := config.Consensus[protoVersion]
-	catchpointCatchupProtocol.ApprovedUpgrades = map[protocol.ConsensusVersion]uint64{}
-	// MaxBalLookback  =  2 x SeedRefreshInterval x SeedLookback
-	// ref. https://github.com/algorandfoundation/specs/blob/master/dev/abft.md
-	catchpointCatchupProtocol.SeedLookback = 2
-	catchpointCatchupProtocol.SeedRefreshInterval = 2
-	catchpointCatchupProtocol.MaxBalLookback = 2 * catchpointCatchupProtocol.SeedLookback * catchpointCatchupProtocol.SeedRefreshInterval // 8
-	catchpointCatchupProtocol.CatchpointLookback = catchpointCatchupProtocol.MaxBalLookback
-	catchpointCatchupProtocol.EnableOnlineAccountCatchpoints = true
+	applyCatchpointConsensusChanges(&catchpointCatchupProtocol)
 	catchpointCatchupProtocol.StateProofInterval = 0
-	if runtime.GOOS == "darwin" || runtime.GOARCH == "amd64" {
-		// amd64/macos platforms are generally quite capable, so accelerate the round times to make the test run faster.
-		catchpointCatchupProtocol.AgreementFilterTimeoutPeriod0 = 1 * time.Second
-		catchpointCatchupProtocol.AgreementFilterTimeout = 1 * time.Second
-	}
 	consensus[protoVersion] = catchpointCatchupProtocol
 
 	var fixture fixtures.RestClientFixture
@@ -602,7 +573,6 @@
 	// prepare its configuration file to set it to generate a catchpoint every 16 rounds.
 	cfg, err := config.LoadConfigFromDisk(primaryNode.GetDataDir())
 	a.NoError(err)
-
 	const catchpointInterval = 16
 	cfg.CatchpointInterval = catchpointInterval
 	cfg.CatchpointTracking = 2
@@ -674,22 +644,21 @@
 	// We first ensure when a primary node is catching up, it is not ready
 	// Then when the primary node is at target round, it should satisfy ready 200 condition
 
-	primaryNodeRestClient := fixture.GetAlgodClientForController(primaryNode)
-
 	// let the primary node catchup
 	err = client1.Catchup(*status.LastCatchpoint)
 	a.NoError(err)
 
 	// The primary node is catching up with its previous catchpoint
 	// Its status contain a catchpoint it is catching-up against,
-	// so it should not be ready, and ready-ness endpoint should 400 err.
-	a.Error(primaryNodeRestClient.ReadyCheck())
+	// so it should not be ready, and ready-ness endpoint should 503 err.
+	a.Error(fixture.GetAlgodClientForController(primaryNode).ReadyCheck())
 
 	status1, err := client1.Status()
 	a.NoError(err)
-	targetRound := status1.LastRound + 3
+	targetRound := status1.LastRound + 5
 
 	// Wait for the network to start making progress again
+	primaryNodeRestClient := fixture.GetAlgodClientForController(primaryNode)
 	err = fixture.ClientWaitForRound(primaryNodeRestClient, targetRound,
 		10*catchpointCatchupProtocol.AgreementFilterTimeout)
 	a.NoError(err)
@@ -697,7 +666,7 @@
 	// The primary node has reached the target round,
 	// - the sync-time (aka catchup time should be 0.0)
 	// - the catchpoint should be empty (len == 0)
-	timer = time.NewTimer(10 * time.Second)
+	timer = time.NewTimer(100 * time.Second)
 
 	for {
 		err = primaryNodeRestClient.ReadyCheck()
@@ -713,13 +682,12 @@
 			}
 		}
 
-		primaryStatus, err := primaryNodeRestClient.Status()
+		status1, err = client1.Status()
 		a.NoError(err)
-		a.Equal(primaryStatus.CatchupTime, uint64(0))
-		a.Empty(primaryStatus.Catchpoint)
+		a.Equal(status1.CatchupTime, uint64(0))
+		a.Empty(status1.Catchpoint)
 		break
 	}
-
 }
 
 // TestNodeTxSyncRestart starts a two-node and one relay network
