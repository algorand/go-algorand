// Copyright (C) 2019-2021 Algorand, Inc.
// This file is part of go-algorand
//
// go-algorand is free software: you can redistribute it and/or modify
// it under the terms of the GNU Affero General Public License as
// published by the Free Software Foundation, either version 3 of the
// License, or (at your option) any later version.
//
// go-algorand is distributed in the hope that it will be useful,
// but WITHOUT ANY WARRANTY; without even the implied warranty of
// MERCHANTABILITY or FITNESS FOR A PARTICULAR PURPOSE.  See the
// GNU Affero General Public License for more details.
//
// You should have received a copy of the GNU Affero General Public License
// along with go-algorand.  If not, see <https://www.gnu.org/licenses/>.

package catchup

import (
	"fmt"
	"net/http"
	"os/exec"
	"path/filepath"
	"runtime"
	"syscall"
	"testing"
	"time"

	"github.com/algorand/go-deadlock"
	"github.com/stretchr/testify/require"

	"github.com/algorand/go-algorand/config"
	algodclient "github.com/algorand/go-algorand/daemon/algod/api/client"
	"github.com/algorand/go-algorand/logging"
	"github.com/algorand/go-algorand/nodecontrol"
	"github.com/algorand/go-algorand/protocol"
	"github.com/algorand/go-algorand/test/framework/fixtures"
	"github.com/algorand/go-algorand/test/partitiontest"
)

type nodeExitErrorCollector struct {
	errors   []error
	messages []string
	mu       deadlock.Mutex
	t        fixtures.TestingTB
}

func (ec *nodeExitErrorCollector) nodeExitWithError(nc *nodecontrol.NodeController, err error) {
	if err == nil {
		return
	}

	exitError, ok := err.(*exec.ExitError)
	if !ok {
		if err != nil {
			ec.mu.Lock()
			ec.errors = append(ec.errors, err)
			ec.messages = append(ec.messages, "Node at %s has terminated with an error", nc.GetDataDir())
			ec.mu.Unlock()
		}
		return
	}
	ws := exitError.Sys().(syscall.WaitStatus)
	exitCode := ws.ExitStatus()

	if err != nil {
		ec.mu.Lock()
		ec.errors = append(ec.errors, err)
		ec.messages = append(ec.messages, fmt.Sprintf("Node at %s has terminated with error code %d", nc.GetDataDir(), exitCode))
		ec.mu.Unlock()
	}
}

func (ec *nodeExitErrorCollector) Print() {
	ec.mu.Lock()
	defer ec.mu.Unlock()
	for i, err := range ec.errors {
		require.NoError(ec.t, err, ec.messages[i])
	}
}

func TestBasicCatchpointCatchup(t *testing.T) {
<<<<<<< HEAD
=======
	partitiontest.PartitionTest(t)

>>>>>>> 099cdd23
	if testing.Short() {
		t.Skip()
	}
	a := require.New(fixtures.SynchronizedTest(t))
	log := logging.TestingLog(t)

	// Overview of this test:
	// Start a two-node network (primary has 100%, secondary has 0%)
	// Nodes are having a consensus allowing balances history of 32 rounds and transaction history of 33 rounds.
	// Let it run for 37 rounds.
	// create a web proxy, and connect it to the primary node, blocking all requests for round #1. ( and allowing everything else )
	// start a secondary node, and instuct it to catchpoint catchup from the proxy. ( which would be for round 36 )
	// wait until the clone node cought up, skipping the "impossible" hole of round #1.

	consensus := make(config.ConsensusProtocols)
	const consensusCatchpointCatchupTestProtocol = protocol.ConsensusVersion("catchpointtestingprotocol")
	catchpointCatchupProtocol := config.Consensus[protocol.ConsensusCurrentVersion]
	catchpointCatchupProtocol.ApprovedUpgrades = map[protocol.ConsensusVersion]uint64{}
	// MaxBalLookback  =  2 x SeedRefreshInterval x SeedLookback
	// ref. https://github.com/algorandfoundation/specs/blob/master/dev/abft.md
	catchpointCatchupProtocol.SeedLookback = 2
	catchpointCatchupProtocol.SeedRefreshInterval = 8
	catchpointCatchupProtocol.MaxBalLookback = 2 * catchpointCatchupProtocol.SeedLookback * catchpointCatchupProtocol.SeedRefreshInterval // 32
	catchpointCatchupProtocol.MaxTxnLife = 33

	if runtime.GOARCH == "amd64" {
		// amd64 platforms are generally quite capable, so accelerate the round times to make the test run faster.
		catchpointCatchupProtocol.AgreementFilterTimeoutPeriod0 = 1 * time.Second
		catchpointCatchupProtocol.AgreementFilterTimeout = 1 * time.Second
	}

	consensus[consensusCatchpointCatchupTestProtocol] = catchpointCatchupProtocol

	var fixture fixtures.RestClientFixture
	fixture.SetConsensus(consensus)

	errorsCollector := nodeExitErrorCollector{t: fixtures.SynchronizedTest(t)}
	defer errorsCollector.Print()

	fixture.SetupNoStart(t, filepath.Join("nettemplates", "CatchpointCatchupTestNetwork.json"))

	// Get primary node
	primaryNode, err := fixture.GetNodeController("Primary")
	a.NoError(err)
	// Get secondary node
	secondNode, err := fixture.GetNodeController("Node")
	a.NoError(err)

	// prepare it's configuration file to set it to generate a catchpoint every 4 rounds.
	cfg, err := config.LoadConfigFromDisk(primaryNode.GetDataDir())
	a.NoError(err)
	cfg.CatchpointInterval = 4
	cfg.SaveToDisk(primaryNode.GetDataDir())
	cfg.Archival = false
	cfg.NetAddress = ""
	cfg.EnableLedgerService = false
	cfg.EnableBlockService = false
	cfg.SaveToDisk(secondNode.GetDataDir())

	// start the primary node
	_, err = primaryNode.StartAlgod(nodecontrol.AlgodStartArgs{
		PeerAddress:       "",
		ListenIP:          "",
		RedirectOutput:    true,
		RunUnderHost:      false,
		TelemetryOverride: "",
		ExitErrorCallback: errorsCollector.nodeExitWithError,
	})
	a.NoError(err)

	// Let the network make some progress
	currentRound := uint64(1)
	targetRound := uint64(37)
	primaryNodeRestClient := fixture.GetAlgodClientForController(primaryNode)
	primaryNodeRestClient.SetAPIVersionAffinity(algodclient.APIVersionV2)
	log.Infof("Building ledger history..")
	for {
		err = fixture.ClientWaitForRound(primaryNodeRestClient, currentRound, 45000*time.Millisecond)
		a.NoError(err)
		if targetRound <= currentRound {
			break
		}
		currentRound++

	}
	log.Infof("done building!\n")
	primaryListeningAddress, err := primaryNode.GetListeningAddress()
	a.NoError(err)

	wp, err := fixtures.MakeWebProxy(primaryListeningAddress, func(response http.ResponseWriter, request *http.Request, next http.HandlerFunc) {
		// prevent requests for block #2 to go through.
		if request.URL.String() == "/v1/test-v1/block/2" {
			response.WriteHeader(http.StatusBadRequest)
			return
		}
		next(response, request)
	})
	a.NoError(err)
	defer wp.Close()

	log.Infof("web proxy listens at %s\n", wp.GetListenAddress())
	// start the second node
	_, err = secondNode.StartAlgod(nodecontrol.AlgodStartArgs{
		PeerAddress:       wp.GetListenAddress(),
		ListenIP:          "",
		RedirectOutput:    true,
		RunUnderHost:      false,
		TelemetryOverride: "",
		ExitErrorCallback: errorsCollector.nodeExitWithError,
	})
	a.NoError(err)

	// wait until node is caught up.
	secondNodeRestClient := fixture.GetAlgodClientForController(secondNode)
	currentRound = uint64(1)
	targetRound = uint64(1)
	log.Infof("Second node catching up to round 1")
	for {
		err = fixture.ClientWaitForRound(secondNodeRestClient, currentRound, 10*time.Second)
		a.NoError(err)
		if targetRound <= currentRound {
			break
		}
		currentRound++

	}
	log.Infof(" - done catching up!\n")

	primaryNodeStatus, err := primaryNodeRestClient.Status()
	a.NoError(err)
	a.NotNil(primaryNodeStatus.LastCatchpoint)
	log.Infof("primary node latest catchpoint - %s!\n", *primaryNodeStatus.LastCatchpoint)
	secondNodeRestClient.Catchup(*primaryNodeStatus.LastCatchpoint)

	currentRound = primaryNodeStatus.LastRound
	targetRound = currentRound + 1
	log.Infof("Second node catching up to round 36")
	for {
		err = fixture.ClientWaitForRound(secondNodeRestClient, currentRound, 10*time.Second)
		a.NoError(err)
		if targetRound <= currentRound {
			break
		}
		currentRound++
	}
	log.Infof("done catching up!\n")

	secondNode.StopAlgod()
	primaryNode.StopAlgod()
}<|MERGE_RESOLUTION|>--- conflicted
+++ resolved
@@ -80,11 +80,8 @@
 }
 
 func TestBasicCatchpointCatchup(t *testing.T) {
-<<<<<<< HEAD
-=======
 	partitiontest.PartitionTest(t)
 
->>>>>>> 099cdd23
 	if testing.Short() {
 		t.Skip()
 	}
