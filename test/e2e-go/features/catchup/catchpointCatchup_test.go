// Copyright (C) 2019-2022 Algorand, Inc.
// This file is part of go-algorand
//
// go-algorand is free software: you can redistribute it and/or modify
// it under the terms of the GNU Affero General Public License as
// published by the Free Software Foundation, either version 3 of the
// License, or (at your option) any later version.
//
// go-algorand is distributed in the hope that it will be useful,
// but WITHOUT ANY WARRANTY; without even the implied warranty of
// MERCHANTABILITY or FITNESS FOR A PARTICULAR PURPOSE.  See the
// GNU Affero General Public License for more details.
//
// You should have received a copy of the GNU Affero General Public License
// along with go-algorand.  If not, see <https://www.gnu.org/licenses/>.

package catchup

import (
	"fmt"
	"net/http"
	"os/exec"
	"path/filepath"
	"runtime"
	"syscall"
	"testing"
	"time"

	"github.com/algorand/go-deadlock"
	"github.com/stretchr/testify/require"

	"github.com/algorand/go-algorand/config"
<<<<<<< HEAD
	generatedV2 "github.com/algorand/go-algorand/daemon/algod/api/server/v2/generated"
=======
	algodclient "github.com/algorand/go-algorand/daemon/algod/api/client"
	"github.com/algorand/go-algorand/daemon/algod/api/server/v2/generated/model"
>>>>>>> 7a2c94d9
	"github.com/algorand/go-algorand/data/basics"
	"github.com/algorand/go-algorand/ledger/ledgercore"
	"github.com/algorand/go-algorand/logging"
	"github.com/algorand/go-algorand/nodecontrol"
	"github.com/algorand/go-algorand/protocol"
	"github.com/algorand/go-algorand/test/framework/fixtures"
	"github.com/algorand/go-algorand/test/partitiontest"
)

type nodeExitErrorCollector struct {
	errors   []error
	messages []string
	mu       deadlock.Mutex
	t        fixtures.TestingTB
}

func (ec *nodeExitErrorCollector) nodeExitWithError(nc *nodecontrol.NodeController, err error) {
	if err == nil {
		return
	}

	exitError, ok := err.(*exec.ExitError)
	if !ok {
		if err != nil {
			ec.mu.Lock()
			ec.errors = append(ec.errors, err)
			ec.messages = append(ec.messages, "Node at %s has terminated with an error", nc.GetDataDir())
			ec.mu.Unlock()
		}
		return
	}
	ws := exitError.Sys().(syscall.WaitStatus)
	exitCode := ws.ExitStatus()

	if err != nil {
		ec.mu.Lock()
		ec.errors = append(ec.errors, err)
		ec.messages = append(ec.messages, fmt.Sprintf("Node at %s has terminated with error code %d", nc.GetDataDir(), exitCode))
		ec.mu.Unlock()
	}
}

func (ec *nodeExitErrorCollector) Print() {
	ec.mu.Lock()
	defer ec.mu.Unlock()
	for i, err := range ec.errors {
		require.NoError(ec.t, err, ec.messages[i])
	}
}

<<<<<<< HEAD
=======
// awaitCatchpointCreation attempts catchpoint retrieval with retries when the catchpoint is not yet available.
func awaitCatchpointCreation(client algodclient.RestClient, fixture *fixtures.RestClientFixture, roundWaitCount uint8) (model.NodeStatusResponse, error) {
	s, err := client.Status()
	if err != nil {
		return model.NodeStatusResponse{}, err
	}

	if len(*s.LastCatchpoint) > 0 {
		return s, nil

	}

	if roundWaitCount-1 > 0 {
		err = fixture.ClientWaitForRound(client, s.LastRound+1, 10*time.Second)
		if err != nil {
			return model.NodeStatusResponse{}, err
		}

		return awaitCatchpointCreation(client, fixture, roundWaitCount-1)
	}

	return model.NodeStatusResponse{}, fmt.Errorf("No catchpoint exists")
}

>>>>>>> 7a2c94d9
func TestBasicCatchpointCatchup(t *testing.T) {
	partitiontest.PartitionTest(t)
	defer fixtures.ShutdownSynchronizedTest(t)

	if testing.Short() {
		t.Skip()
	}
	a := require.New(fixtures.SynchronizedTest(t))
	log := logging.TestingLog(t)

	// Overview of this test:
	// Start a two-node network (primary has 100%, secondary has 0%)
	// Nodes are having a consensus allowing balances history of 8 rounds and transaction history of 13 rounds.
	// Let it run for 21 rounds.
	// create a web proxy, and connect it to the primary node, blocking all requests for round #2. ( and allowing everything else )
	// start a secondary node, and instuct it to catchpoint catchup from the proxy. ( which would be for round 20 )
	// wait until the clone node cought up, skipping the "impossible" hole of round #2.

	consensus := make(config.ConsensusProtocols)
	const consensusCatchpointCatchupTestProtocol = protocol.ConsensusVersion("catchpointtestingprotocol")
	catchpointCatchupProtocol := config.Consensus[protocol.ConsensusCurrentVersion]
	catchpointCatchupProtocol.ApprovedUpgrades = map[protocol.ConsensusVersion]uint64{}

	// We would like state proof verification data to be present in the catchpoint.
	catchpointCatchupProtocol.StateProofInterval = 10

	// MaxBalLookback  =  2 x SeedRefreshInterval x SeedLookback
	// ref. https://github.com/algorandfoundation/specs/blob/master/dev/abft.md
	catchpointCatchupProtocol.SeedLookback = 2
	catchpointCatchupProtocol.SeedRefreshInterval = 2
	catchpointCatchupProtocol.MaxBalLookback = 2 * catchpointCatchupProtocol.SeedLookback * catchpointCatchupProtocol.SeedRefreshInterval // 8
	catchpointCatchupProtocol.MaxTxnLife = 13
	catchpointCatchupProtocol.CatchpointLookback = catchpointCatchupProtocol.MaxBalLookback
	catchpointCatchupProtocol.EnableOnlineAccountCatchpoints = true

	if runtime.GOARCH == "amd64" || runtime.GOARCH == "arm64" {
		// amd64 and arm64 platforms are generally quite capable, so accelerate the round times to make the test run faster.
		catchpointCatchupProtocol.AgreementFilterTimeoutPeriod0 = 1 * time.Second
		catchpointCatchupProtocol.AgreementFilterTimeout = 1 * time.Second
	}

	consensus[consensusCatchpointCatchupTestProtocol] = catchpointCatchupProtocol

	var fixture fixtures.RestClientFixture
	fixture.SetConsensus(consensus)

	errorsCollector := nodeExitErrorCollector{t: fixtures.SynchronizedTest(t)}
	defer errorsCollector.Print()

	fixture.SetupNoStart(t, filepath.Join("nettemplates", "CatchpointCatchupTestNetwork.json"))

	// Get primary node
	primaryNode, err := fixture.GetNodeController("Primary")
	a.NoError(err)
	// Get secondary node
	secondNode, err := fixture.GetNodeController("Node")
	a.NoError(err)

	// prepare it's configuration file to set it to generate a catchpoint every 4 rounds.
	cfg, err := config.LoadConfigFromDisk(primaryNode.GetDataDir())
	a.NoError(err)
	const catchpointInterval = 4
	cfg.CatchpointInterval = catchpointInterval
	cfg.MaxAcctLookback = 2
	cfg.SaveToDisk(primaryNode.GetDataDir())
	cfg.Archival = false
	cfg.CatchpointInterval = 0
	cfg.NetAddress = ""
	cfg.EnableLedgerService = false
	cfg.EnableBlockService = false
	cfg.BaseLoggerDebugLevel = uint32(logging.Debug)
	cfg.SaveToDisk(secondNode.GetDataDir())

	// start the primary node
	_, err = primaryNode.StartAlgod(nodecontrol.AlgodStartArgs{
		PeerAddress:       "",
		ListenIP:          "",
		RedirectOutput:    true,
		RunUnderHost:      false,
		TelemetryOverride: "",
		ExitErrorCallback: errorsCollector.nodeExitWithError,
	})
	a.NoError(err)
	defer primaryNode.StopAlgod()

	// Let the network make some progress
	currentRound := uint64(1)
	// fast catchup downloads some blocks back from catchpoint round - CatchpointLookback
	expectedBlocksToDownload := catchpointCatchupProtocol.MaxTxnLife + catchpointCatchupProtocol.DeeperBlockHeaderHistory
	const restrictedBlockRound = 2 // block number that is rejected to be downloaded to ensure fast catchup and not regular catchup is running
	// calculate the target round: this is the next round after catchpoint
	// that is greater than expectedBlocksToDownload before the restrictedBlock block number
	minRound := restrictedBlockRound + catchpointCatchupProtocol.CatchpointLookback
	targetCatchpointRound := (basics.Round(expectedBlocksToDownload+minRound)/catchpointInterval + 1) * catchpointInterval
	targetRound := uint64(targetCatchpointRound) + 1
	primaryNodeRestClient := fixture.GetAlgodClientForController(primaryNode)
	log.Infof("Building ledger history..")
	for {
		err = fixture.ClientWaitForRound(primaryNodeRestClient, currentRound, 45*time.Second)
		a.NoError(err)
		if targetRound <= currentRound {
			break
		}
		currentRound++
	}
	log.Infof("done building!\n")

	primaryListeningAddress, err := primaryNode.GetListeningAddress()
	a.NoError(err)

	wp, err := fixtures.MakeWebProxy(primaryListeningAddress, log, func(response http.ResponseWriter, request *http.Request, next http.HandlerFunc) {
		// prevent requests for block #2 to go through.
		if request.URL.String() == "/v1/test-v1/block/2" {
			response.WriteHeader(http.StatusBadRequest)
			response.Write([]byte("webProxy prevents block 2 from serving"))
			return
		}
		next(response, request)
	})
	a.NoError(err)
	defer wp.Close()

	log.Infof("web proxy listens at %s\n", wp.GetListenAddress())
	// start the second node
	_, err = secondNode.StartAlgod(nodecontrol.AlgodStartArgs{
		PeerAddress:       wp.GetListenAddress(),
		ListenIP:          "",
		RedirectOutput:    true,
		RunUnderHost:      false,
		TelemetryOverride: "",
		ExitErrorCallback: errorsCollector.nodeExitWithError,
	})
	a.NoError(err)
	defer secondNode.StopAlgod()

	// wait until node is caught up.
	secondNodeRestClient := fixture.GetAlgodClientForController(secondNode)

	currentRound = uint64(1)
	secondNodeTargetRound := uint64(1)
	log.Infof("Second node catching up to round 1")
	for {
		err = fixture.ClientWaitForRound(secondNodeRestClient, currentRound, 10*time.Second)
		a.NoError(err)
		if secondNodeTargetRound <= currentRound {
			break
		}
		currentRound++

	}
	log.Infof(" - done catching up!\n")

	// ensure the catchpoint is created for targetCatchpointRound
	var status model.NodeStatusResponse
	timer := time.NewTimer(10 * time.Second)
outer:
	for {
		status, err = primaryNodeRestClient.Status()
		a.NoError(err)

		var round basics.Round
		if status.LastCatchpoint != nil && len(*status.LastCatchpoint) > 0 {
			round, _, err = ledgercore.ParseCatchpointLabel(*status.LastCatchpoint)
			a.NoError(err)
			if round >= targetCatchpointRound {
				break
			}
		}
		select {
		case <-timer.C:
			a.Failf("timeout waiting a catchpoint", "target: %d, got %d", targetCatchpointRound, round)
			break outer
		default:
			time.Sleep(250 * time.Millisecond)
		}
	}

	log.Infof("primary node latest catchpoint - %s!\n", *status.LastCatchpoint)
	_, err = secondNodeRestClient.Catchup(*status.LastCatchpoint)
	a.NoError(err)

	currentRound = status.LastRound
	a.LessOrEqual(targetRound, currentRound)
	fixtureTargetRound := targetRound + 1
	log.Infof("Second node catching up to round %v", currentRound)
	for {
		err = fixture.ClientWaitForRound(secondNodeRestClient, currentRound, 10*time.Second)
		a.NoError(err)
		if fixtureTargetRound <= currentRound {
			break
		}
		currentRound++
	}
	log.Infof("done catching up!\n")
}

func TestCatchpointLabelGeneration(t *testing.T) {
	partitiontest.PartitionTest(t)
	defer fixtures.ShutdownSynchronizedTest(t)

	if testing.Short() {
		t.Skip()
	}

	testCases := []struct {
		catchpointInterval uint64
		archival           bool
		expectLabels       bool
	}{
		{4, true, true},
		{4, false, true},
		{0, true, false},
	}

	for _, tc := range testCases {
		t.Run(fmt.Sprintf("CatchpointInterval_%v/Archival_%v", tc.catchpointInterval, tc.archival), func(t *testing.T) {
			a := require.New(fixtures.SynchronizedTest(t))
			log := logging.TestingLog(t)

			consensus := make(config.ConsensusProtocols)
			const consensusCatchpointCatchupTestProtocol = protocol.ConsensusVersion("catchpointtestingprotocol")
			catchpointCatchupProtocol := config.Consensus[protocol.ConsensusCurrentVersion]
			catchpointCatchupProtocol.ApprovedUpgrades = map[protocol.ConsensusVersion]uint64{}
			// MaxBalLookback  =  2 x SeedRefreshInterval x SeedLookback
			// ref. https://github.com/algorandfoundation/specs/blob/master/dev/abft.md
			catchpointCatchupProtocol.SeedLookback = 2
			catchpointCatchupProtocol.SeedRefreshInterval = 2
			catchpointCatchupProtocol.MaxBalLookback = 2 * catchpointCatchupProtocol.SeedLookback * catchpointCatchupProtocol.SeedRefreshInterval // 8
			catchpointCatchupProtocol.MaxTxnLife = 13
			catchpointCatchupProtocol.CatchpointLookback = catchpointCatchupProtocol.MaxBalLookback
			catchpointCatchupProtocol.EnableOnlineAccountCatchpoints = true

			if runtime.GOARCH == "amd64" || runtime.GOARCH == "arm64" {
				// amd64 and arm64 platforms are generally quite capable, so accelerate the round times to make the test run faster.
				catchpointCatchupProtocol.AgreementFilterTimeoutPeriod0 = 1 * time.Second
				catchpointCatchupProtocol.AgreementFilterTimeout = 1 * time.Second
			}

			consensus[consensusCatchpointCatchupTestProtocol] = catchpointCatchupProtocol

			var fixture fixtures.RestClientFixture
			fixture.SetConsensus(consensus)

			errorsCollector := nodeExitErrorCollector{t: fixtures.SynchronizedTest(t)}
			defer errorsCollector.Print()

			fixture.SetupNoStart(t, filepath.Join("nettemplates", "CatchpointCatchupTestNetwork.json"))

			// Get primary node
			primaryNode, err := fixture.GetNodeController("Primary")
			a.NoError(err)

			cfg, err := config.LoadConfigFromDisk(primaryNode.GetDataDir())
			a.NoError(err)
			cfg.CatchpointInterval = tc.catchpointInterval
			cfg.Archival = tc.archival
			cfg.MaxAcctLookback = 2
			cfg.SaveToDisk(primaryNode.GetDataDir())

			// start the primary node
			_, err = primaryNode.StartAlgod(nodecontrol.AlgodStartArgs{
				PeerAddress:       "",
				ListenIP:          "",
				RedirectOutput:    true,
				RunUnderHost:      false,
				TelemetryOverride: "",
				ExitErrorCallback: errorsCollector.nodeExitWithError,
			})
			a.NoError(err)
			defer primaryNode.StopAlgod()

			// Let the network make some progress
			currentRound := uint64(1)
			targetRound := uint64(21)
			primaryNodeRestClient := fixture.GetAlgodClientForController(primaryNode)
			log.Infof("Building ledger history..")
			for {
				err = fixture.ClientWaitForRound(primaryNodeRestClient, currentRound, 45*time.Second)
				a.NoError(err)
				if targetRound <= currentRound {
					break
				}
				currentRound++

			}
			log.Infof("done building!\n")

			primaryNodeStatus, err := primaryNodeRestClient.Status()
			a.NoError(err)
			a.NotNil(primaryNodeStatus.LastCatchpoint)
			if tc.expectLabels {
				a.NotEmpty(*primaryNodeStatus.LastCatchpoint)
			} else {
				a.Empty(*primaryNodeStatus.LastCatchpoint)
			}
		})
	}
}<|MERGE_RESOLUTION|>--- conflicted
+++ resolved
@@ -30,12 +30,7 @@
 	"github.com/stretchr/testify/require"
 
 	"github.com/algorand/go-algorand/config"
-<<<<<<< HEAD
-	generatedV2 "github.com/algorand/go-algorand/daemon/algod/api/server/v2/generated"
-=======
-	algodclient "github.com/algorand/go-algorand/daemon/algod/api/client"
 	"github.com/algorand/go-algorand/daemon/algod/api/server/v2/generated/model"
->>>>>>> 7a2c94d9
 	"github.com/algorand/go-algorand/data/basics"
 	"github.com/algorand/go-algorand/ledger/ledgercore"
 	"github.com/algorand/go-algorand/logging"
@@ -86,33 +81,6 @@
 	}
 }
 
-<<<<<<< HEAD
-=======
-// awaitCatchpointCreation attempts catchpoint retrieval with retries when the catchpoint is not yet available.
-func awaitCatchpointCreation(client algodclient.RestClient, fixture *fixtures.RestClientFixture, roundWaitCount uint8) (model.NodeStatusResponse, error) {
-	s, err := client.Status()
-	if err != nil {
-		return model.NodeStatusResponse{}, err
-	}
-
-	if len(*s.LastCatchpoint) > 0 {
-		return s, nil
-
-	}
-
-	if roundWaitCount-1 > 0 {
-		err = fixture.ClientWaitForRound(client, s.LastRound+1, 10*time.Second)
-		if err != nil {
-			return model.NodeStatusResponse{}, err
-		}
-
-		return awaitCatchpointCreation(client, fixture, roundWaitCount-1)
-	}
-
-	return model.NodeStatusResponse{}, fmt.Errorf("No catchpoint exists")
-}
-
->>>>>>> 7a2c94d9
 func TestBasicCatchpointCatchup(t *testing.T) {
 	partitiontest.PartitionTest(t)
 	defer fixtures.ShutdownSynchronizedTest(t)
