// Copyright (C) 2019-2020 Algorand, Inc.
// This file is part of go-algorand
//
// go-algorand is free software: you can redistribute it and/or modify
// it under the terms of the GNU Affero General Public License as
// published by the Free Software Foundation, either version 3 of the
// License, or (at your option) any later version.
//
// go-algorand is distributed in the hope that it will be useful,
// but WITHOUT ANY WARRANTY; without even the implied warranty of
// MERCHANTABILITY or FITNESS FOR A PARTICULAR PURPOSE.  See the
// GNU Affero General Public License for more details.
//
// You should have received a copy of the GNU Affero General Public License
// along with go-algorand.  If not, see <https://www.gnu.org/licenses/>.

package participation

import (
	"fmt"
	"path/filepath"
<<<<<<< HEAD
	"testing"
	
=======
	"runtime"
	"testing"

>>>>>>> 4ffad8cf
	"github.com/stretchr/testify/require"

	"github.com/algorand/go-algorand/config"
	"github.com/algorand/go-algorand/data/basics"
	"github.com/algorand/go-algorand/protocol"
	"github.com/algorand/go-algorand/test/framework/fixtures"
	testUtils "github.com/algorand/go-algorand/test/framework/utils"
)

func getFirstAccountFromNamedNode(fixture fixtures.RestClientFixture, r *require.Assertions, nodeName string) (account string) {
	cli := fixture.GetLibGoalClientForNamedNode(nodeName)
	wh, err := cli.GetUnencryptedWalletHandle()
	r.NoError(err)
	onlineAccountList, _ := cli.ListAddresses(wh)
	r.True(len(onlineAccountList) > 0)
	account = onlineAccountList[0]
	return
}

func waitUntilRewards(t *testing.T, fixture *fixtures.RestClientFixture, round uint64) (uint64, error) {
	block, err := fixture.AlgodClient.Block(round)
	require.NoError(t, err)

	for {
		round++
		err := fixture.WaitForRoundWithTimeout(round + 1)
		require.NoError(t, err)
		nextBlock, err := fixture.AlgodClient.Block(round)
		require.NoError(t, err)

		if nextBlock.RewardsLevel > block.RewardsLevel {
			// reward level increased, rewards were granted
			return round, nil
		}
		if nextBlock.RewardsResidue == block.RewardsResidue {
			// we're stuck
			return round, fmt.Errorf("does not accrue rewards, residue stuck on %v", block.RewardsResidue)
		}
		block = nextBlock
	}
}

func spendToNonParticipating(t *testing.T, fixture *fixtures.RestClientFixture, lastRound uint64, account string, balance uint64, minFee uint64) uint64 {
	// move a lot of Algos to a non participating account -- the incentive pool
	poolAddr := basics.Address{0xff, 0xff, 0xff, 0xff, 0xff, 0xff, 0xff, 0xff, 0xff, 0xff, 0xff, 0xff, 0xff, 0xff, 0xff, 0xff, 0xff, 0xff, 0xff, 0xff, 0xff, 0xff, 0xff, 0xff, 0xff, 0xff, 0xff, 0xff, 0xff, 0xff, 0xff, 0xff} // hardcoded; change if the pool address changes
	pd := poolAddr
	drainTx, err := fixture.LibGoalClient.SendPaymentFromUnencryptedWallet(account, pd.String(), minFee, balance-balance/100-minFee, nil)
	require.NoError(t, err)
	fixture.WaitForAllTxnsToConfirm(lastRound+uint64(10), map[string]string{drainTx.ID().String(): account})
	return balance / 100
}

func TestOnlineOfflineRewards(t *testing.T) {
	t.Parallel()
	r := require.New(t)

	var fixture fixtures.RestClientFixture
	fixture.Setup(t, filepath.Join("nettemplates", "FourNodes.json"))
	defer fixture.Shutdown()

	// get online and offline accounts
	onlineAccount := getFirstAccountFromNamedNode(fixture, r, "Online")
	onlineClient := fixture.GetLibGoalClientForNamedNode("Online")
	offlineAccount := getFirstAccountFromNamedNode(fixture, r, "Offline")
	offlineClient := fixture.GetLibGoalClientForNamedNode("Offline")

	// learn initial balances
	initialRound := uint64(11)
	r.NoError(fixture.WaitForRoundWithTimeout(initialRound))
	initialOnlineBalance, _ := onlineClient.GetBalance(onlineAccount)
	initialOfflineBalance, _ := offlineClient.GetBalance(offlineAccount)

	minFee, _, err := fixture.MinFeeAndBalance(initialRound)
	r.NoError(err)

	// move a lot of Algos to a non participating account so we accrue rewards faster
	initialOnlineBalance = spendToNonParticipating(t, &fixture, initialRound, onlineAccount, initialOnlineBalance, minFee)

	// accrue rewards by letting time pass
	rewardRound, err := waitUntilRewards(t, &fixture, initialRound)
	r.NoError(fixture.WaitForRoundWithTimeout(rewardRound))
	// do a balance poke by moving funds b/w accounts. this will cause balances to reflect received rewards
	pokeAmount := uint64(1)
	txidsAndAddresses := make(map[string]string)
	tx1, err := onlineClient.SendPaymentFromUnencryptedWallet(onlineAccount, offlineAccount, minFee, pokeAmount, nil)
	txidsAndAddresses[tx1.ID().String()] = onlineAccount
	r.NoError(err)
	tx2, err := offlineClient.SendPaymentFromUnencryptedWallet(offlineAccount, onlineAccount, minFee, pokeAmount, nil)
	txidsAndAddresses[tx2.ID().String()] = offlineAccount
	r.NoError(err)
	fixture.WaitForAllTxnsToConfirm(rewardRound+uint64(10), txidsAndAddresses)
	// make sure the nodes agree on current round
	status, err := onlineClient.Status()
	r.NoError(err)
	_, err = offlineClient.WaitForRound(status.LastRound)

	finalOnlineBalance, _ := onlineClient.GetBalance(onlineAccount)
	finalOfflineBalance, _ := offlineClient.GetBalance(offlineAccount)

	blk, err := fixture.AlgodClient.Block(initialRound)
	r.NoError(err)
	rewardUnit := config.Consensus[protocol.ConsensusVersion(blk.CurrentProtocol)].RewardUnit
	// online account should be rewarded at least the expected amount
	r.True(initialOnlineBalance+initialOnlineBalance/rewardUnit-minFee <= finalOnlineBalance, "onlineAccount started with %d and ended with %d.", initialOnlineBalance, finalOnlineBalance)
	// offline account should be rewarded at least the expected amount
	r.True(initialOfflineBalance+initialOfflineBalance/rewardUnit-minFee <= finalOfflineBalance, "offlineAccount started with %d and ended with %d", initialOfflineBalance, finalOfflineBalance)
}

func TestPartkeyOnlyRewards(t *testing.T) {
	testUtils.SkipIfFilteringTest(t)

	t.Parallel()
	r := require.New(t)

	var fixture fixtures.RestClientFixture
	fixture.Setup(t, filepath.Join("nettemplates", "FourNodes.json"))
	defer fixture.Shutdown()

	// get partkey only accounts
	richAccount, _ := fixture.GetRichestAccount()
	client := fixture.GetLibGoalClientForNamedNode("Partkey")
	accounts := fixture.GetParticipationOnlyAccounts(client)
	account := accounts[0].Address()

	status, err := fixture.LibGoalClient.Status()
	r.NoError(err)

	// learn initial balances
	r.NoError(fixture.WaitForRoundWithTimeout(status.LastRound))
	initialBalance, err := client.GetBalance(account.String())
	r.NoError(err)
	// accrue rewards by letting time pass
	arbitraryPostGenesisRound := uint64(316)
	r.NoError(fixture.WaitForRoundWithTimeout(arbitraryPostGenesisRound))

	// move a lot of Algos to a non participating account so we accrue rewards faster
	minFee, minBalance, err := fixture.MinFeeAndBalance(status.LastRound)
	r.NoError(err)
	spendToNonParticipating(t, &fixture, status.LastRound, richAccount.Address, richAccount.Amount, minFee)

	rewardRound, err := waitUntilRewards(t, &fixture, status.LastRound)
	r.NoError(fixture.WaitForRoundWithTimeout(rewardRound))

	// do a balance poke by moving funds b/w accounts. this will cause balances to reflect received rewards
	tx, err := fixture.LibGoalClient.SendPaymentFromUnencryptedWallet(richAccount.Address, account.String(), minFee, minBalance, nil)
	r.NoError(err)
	fixture.WaitForTxnConfirmation(arbitraryPostGenesisRound+uint64(10), tx.ID().String(), richAccount.Address)
	finalBalance, err := client.GetBalance(account.String())
	r.NoError(err)
	delta := finalBalance - initialBalance
	r.True(delta > minBalance, "partkey only account should get rewards: started with %d and ended with %d for a delta of %d (considering the %d poke-payment)", initialBalance, finalBalance, delta, minBalance)
}

func TestRewardUnitThreshold(t *testing.T) {
	t.Parallel()
	r := require.New(t)

	var fixture fixtures.RestClientFixture
	fixture.Setup(t, filepath.Join("nettemplates", "FourNodes.json"))
	defer fixture.Shutdown()

	// get "poor" account (has 1% stake as opposed to 33%)
	poorAccount := getFirstAccountFromNamedNode(fixture, r, "SmallNode")
	client := fixture.GetLibGoalClientForNamedNode("SmallNode")
	// make new account
	wh, _ := client.GetUnencryptedWalletHandle()
	newAccount, _ := client.GenerateAddress(wh)
	// learn initial balances

	initialFixtureStatus, err := fixture.LibGoalClient.Status()
	r.NoError(err)
	initialRound := initialFixtureStatus.LastRound
	_, err = client.WaitForRound(initialRound)
	r.NoError(err)
	r.NoError(fixture.WaitForRoundWithTimeout(initialRound))
	initialBalancePoorAccount, _ := client.GetBalance(poorAccount)
	initialBalanceNewAccount, _ := client.GetBalance(newAccount)

	minFee, minBalance, err := fixture.MinFeeAndBalance(initialRound)
	r.NoError(err)
	blk, err := client.Block(initialRound)
	r.NoError(err)
	rewardUnit := config.Consensus[protocol.ConsensusVersion(blk.CurrentProtocol)].RewardUnit
	// accrue rewards by letting time pass

	txnFee := minFee
	richAccount, _ := fixture.GetRichestAccount()

	// move a lot of Algos to a non participating account so we accrue rewards faster
	spendToNonParticipating(t, &fixture, initialRound, richAccount.Address, richAccount.Amount, minFee)

	amountRichAccountPokesWith := uint64(1)
	lessThanRewardUnit, overflow := basics.OSub(rewardUnit, amountRichAccountPokesWith)
	r.False(overflow)
	r.True(lessThanRewardUnit >= minBalance, "change this test to have a new account with X reward units and compute its rewards")

	tx, err := fixture.LibGoalClient.SendPaymentFromUnencryptedWallet(richAccount.Address, newAccount, txnFee, lessThanRewardUnit, nil)
	r.NoError(err)
	fixture.WaitForAllTxnsToConfirm(initialRound+uint64(10), map[string]string{tx.ID().String(): richAccount.Address})
	initialBalanceNewAccount = lessThanRewardUnit

	// wait for the client node to catch up to the same round as the fixture node
	fixtureStatus, _ := fixture.LibGoalClient.Status()
	_, err = client.WaitForRound(fixtureStatus.LastRound)
	r.NoError(err)
	// at this point, the new account has just a little bit less than what it needs to get rewards, make sure it doesn't
	curStatus, _ := client.Status()
	rewardRound, err := waitUntilRewards(t, &fixture, initialRound)
	r.NoError(err)
	client.WaitForRound(rewardRound)

	// wait for the client node to catch up to the same round as the fixture node
	fixtureStatus, _ = fixture.LibGoalClient.Status()
	_, err = client.WaitForRound(fixtureStatus.LastRound)
	r.NoError(err)
	// newAccount should NOT be rewarded
	// poorAccount should be rewarded
	updatedBalancePoorAccount, _ := client.AccountInformation(poorAccount)
	updatedBalanceNewAccount, _ := client.AccountInformation(newAccount)
	poorAccountDelta := updatedBalancePoorAccount.Amount - initialBalancePoorAccount
	r.Truef(initialBalancePoorAccount/rewardUnit <= poorAccountDelta, "non-empty account with balance > rewardunit (%d) should accrue rewards. started with %d, given %d, now has %d. Expected %d", rewardUnit, initialBalancePoorAccount, amountRichAccountPokesWith, updatedBalancePoorAccount.Amount, amountRichAccountPokesWith+initialBalancePoorAccount/rewardUnit)
	r.Truef(initialBalancePoorAccount/rewardUnit <= updatedBalancePoorAccount.Rewards, "non-empty account with balance > rewardunit (%d) should accrue rewards. started with %d, given %d, now has %d, actual rewards %d", rewardUnit, initialBalancePoorAccount, amountRichAccountPokesWith, updatedBalancePoorAccount.Amount, updatedBalancePoorAccount.Rewards)
	r.Equal(initialBalancePoorAccount, updatedBalancePoorAccount.AmountWithoutPendingRewards, "amount without pending rewards should equal initial balance")
	newAccountDelta := updatedBalanceNewAccount.Amount - initialBalanceNewAccount
	r.Equal(uint64(0), newAccountDelta, "empty account should have accrued no rewards")

	// Test e2e REST API convenience computations
	r.Equal(uint64(0), updatedBalanceNewAccount.PendingRewards, "empty account should have no pending rewards (e2e)")
	r.Equal(uint64(0), updatedBalanceNewAccount.Rewards-updatedBalanceNewAccount.PendingRewards, "empty account should have no applied rewards (e2e)")
	r.Truef(updatedBalancePoorAccount.PendingRewards >= initialBalancePoorAccount/rewardUnit, "poor account should have pending rewards (e2e)")
	r.Equal(uint64(0), updatedBalancePoorAccount.Rewards-updatedBalancePoorAccount.PendingRewards, "poor account should have no applied rewards (e2e)")

	// Poke poorAccount, so rewards are no longer pending.
	txidsAndAddresses := make(map[string]string)
	tx1, err := fixture.LibGoalClient.SendPaymentFromUnencryptedWallet(richAccount.Address, poorAccount, txnFee, amountRichAccountPokesWith, nil)
	txidsAndAddresses[tx1.ID().String()] = richAccount.Address
	r.NoError(err)

	// Push newAccount balance above rewardUnit threshold.
	tx2, err := fixture.LibGoalClient.SendPaymentFromUnencryptedWallet(richAccount.Address, newAccount, txnFee, amountRichAccountPokesWith, nil)
	r.NoError(err)
	txidsAndAddresses[tx2.ID().String()] = richAccount.Address
	fixture.WaitForAllTxnsToConfirm(rewardRound+uint64(10), txidsAndAddresses)

	// Now the new account should have enough stake to get rewards.
	curStatus, _ = fixture.AlgodClient.Status()
	rewardRound2, err := waitUntilRewards(t, &fixture, curStatus.LastRound)
	r.NoError(err)
	client.WaitForRound(rewardRound2)

	// Ensure that a reward for newAccount's one reward unit is now pending
	latestBalanceNewAccount, _ := client.AccountInformation(newAccount)
	r.Truef((initialBalanceNewAccount+amountRichAccountPokesWith)/rewardUnit >= 1, "new account needs at least one reward unit")
	r.Truef(latestBalanceNewAccount.Amount >= initialBalanceNewAccount+(initialBalanceNewAccount+amountRichAccountPokesWith)/rewardUnit,
		"account sent at least %d should have accrued rewards. started with %d, was bumped to %d, so increase should be more than the %d seen",
		rewardUnit, initialBalanceNewAccount, rewardUnit-1, rewardUnit-1+amountRichAccountPokesWith, latestBalanceNewAccount.Amount)

	// newAccount rewards should be pending, because we didn't poke again
	r.Equal(initialBalanceNewAccount+amountRichAccountPokesWith, latestBalanceNewAccount.AmountWithoutPendingRewards, "rewards should be pending")

	// since we poked, previous rewards should no longer be pending for poor account
	latestBalancePoorAccount, _ := client.AccountInformation(poorAccount)
	r.Truef(latestBalancePoorAccount.AmountWithoutPendingRewards >= updatedBalancePoorAccount.Amount+amountRichAccountPokesWith, "rewards should have been applied")

	// Test e2e REST API convenience computations
	r.Truef(latestBalanceNewAccount.PendingRewards >= (initialBalanceNewAccount+amountRichAccountPokesWith)/rewardUnit, "new account should have pending rewards (e2e)")
	r.Truef(latestBalancePoorAccount.Rewards-latestBalancePoorAccount.PendingRewards >= updatedBalancePoorAccount.Rewards, "poor account rewards should have been applied")

}

var defaultPoolAddr = basics.Address{0xff, 0xff, 0xff, 0xff, 0xff, 0xff, 0xff, 0xff, 0xff, 0xff, 0xff, 0xff, 0xff, 0xff, 0xff, 0xff, 0xff, 0xff, 0xff, 0xff, 0xff, 0xff, 0xff, 0xff, 0xff, 0xff, 0xff, 0xff, 0xff, 0xff, 0xff, 0xff}

func TestRewardRateRecalculation(t *testing.T) {
	t.Parallel()
	r := require.New(t)

	var fixture fixtures.RestClientFixture
	fixture.Setup(t, filepath.Join("nettemplates", "TwoNodes50Each_RapidRewardRecalculation.json"))
	defer fixture.Shutdown()

	client := fixture.LibGoalClient
	r.NoError(fixture.WaitForRoundWithTimeout(uint64(5)))
	richAccount, err := fixture.GetRichestAccount()
	r.NoError(err)
	rewardsAccount := defaultPoolAddr.String()
	amountToSend := uint64(1e15) // 1e12 insufficient

	curStatus, err := client.Status()
	r.NoError(err)
	minFee, minBal, err := fixture.MinFeeAndBalance(curStatus.LastRound)
	r.NoError(err)
	deadline := curStatus.LastRound + uint64(5)
	fixture.SendMoneyAndWait(deadline, amountToSend, minFee, richAccount.Address, rewardsAccount)

	blk, err := client.Block(curStatus.LastRound)
	r.NoError(err)
	consensus := config.Consensus[protocol.ConsensusVersion(blk.CurrentProtocol)]
	rewardRecalcRound := consensus.RewardsRateRefreshInterval
	r.NoError(fixture.WaitForRoundWithTimeout(rewardRecalcRound - 1))
	balanceOfRewardsPool, roundQueried := fixture.GetBalanceAndRound(rewardsAccount)
	if roundQueried != rewardRecalcRound-1 {
		r.FailNow("got rewards pool balance on round %d but wanted the balance on round %d, failing out", rewardRecalcRound-1, roundQueried)
	}
	lastRoundBeforeRewardRecals, err := client.Block(rewardRecalcRound - 1)
	r.NoError(err)
	r.NoError(fixture.WaitForRoundWithTimeout(rewardRecalcRound))
	blk, err = client.Block(rewardRecalcRound)
	r.NoError(err)
	if !consensus.PendingResidueRewards {
		lastRoundBeforeRewardRecals.RewardsResidue = 0
	}

	r.Equalf((balanceOfRewardsPool-minBal-lastRoundBeforeRewardRecals.RewardsResidue)/consensus.RewardsRateRefreshInterval, blk.RewardsRate, "Mismatching (%d-%d-%d)/%d != %d @ round %d", balanceOfRewardsPool, minBal, lastRoundBeforeRewardRecals.RewardsResidue, consensus.RewardsRateRefreshInterval, blk.RewardsRate, lastRoundBeforeRewardRecals.Round)

	curStatus, err = client.Status()
	r.NoError(err)
	deadline = curStatus.LastRound + uint64(5)
	fixture.SendMoneyAndWait(deadline, amountToSend, minFee, richAccount.Address, rewardsAccount)

	rewardRecalcRound = rewardRecalcRound + consensus.RewardsRateRefreshInterval

	r.NoError(fixture.WaitForRoundWithTimeout(rewardRecalcRound - 1))
	balanceOfRewardsPool, roundQueried = fixture.GetBalanceAndRound(rewardsAccount)
	if roundQueried != rewardRecalcRound-1 {
		r.FailNow("got rewards pool balance on round %d but wanted the balance on round %d, failing out", rewardRecalcRound-1, roundQueried)
	}
	lastRoundBeforeRewardRecals, err = client.Block(rewardRecalcRound - 1)
	r.NoError(err)
	consensus = config.Consensus[protocol.ConsensusVersion(lastRoundBeforeRewardRecals.CurrentProtocol)]
	r.NoError(fixture.WaitForRoundWithTimeout(rewardRecalcRound))
	blk, err = client.Block(rewardRecalcRound)
	r.NoError(err)
	if !consensus.PendingResidueRewards {
		lastRoundBeforeRewardRecals.RewardsResidue = 0
	}
	r.Equal((balanceOfRewardsPool-minBal-lastRoundBeforeRewardRecals.RewardsResidue)/consensus.RewardsRateRefreshInterval, blk.RewardsRate)
	// if the network keeps progressing without error,
	// this shows the network is healthy and that we didn't panic
	finalRound := rewardRecalcRound + uint64(5)
	r.NoError(fixture.WaitForRoundWithTimeout(finalRound))
}<|MERGE_RESOLUTION|>--- conflicted
+++ resolved
@@ -19,14 +19,9 @@
 import (
 	"fmt"
 	"path/filepath"
-<<<<<<< HEAD
-	"testing"
-	
-=======
 	"runtime"
 	"testing"
 
->>>>>>> 4ffad8cf
 	"github.com/stretchr/testify/require"
 
 	"github.com/algorand/go-algorand/config"
