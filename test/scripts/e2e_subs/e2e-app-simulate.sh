#!/bin/bash

date '+app-simulate-test start %Y%m%d_%H%M%S'

set -e
set -x
set -o pipefail
set -o nounset
export SHELLOPTS

WALLET=$1

# Directory of this bash program
DIR="$( cd "$( dirname "${BASH_SOURCE[0]}" )" >/dev/null 2>&1 && pwd )"

gcmd="goal -w ${WALLET}"

ACCOUNT=$(${gcmd} account list|awk '{ print $3 }')

CONST_TRUE="true"
CONST_FALSE="false"

# First, try to send an extremely large "request" in the request body.
# This should fail with a 413 error.
# Some of our MacOS nightly tests fail for specifying the bs (block size)
# value in capital letters (i.e. 11M), so just specify it as 1024 bytes and
<<<<<<< HEAD
# allocate 11K blocks so we get a 11MB sized file.
dd if=/dev/zero of="${TEMPDIR}/toolarge.tx" bs=1024 count=11000
RES=$(${gcmd} clerk simulate -t "${TEMPDIR}/toolarge.tx" 2>&1 || true)
=======
# allocate 11K blocks so we get a 11MB sized file. 
dd if=/dev/zero of="${TEMPDIR}/tooLargeRequest.json" bs=1024 count=11000
RES=$(${gcmd} clerk simulate --request "${TEMPDIR}/tooLargeRequest.json" 2>&1 || true)
>>>>>>> 30acd707
EXPERROR="simulation error: HTTP 413 Request Entity Too Large:"
if [[ $RES != *"${EXPERROR}"* ]]; then
    date '+app-simulate-test FAIL the simulate API should fail for request bodies exceeding 10MB %Y%m%d_%H%M%S'
    false
fi

##############################################
# WE FIRST TEST TRANSACTION GROUP SIMULATION #
##############################################

${gcmd} clerk send -a 10000 -f ${ACCOUNT} -t ${ACCOUNT} -o "${TEMPDIR}/pay1.tx"
${gcmd} clerk send -a 10000 -f ${ACCOUNT} -t ${ACCOUNT} -o "${TEMPDIR}/pay2.tx"

cat "${TEMPDIR}/pay1.tx" "${TEMPDIR}/pay2.tx" | ${gcmd} clerk group -i - -o "${TEMPDIR}/grouped.tx"

# We test transaction group simulation WITHOUT signatures
RES=$(${gcmd} clerk simulate -t "${TEMPDIR}/grouped.tx")

if [[ $(echo "$RES" | jq '."would-succeed"') != $CONST_FALSE ]]; then
    date '+app-simulate-test FAIL the simulation transaction group without signatures should not succeed %Y%m%d_%H%M%S'
    false
fi

# check the simulation failing reason, first transaction has no signature
if [[ $(echo "$RES" | jq '."txn-groups"[0]."txn-results"[0]."missing-signature"') != $CONST_TRUE ]]; then
    date '+app-simulate-test FAIL the simulation transaction group FAIL for first transaction has NO signature %Y%m%d_%H%M%S'
    false
fi

# check the simulation failing reason, second transaction has no signature
if [[ $(echo "$RES" | jq '."txn-groups"[0]."txn-results"[1]."missing-signature"') != $CONST_TRUE ]]; then
    date '+app-simulate-test FAIL the simulation transaction group FAIL for second transaction has NO signature %Y%m%d_%H%M%S'
    false
fi

# We then test transaction group simulation WITH signatures
${gcmd} clerk split -i "${TEMPDIR}/grouped.tx" -o "${TEMPDIR}/grouped.tx"

${gcmd} clerk sign -i "${TEMPDIR}/grouped-0.tx" -o "${TEMPDIR}/grouped-0.stx"
${gcmd} clerk sign -i "${TEMPDIR}/grouped-1.tx" -o "${TEMPDIR}/grouped-1.stx"

cat "${TEMPDIR}/grouped-0.stx" "${TEMPDIR}/grouped-1.stx" > "${TEMPDIR}/grouped.stx"

RES=$(${gcmd} clerk simulate -t "${TEMPDIR}/grouped.stx" | jq '."would-succeed"')
if [[ $RES != $CONST_TRUE ]]; then
    date '+app-simulate-test FAIL should pass to simulate self pay transaction group %Y%m%d_%H%M%S'
    false
fi

# Test creating and using a simulate request object
${gcmd} clerk simulate -t "${TEMPDIR}/grouped.stx" --request-only-out "${TEMPDIR}/simulateRequest.json"

NUM_GROUPS=$(jq '."txn-groups" | length' < "${TEMPDIR}/simulateRequest.json")
if [ $NUM_GROUPS -ne 1 ]; then
    date '+app-simulate-test FAIL should have 1 transaction group in simulate request %Y%m%d_%H%M%S'
    false
fi

NUM_TXNS=$(jq '."txn-groups"[0]."txns" | length' < "${TEMPDIR}/simulateRequest.json")
if [ $NUM_TXNS -ne 2 ]; then
    date '+app-simulate-test FAIL should have 2 transactions in simulate request %Y%m%d_%H%M%S'
    false
fi

RES=$(${gcmd} clerk simulate --request "${TEMPDIR}/simulateRequest.json" | jq '."would-succeed"')
if [[ $RES != $CONST_TRUE ]]; then
    date '+app-simulate-test FAIL should pass with raw simulate request %Y%m%d_%H%M%S'
    false
fi

###############################################
# WE ALSO TEST OVERSPEND IN TRANSACTION GROUP #
###############################################

${gcmd} clerk send -a 1000000000000 -f ${ACCOUNT} -t ${ACCOUNT} -o "${TEMPDIR}/pay1.tx"
${gcmd} clerk send -a 10000 -f ${ACCOUNT} -t ${ACCOUNT} -o "${TEMPDIR}/pay2.tx"

cat "${TEMPDIR}/pay1.tx" "${TEMPDIR}/pay2.tx" | ${gcmd} clerk group -i - -o "${TEMPDIR}/grouped.tx"

${gcmd} clerk split -i "${TEMPDIR}/grouped.tx" -o "${TEMPDIR}/grouped.tx"

${gcmd} clerk sign -i "${TEMPDIR}/grouped-0.tx" -o "${TEMPDIR}/grouped-0.stx"
${gcmd} clerk sign -i "${TEMPDIR}/grouped-1.tx" -o "${TEMPDIR}/grouped-1.stx"

cat "${TEMPDIR}/grouped-0.stx" "${TEMPDIR}/grouped-1.stx" > "${TEMPDIR}/grouped.stx"

RES=$(${gcmd} clerk simulate -t "${TEMPDIR}/grouped.stx")

if [[ $(echo "$RES" | jq '."would-succeed"') != $CONST_FALSE ]]; then
    data '+app-simulate-test FAIL should FAIL for overspending in simulate self pay transaction group %Y%m%d_%H%M%S'
    false
fi

OVERSPEND_INFO="overspend"

if [[ $(echo "$RES" | jq '."txn-groups"[0]."failure-message"') != *"$OVERSPEND_INFO"* ]]; then
    data '+app-simulate-test FAIL first overspending transaction in transaction group should contain message OVERSPEND %Y%m%d_%H%M%S'
    false
fi

#######################################################
# NOW WE TRY TO TEST SIMULATION WITH ABI METHOD CALLS #
#######################################################

printf '#pragma version 2\nint 1' > "${TEMPDIR}/simple-v2.teal"

# Real Create
RES=$(${gcmd} app method --method "create(uint64)uint64" --arg "1234" --create --approval-prog ${DIR}/tealprogs/app-abi-method-example.teal --clear-prog ${TEMPDIR}/simple-v2.teal --global-byteslices 0 --global-ints 0 --local-byteslices 1 --local-ints 0 --extra-pages 0 --from $ACCOUNT 2>&1 || true)
EXPECTED="method create(uint64)uint64 succeeded with output: 2468"
if [[ $RES != *"${EXPECTED}"* ]]; then
    date '+app-simulate-test FAIL the method call to create(uint64)uint64 should not fail %Y%m%d_%H%M%S'
    false
fi

APPID=$(echo "$RES" | grep Created | awk '{ print $6 }')

# SIMULATION! empty()void
${gcmd} app method --method "empty()void" --app-id $APPID --from $ACCOUNT 2>&1 -o "${TEMPDIR}/empty.tx"

# SIMULATE without a signature first
RES=$(${gcmd} clerk simulate -t "${TEMPDIR}/empty.tx")

# confirm that without signature, the simulation should fail
if [[ $(echo "$RES" | jq '."would-succeed"') != $CONST_FALSE ]]; then
    date '+app-simulate-test FAIL the simulation call to empty()void without signature should not succeed %Y%m%d_%H%M%S'
    false
fi

# check again the simulation failing reason
if [[ $(echo "$RES" | jq '."txn-groups"[0]."txn-results"[0]."missing-signature"') != $CONST_TRUE ]]; then
    date '+app-simulate-test FAIL the simulation call to empty()void without signature should fail with missing-signature %Y%m%d_%H%M%S'
    false
fi

# SIMULATE with a signature
${gcmd} clerk sign -i "${TEMPDIR}/empty.tx" -o "${TEMPDIR}/empty.stx"
RES=$(${gcmd} clerk simulate -t "${TEMPDIR}/empty.stx" | jq '."would-succeed"')

# with signature, simulation app-call should succeed
if [[ $RES != $CONST_TRUE ]]; then
    date '+app-simulate-test FAIL the simulation call to empty()void should succeed %Y%m%d_%H%M%S'
    false
fi

###########################################################
# WE WANT TO FURTHER TEST UNLIMIT LOG IN SIMULATION WORKS #
###########################################################

TEAL=test/scripts/e2e_subs/tealprogs

printf '#pragma version 6\nint 1' > "${TEMPDIR}/simple-v6.teal"

# NOTE: logs-a-lot.teal contains a method that logs 1.4kb info, which is well over 1kb limit in binary
#       we test it here to see if the simulate unlimit log works under goal clerk simulate

RES=$(${gcmd} app create --creator ${ACCOUNT} --approval-prog "${TEAL}/logs-a-lot.teal" --clear-prog "${TEMPDIR}/simple-v6.teal" --global-byteslices 0 --global-ints 0 --local-byteslices 0 --local-ints 0 2>&1 || true)
EXPSUCCESS='Created app with app index'
if [[ $RES != *"${EXPSUCCESS}"* ]]; then
    date '+app-simulate-test FAIL the app creation for logs-a-lot.teal should succeed %Y%m%d_%H%M%S'
    false
fi

APPID=$(echo "$RES" | grep Created | awk '{ print $6 }')

# SIMULATION! without unlimiting log should call `small_log()void`
${gcmd} app method --method "small_log()void" --app-id $APPID --from $ACCOUNT 2>&1 -o "${TEMPDIR}/small_log.tx"
${gcmd} clerk sign -i "${TEMPDIR}/small_log.tx" -o "${TEMPDIR}/small_log.stx"
RES=$(${gcmd} clerk simulate -t "${TEMPDIR}/small_log.stx")

if [[ $(echo "$RES" | jq '."would-succeed"') != $CONST_TRUE ]]; then
    date '+app-simulate-test FAIL the app call to logs-a-lot.teal for small_log()void would-succeed should be true %Y%m%d_%H%M%S'
    false
fi

EXPECTED_SMALL_LOG='yet another ephemeral log'

if [[ $(echo "$RES" | jq '."txn-groups"[0]."txn-results"[0]."txn-result"."logs"[0] | @base64d') != *"${EXPECTED_SMALL_LOG}"* ]]; then
    date '+app-simulate-test FAIL the app call to logs-a-lot.teal for small_log()void should succeed %Y%m%d_%H%M%S'
    false
fi

if [[ $(echo "$RES" | jq '."max-log-size"') != "1024" ]]; then
    date '+app-simulate-test FAIL the app call to logs-a-lot.teal without unlimited log should return max log size 1024 %Y%m%d_%H%M%S'
    false
fi

if [[ $(echo "$RES" | jq '."max-log-calls"') != "32" ]]; then
    date '+app-simulate-test FAIL the app call to logs-a-lot.teal without unlimited log should return max log calls 32 %Y%m%d_%H%M%S'
    false
fi

${gcmd} app method --method "unlimited_log_test()void" --app-id $APPID --from $ACCOUNT 2>&1 -o "${TEMPDIR}/big_log.tx"
${gcmd} clerk sign -i "${TEMPDIR}/big_log.tx" -o "${TEMPDIR}/big_log.stx"
RES=$(${gcmd} clerk simulate -t "${TEMPDIR}/big_log.stx")

if [[ $(echo "$RES" | jq '."would-succeed"') != $CONST_FALSE ]]; then
    date '+app-simulate-test FAIL the app call to logs-a-lot.teal for unlimited_log_test()void would-succeed should be false without unlimiting log %Y%m%d_%H%M%S'
    false
fi

EXPECTED_FAILURE='logic eval error: program logs too large.'

if [[ $(echo "$RES" | jq '."txn-groups"[0]."failure-message"' != *"${EXPECTED_FAILURE}"*) ]]; then
    date '+app-simulate-test FAIL the app call to logs-a-lot.teal for unlimited_log_test()void should fail without unlmited log option %Y%m%d_%H%M%S'
    false
fi

# SIMULATION! with unlimiting log should call `unlimited_log_test()void`
${gcmd} app method --method "unlimited_log_test()void" --app-id $APPID --from $ACCOUNT 2>&1 -o "${TEMPDIR}/big_log.tx"
${gcmd} clerk sign -i "${TEMPDIR}/big_log.tx" -o "${TEMPDIR}/big_log.stx"
RES=$(${gcmd} clerk simulate --unlimit-log -t "${TEMPDIR}/big_log.stx")

if [[ $(echo "$RES" | jq '."would-succeed"') != $CONST_TRUE ]]; then
    date '+app-simulate-test FAIL the app call to logs-a-lot.teal for unlimited_log_test()void would-succeed should be true with unlimiting log %Y%m%d_%H%M%S'
    false
fi

if [[ $(echo "$RES" | jq '."txn-groups"[0]."failed-at"' != null) ]]; then
    date '+app-simulate-test FAIL the app call to logs-a-lot.teal for unlimited_log_test()void should succeed with unlmited log option %Y%m%d_%H%M%S'
    false
fi

if [[ $(echo "$RES" | jq '."unlimited-log"' != $CONST_TRUE ) ]]; then
    date '+app-simulate-test FAIL the app call to logs-a-lot.teal for unlimited_log_test()void should contain unlmited-log: true %Y%m%d_%H%M%S'
    false
fi

if [[ $(echo "$RES" | jq '."max-log-size"') != "65536" ]]; then
    date '+app-simulate-test FAIL the app call to logs-a-lot.teal with unlimited log should return max log size 65536 %Y%m%d_%H%M%S'
    false
fi

if [[ $(echo "$RES" | jq '."max-log-calls"') != "65536" ]]; then
    date '+app-simulate-test FAIL the app call to logs-a-lot.teal with unlimited log should return max log calls 65536 %Y%m%d_%H%M%S'
    false
fi

EXPECTED_FIRST_LINE_BIG_LOG='Let us go then, you and I,'

if [[ $(echo "$RES" | jq '."txn-groups"[0]."txn-results"[0]."txn-result"."logs"[0] | @base64d') != *"${EXPECTED_FIRST_LINE_BIG_LOG}"* ]]; then
    date '+app-simulate-test FAIL the app call to logs-a-lot.teal for unlimited_log_test()void should succeed %Y%m%d_%H%M%S'
    false
fi

EXPECTED_LAST_LINE_BIG_LOG='Before the taking of a toast and tea.'

if [[ $(echo "$RES" | jq '."txn-groups"[0]."txn-results"[0]."txn-result"."logs"[-1] | @base64d') != *"${EXPECTED_LAST_LINE_BIG_LOG}"* ]]; then
    date '+app-simulate-test FAIL the app call to logs-a-lot.teal for unlimited_log_test()void should succeed %Y%m%d_%H%M%S'
    false
fi<|MERGE_RESOLUTION|>--- conflicted
+++ resolved
@@ -24,15 +24,9 @@
 # This should fail with a 413 error.
 # Some of our MacOS nightly tests fail for specifying the bs (block size)
 # value in capital letters (i.e. 11M), so just specify it as 1024 bytes and
-<<<<<<< HEAD
 # allocate 11K blocks so we get a 11MB sized file.
-dd if=/dev/zero of="${TEMPDIR}/toolarge.tx" bs=1024 count=11000
-RES=$(${gcmd} clerk simulate -t "${TEMPDIR}/toolarge.tx" 2>&1 || true)
-=======
-# allocate 11K blocks so we get a 11MB sized file. 
 dd if=/dev/zero of="${TEMPDIR}/tooLargeRequest.json" bs=1024 count=11000
 RES=$(${gcmd} clerk simulate --request "${TEMPDIR}/tooLargeRequest.json" 2>&1 || true)
->>>>>>> 30acd707
 EXPERROR="simulation error: HTTP 413 Request Entity Too Large:"
 if [[ $RES != *"${EXPERROR}"* ]]; then
     date '+app-simulate-test FAIL the simulate API should fail for request bodies exceeding 10MB %Y%m%d_%H%M%S'
