#!/bin/bash

date '+app-simulate-test start %Y%m%d_%H%M%S'

set -e
set -x
set -o pipefail
set -o nounset
export SHELLOPTS

WALLET=$1

# Directory of this bash program
DIR="$( cd "$( dirname "${BASH_SOURCE[0]}" )" >/dev/null 2>&1 && pwd )"

gcmd="goal -w ${WALLET}"

ACCOUNT=$(${gcmd} account list|awk '{ print $3 }')

CONST_TRUE="true"
CONST_FALSE="false"

# First, try to send an extremely large "request" in the request body.
# This should fail with a 413 error.
# Some of our MacOS nightly tests fail for specifying the bs (block size)
# value in capital letters (i.e. 11M), so just specify it as 1024 bytes and
# allocate 11K blocks so we get a 11MB sized file.
dd if=/dev/zero of="${TEMPDIR}/tooLargeRequest.json" bs=1024 count=11000
RES=$(${gcmd} clerk simulate --request "${TEMPDIR}/tooLargeRequest.json" 2>&1 || true)
EXPERROR="simulation error: HTTP 413 Request Entity Too Large:"
if [[ $RES != *"${EXPERROR}"* ]]; then
    date '+app-simulate-test FAIL the simulate API should fail for request bodies exceeding 10MB %Y%m%d_%H%M%S'
    false
fi

##############################################
# WE FIRST TEST TRANSACTION GROUP SIMULATION #
##############################################

${gcmd} clerk send -a 10000 -f ${ACCOUNT} -t ${ACCOUNT} -o "${TEMPDIR}/pay1.tx"
${gcmd} clerk send -a 10000 -f ${ACCOUNT} -t ${ACCOUNT} -o "${TEMPDIR}/pay2.tx"

cat "${TEMPDIR}/pay1.tx" "${TEMPDIR}/pay2.tx" | ${gcmd} clerk group -i - -o "${TEMPDIR}/grouped.tx"

# We test transaction group simulation WITHOUT signatures with default arguments
RES=$(${gcmd} clerk simulate -t "${TEMPDIR}/grouped.tx")
if [[ $(echo "$RES" | jq '."txn-groups" | any(has("failure-message"))') != $CONST_TRUE ]]; then
    date '+app-simulate-test FAIL the simulation transaction group without signatures not fail %Y%m%d_%H%M%S'
    false
fi

# We test transaction group simulation WITHOUT signatures, but with allow-empty-signatures enabled
RES=$(${gcmd} clerk simulate --allow-empty-signatures -t "${TEMPDIR}/grouped.tx")
if [[ $(echo "$RES" | jq '."txn-groups" | any(has("failure-message"))') != $CONST_FALSE ]]; then
    date '+app-simulate-test FAIL the simulation transaction group without signatures should not fail when allow-empty-signatures is true %Y%m%d_%H%M%S'
    false
fi

# check the simulation eval overrides reports the right value
if [[ $(echo "$RES" | jq '."eval-overrides"."allow-empty-signatures"') != $CONST_TRUE ]]; then
    date '+app-simulate-test FAIL the simulation response should report eval overrides %Y%m%d_%H%M%S'
    false
fi

# We then test transaction group simulation WITH signatures
${gcmd} clerk split -i "${TEMPDIR}/grouped.tx" -o "${TEMPDIR}/grouped.tx"

${gcmd} clerk sign -i "${TEMPDIR}/grouped-0.tx" -o "${TEMPDIR}/grouped-0.stx"
${gcmd} clerk sign -i "${TEMPDIR}/grouped-1.tx" -o "${TEMPDIR}/grouped-1.stx"

cat "${TEMPDIR}/grouped-0.stx" "${TEMPDIR}/grouped-1.stx" > "${TEMPDIR}/grouped.stx"

RES=$(${gcmd} clerk simulate -t "${TEMPDIR}/grouped.stx")
if [[ $(echo "$RES" | jq '."txn-groups" | any(has("failure-message"))') != $CONST_FALSE ]]; then
    date '+app-simulate-test FAIL should pass to simulate self pay transaction group %Y%m%d_%H%M%S'
    false
fi

if [[ $(echo "$RES" | jq 'has("eval-overrides")') != $CONST_FALSE ]]; then
    date '+app-simulate-test FAIL the simulation response should not report eval overrides %Y%m%d_%H%M%S'
    false
fi

# Test creating and using a simulate request object
${gcmd} clerk simulate -t "${TEMPDIR}/grouped.stx" --request-only-out "${TEMPDIR}/simulateRequest.json"

NUM_GROUPS=$(jq '."txn-groups" | length' < "${TEMPDIR}/simulateRequest.json")
if [ $NUM_GROUPS -ne 1 ]; then
    date '+app-simulate-test FAIL should have 1 transaction group in simulate request %Y%m%d_%H%M%S'
    false
fi

NUM_TXNS=$(jq '."txn-groups"[0]."txns" | length' < "${TEMPDIR}/simulateRequest.json")
if [ $NUM_TXNS -ne 2 ]; then
    date '+app-simulate-test FAIL should have 2 transactions in simulate request %Y%m%d_%H%M%S'
    false
fi

RES=$(${gcmd} clerk simulate --request "${TEMPDIR}/simulateRequest.json" | jq '."txn-groups" | any(has("failure-message"))')
if [[ $RES != $CONST_FALSE ]]; then
    date '+app-simulate-test FAIL should pass with raw simulate request %Y%m%d_%H%M%S'
    false
fi

###############################################
# WE ALSO TEST OVERSPEND IN TRANSACTION GROUP #
###############################################

${gcmd} clerk send -a 1000000000000000 -f ${ACCOUNT} -t ${ACCOUNT} -o "${TEMPDIR}/pay1.tx"
${gcmd} clerk send -a 10000 -f ${ACCOUNT} -t ${ACCOUNT} -o "${TEMPDIR}/pay2.tx"

cat "${TEMPDIR}/pay1.tx" "${TEMPDIR}/pay2.tx" | ${gcmd} clerk group -i - -o "${TEMPDIR}/grouped.tx"

${gcmd} clerk split -i "${TEMPDIR}/grouped.tx" -o "${TEMPDIR}/grouped.tx"

${gcmd} clerk sign -i "${TEMPDIR}/grouped-0.tx" -o "${TEMPDIR}/grouped-0.stx"
${gcmd} clerk sign -i "${TEMPDIR}/grouped-1.tx" -o "${TEMPDIR}/grouped-1.stx"

cat "${TEMPDIR}/grouped-0.stx" "${TEMPDIR}/grouped-1.stx" > "${TEMPDIR}/grouped.stx"

RES=$(${gcmd} clerk simulate -t "${TEMPDIR}/grouped.stx")

if [[ $(echo "$RES" | jq '."txn-groups" | any(has("failure-message"))') != $CONST_TRUE ]]; then
    date '+app-simulate-test FAIL should FAIL for overspending in simulate self pay transaction group %Y%m%d_%H%M%S'
    false
fi

OVERSPEND_INFO="overspend"

if [[ $(echo "$RES" | jq '."txn-groups"[0]."failure-message"') != *"$OVERSPEND_INFO"* ]]; then
    date '+app-simulate-test FAIL first overspending transaction in transaction group should contain message OVERSPEND %Y%m%d_%H%M%S'
    false
fi

#######################################################
# NOW WE TRY TO TEST SIMULATION WITH ABI METHOD CALLS #
#######################################################

printf '#pragma version 2\nint 1' > "${TEMPDIR}/simple-v2.teal"

# Real Create
RES=$(${gcmd} app method --method "create(uint64)uint64" --arg "1234" --create --approval-prog ${DIR}/tealprogs/app-abi-method-example.teal --clear-prog ${TEMPDIR}/simple-v2.teal --local-byteslices 1 --from $ACCOUNT 2>&1 || true)
EXPECTED="method create(uint64)uint64 succeeded with output: 2468"
if [[ $RES != *"${EXPECTED}"* ]]; then
    date '+app-simulate-test FAIL the method call to create(uint64)uint64 should not fail %Y%m%d_%H%M%S'
    false
fi

APPID=$(echo "$RES" | grep Created | awk '{ print $6 }')

# SIMULATION! empty()void
${gcmd} app method --method "empty()void" --app-id $APPID --from $ACCOUNT 2>&1 -o "${TEMPDIR}/empty.tx"

# SIMULATE without a signature first
RES=$(${gcmd} clerk simulate -t "${TEMPDIR}/empty.tx")
# confirm that without signature, the simulation should fail with default args
if [[ $(echo "$RES" | jq '."txn-groups" | any(has("failure-message"))') != $CONST_TRUE ]]; then
    date '+app-simulate-test FAIL the simulation call to empty()void without signature should not succeed %Y%m%d_%H%M%S'
    false
fi

RES=$(${gcmd} clerk simulate --allow-empty-signatures -t "${TEMPDIR}/empty.tx")
# confirm that without signature, the simulation should pass with allow-empty-signatures
if [[ $(echo "$RES" | jq '."txn-groups" | any(has("failure-message"))') != $CONST_FALSE ]]; then
    date '+app-simulate-test FAIL the simulation call to empty()void without signature should succeed with allow-empty-signatures %Y%m%d_%H%M%S'
    false
fi

# check the simulation eval overrides reports the right value
if [[ $(echo "$RES" | jq '."eval-overrides"."allow-empty-signatures"') != $CONST_TRUE ]]; then
    date '+app-simulate-test FAIL the simulation call to empty()void without signature should report eval overrides %Y%m%d_%H%M%S'
    false
fi

# SIMULATE with a signature
${gcmd} clerk sign -i "${TEMPDIR}/empty.tx" -o "${TEMPDIR}/empty.stx"
RES=$(${gcmd} clerk simulate -t "${TEMPDIR}/empty.stx")

# with signature, simulation app-call should succeed
if [[ $(echo "$RES" | jq '."txn-groups" | any(has("failure-message"))') != $CONST_FALSE ]]; then
    date '+app-simulate-test FAIL the simulation call to empty()void should succeed %Y%m%d_%H%M%S'
    false
fi

if [[ $(echo "$RES" | jq 'has("eval-overrides")') != $CONST_FALSE ]]; then
    date '+app-simulate-test FAIL the simulation call to empty()void should not report eval overrides %Y%m%d_%H%M%S'
    false
fi

###########################################################
# WE WANT TO FURTHER TEST UNLIMIT LOG IN SIMULATION WORKS #
###########################################################

TEAL=test/scripts/e2e_subs/tealprogs

printf '#pragma version 6\nint 1' > "${TEMPDIR}/simple-v6.teal"

# NOTE: logs-a-lot.teal contains a method that logs 1.4kb info, which is well over 1kb limit in binary
#       we test it here to see if the simulate unlimit log works under goal clerk simulate

RES=$(${gcmd} app create --creator ${ACCOUNT} --approval-prog "${TEAL}/logs-a-lot.teal" --clear-prog "${TEMPDIR}/simple-v6.teal" 2>&1 || true)
EXPSUCCESS='Created app with app index'
if [[ $RES != *"${EXPSUCCESS}"* ]]; then
    date '+app-simulate-test FAIL the app creation for logs-a-lot.teal should succeed %Y%m%d_%H%M%S'
    false
fi

APPID=$(echo "$RES" | grep Created | awk '{ print $6 }')

# SIMULATION! without unlimiting log should call `small_log()void`
${gcmd} app method --method "small_log()void" --app-id $APPID --from $ACCOUNT 2>&1 -o "${TEMPDIR}/small_log.tx"
${gcmd} clerk sign -i "${TEMPDIR}/small_log.tx" -o "${TEMPDIR}/small_log.stx"
RES=$(${gcmd} clerk simulate -t "${TEMPDIR}/small_log.stx")

if [[ $(echo "$RES" | jq '."txn-groups" | any(has("failure-message"))') != $CONST_FALSE ]]; then
    date '+app-simulate-test FAIL the app call to logs-a-lot.teal for small_log()void should not fail %Y%m%d_%H%M%S'
    false
fi

EXPECTED_SMALL_LOG='yet another ephemeral log'

if [[ $(echo "$RES" | jq '."txn-groups"[0]."txn-results"[0]."txn-result"."logs"[0] | @base64d') != *"${EXPECTED_SMALL_LOG}"* ]]; then
    date '+app-simulate-test FAIL the app call to logs-a-lot.teal for small_log()void should have expected logs %Y%m%d_%H%M%S'
    false
fi

if [[ $(echo "$RES" | jq 'has("eval-overrides")') != $CONST_FALSE ]]; then
    date '+app-simulate-test FAIL the app call to logs-a-lot.teal without allow-more-logging should not return with eval-overrides field %Y%m%d_%H%M%S'
    false
fi

${gcmd} app method --method "unlimited_log_test()void" --app-id $APPID --from $ACCOUNT 2>&1 -o "${TEMPDIR}/big_log.tx"
${gcmd} clerk sign -i "${TEMPDIR}/big_log.tx" -o "${TEMPDIR}/big_log.stx"
RES=$(${gcmd} clerk simulate -t "${TEMPDIR}/big_log.stx")

if [[ $(echo "$RES" | jq '."txn-groups" | any(has("failure-message"))') != $CONST_TRUE ]]; then
    date '+app-simulate-test FAIL the app call to logs-a-lot.teal for unlimited_log_test()void would-succeed should be false without unlimiting log %Y%m%d_%H%M%S'
    false
fi

EXPECTED_FAILURE='logic eval error: too many log calls in program. up to 32 is allowed.'

if [[ $(echo "$RES" | jq '."txn-groups"[0]."failure-message"') != *"${EXPECTED_FAILURE}"* ]]; then
    date '+app-simulate-test FAIL the app call to logs-a-lot.teal for unlimited_log_test()void should fail without unlmited log option %Y%m%d_%H%M%S'
    false
fi

if [[ $(echo "$RES" | jq 'has("eval-overrides")') != $CONST_FALSE ]]; then
    date '+app-simulate-test FAIL the app call to logs-a-lot.teal without allow-more-logging should not return with eval-overrides field %Y%m%d_%H%M%S'
    false
fi

# SIMULATION! with unlimiting log should call `unlimited_log_test()void`
${gcmd} app method --method "unlimited_log_test()void" --app-id $APPID --from $ACCOUNT 2>&1 -o "${TEMPDIR}/big_log.tx"
${gcmd} clerk sign -i "${TEMPDIR}/big_log.tx" -o "${TEMPDIR}/big_log.stx"
RES=$(${gcmd} clerk simulate --allow-more-logging -t "${TEMPDIR}/big_log.stx")

if [[ $(echo "$RES" | jq '."txn-groups" | any(has("failure-message"))') != $CONST_FALSE ]]; then
    date '+app-simulate-test FAIL the app call to logs-a-lot.teal for unlimited_log_test()void should not fail with unlimiting log %Y%m%d_%H%M%S'
    false
fi

if [[ $(echo "$RES" | jq '."txn-groups"[0]."failed-at"') != null ]]; then
    date '+app-simulate-test FAIL the app call to logs-a-lot.teal for unlimited_log_test()void should succeed with unlmited log option %Y%m%d_%H%M%S'
    false
fi

if [[ $(echo "$RES" | jq '."eval-overrides"."max-log-size"') -ne 65536 ]]; then
    date '+app-simulate-test FAIL the app call to logs-a-lot.teal with unlimited log should return max log size 65536 %Y%m%d_%H%M%S'
    false
fi

if [[ $(echo "$RES" | jq '."eval-overrides"."max-log-calls"') -ne 2048 ]]; then
    date '+app-simulate-test FAIL the app call to logs-a-lot.teal with unlimited log should return max log calls 2048 %Y%m%d_%H%M%S'
    false
fi

EXPECTED_FIRST_LINE_BIG_LOG='The time has come,'

if [[ $(echo "$RES" | jq '."txn-groups"[0]."txn-results"[0]."txn-result"."logs"[0] | @base64d') != *"${EXPECTED_FIRST_LINE_BIG_LOG}"* ]]; then
    date '+app-simulate-test FAIL the app call to logs-a-lot.teal for unlimited_log_test()void should succeed %Y%m%d_%H%M%S'
    false
fi

EXPECTED_LAST_LINE_BIG_LOG='Those of the largest size,'

if [[ $(echo "$RES" | jq '."txn-groups"[0]."txn-results"[0]."txn-result"."logs"[-1] | @base64d') != *"${EXPECTED_LAST_LINE_BIG_LOG}"* ]]; then
    date '+app-simulate-test FAIL the app call to logs-a-lot.teal for unlimited_log_test()void should succeed %Y%m%d_%H%M%S'
    false
fi

############################################################
# WE WANT TO FURTHER TEST EXTRA BUDGET IN SIMULATION WORKS #
############################################################

function generate_teal() {
    FILE=$1
    VERSION=$2
    REPETITION=$3

    printf '#pragma version %d\n txn ApplicationID\n bz end\n' $VERSION > "${FILE}"

    # iterating in interval [0, REPETITION - 1]
    for i in $(seq 0 1 $(expr $REPETITION - 1)); do
        printf "int 1\npop\n" >> "${FILE}"
    done

    printf "end:\n int 1\n" >> "${FILE}"
}

BIG_TEAL_FILE="$TEMPDIR/int-pop-400-cost-a-lot.teal"
generate_teal "$BIG_TEAL_FILE" 8 400

printf '#pragma version 8\nint 1' > "${TEMPDIR}/simple-v8.teal"

RES=$(${gcmd} app create --creator ${ACCOUNT} --approval-prog "${BIG_TEAL_FILE}" --clear-prog "${TEMPDIR}/simple-v8.teal" --extra-pages 1 2>&1 || true)
EXPSUCCESS='Created app with app index'
if [[ $RES != *"${EXPSUCCESS}"* ]]; then
    date '+app-simulate-test FAIL the app creation for generated large TEAL should succeed %Y%m%d_%H%M%S'
    false
fi

APPID=$(echo "$RES" | grep Created | awk '{ print $6 }')

# SIMULATION! without extra budget should fail direct call
${gcmd} app call --app-id $APPID --from $ACCOUNT 2>&1 -o "${TEMPDIR}/no-extra-opcode-budget.tx"
${gcmd} clerk sign -i "${TEMPDIR}/no-extra-opcode-budget.tx" -o "${TEMPDIR}/no-extra-opcode-budget.stx"
RES=$(${gcmd} clerk simulate -t "${TEMPDIR}/no-extra-opcode-budget.stx")

if [[ $(echo "$RES" | jq '."txn-groups" | any(has("failure-message"))') != $CONST_TRUE ]]; then
    date '+app-simulate-test FAIL the app call to generated large TEAL without extra budget should fail %Y%m%d_%H%M%S'
    false
fi

EXPECTED_FAILURE='dynamic cost budget exceeded'

if [[ $(echo "$RES" | jq '."txn-groups"[0]."failure-message"') != *"${EXPECTED_FAILURE}"* ]]; then
    date '+app-simulate-test FAIL the app call to generated large TEAL should fail %Y%m%d_%H%M%S'
    false
fi

# SIMULATION! with extra budget should pass direct call
RES=$(${gcmd} clerk simulate --extra-opcode-budget 200 -t "${TEMPDIR}/no-extra-opcode-budget.stx")

if [[ $(echo "$RES" | jq '."txn-groups" | any(has("failure-message"))') != $CONST_FALSE ]]; then
    date '+app-simulate-test FAIL the app call to generated large TEAL with extra budget should pass %Y%m%d_%H%M%S'
    false
fi

if [[ $(echo "$RES" | jq '."eval-overrides"."extra-opcode-budget"') -ne 200 ]]; then
    date '+app-simulate-test FAIL the app call to generated large TEAL should have extra-opcode-budget 200 %Y%m%d_%H%M%S'
    false
fi

if [[ $(echo "$RES" | jq '."txn-groups"[0]."app-budget-added"') -ne 900 ]]; then
    date '+app-simulate-test FAIL the app call to generated large TEAL should have app-budget-added 900 %Y%m%d_%H%M%S'
    false
fi

if [[ $(echo "$RES" | jq '."txn-groups"[0]."app-budget-consumed"') -ne 804 ]]; then
    date '+app-simulate-test FAIL the app call to generated large TEAL should be consuming 804 budget %Y%m%d_%H%M%S'
    false
fi

# SIMULATION! with --allow-more-opcode-budget should pass direct call
RES=$(${gcmd} clerk simulate --allow-more-opcode-budget -t "${TEMPDIR}/no-extra-opcode-budget.stx")

if [[ $(echo "$RES" | jq '."txn-groups" | any(has("failure-message"))') != $CONST_FALSE ]]; then
    date '+app-simulate-test FAIL the app call to generated large TEAL with extra budget should pass %Y%m%d_%H%M%S'
    false
fi

if [[ $(echo "$RES" | jq '."eval-overrides"."extra-opcode-budget"') -ne 320000 ]]; then
    date '+app-simulate-test FAIL the app call to generated large TEAL should have extra-opcode-budget 320000 %Y%m%d_%H%M%S'
    false
fi

if [[ $(echo "$RES" | jq '."txn-groups"[0]."app-budget-added"') -ne 320700 ]]; then
    date '+app-simulate-test FAIL the app call to generated large TEAL should have app-budget-added 320700 %Y%m%d_%H%M%S'
    false
fi

if [[ $(echo "$RES" | jq '."txn-groups"[0]."app-budget-consumed"') -ne 804 ]]; then
    date '+app-simulate-test FAIL the app call to generated large TEAL should be consuming 804 budget %Y%m%d_%H%M%S'
    false
fi

<<<<<<< HEAD
##############################################
# TEST ALLOW UNNAMED RESOURCES IN SIMULATION #
##############################################

printf '#pragma version 9\nint 1' > "${TEMPDIR}/simple-v9.teal"

RES=$(${gcmd} app create --creator ${ACCOUNT} --approval-prog "${DIR}/tealprogs/unnamed-resource-access.teal" --clear-prog "${TEMPDIR}/simple-v9.teal" 2>&1 || true)
EXPSUCCESS='Created app with app index'
if [[ $RES != *"${EXPSUCCESS}"* ]]; then
    date '+app-simulate-test FAIL the app creation for unnamed resource access should succeed %Y%m%d_%H%M%S'
    false
fi

OTHERAPPID=$APPID
APPID=$(echo "$RES" | grep Created | awk '{ print $6 }')
APPADDR=$(${gcmd} app info --app-id $APPID | grep "Application account" | awk '{ print $3 }')

${gcmd} clerk send --from $ACCOUNT --to $APPADDR --amount 200000

OTHERADDR=$(${gcmd} app info --app-id $OTHERAPPID | grep "Application account" | awk '{ print $3 }')
${gcmd} clerk send --from $ACCOUNT --to $OTHERADDR --amount 100000

ASSETID=$(${gcmd} asset create --creator ${ACCOUNT} --total 100 | grep Created | awk '{ print $6 }')

# Simulation with default settings should fail
${gcmd} app call --app-id $APPID --from $ACCOUNT --app-arg "addr:$OTHERADDR" --app-arg "int:$ASSETID" --app-arg "int:$OTHERAPPID" 2>&1 -o "${TEMPDIR}/unnamed-resource-access.tx"
${gcmd} clerk sign -i "${TEMPDIR}/unnamed-resource-access.tx" -o "${TEMPDIR}/unnamed-resource-access.stx"
RES=$(${gcmd} clerk simulate -t "${TEMPDIR}/unnamed-resource-access.stx")

if [[ $(echo "$RES" | jq '."txn-groups" | any(has("failure-message"))') != $CONST_TRUE ]]; then
    date '+app-simulate-test FAIL the app call without allow unnamed resources should fail %Y%m%d_%H%M%S'
    false
fi

EXPECTED_FAILURE="logic eval error: invalid Account reference $OTHERADDR"

if [[ $(echo "$RES" | jq '."txn-groups"[0]."failure-message"') != *"${EXPECTED_FAILURE}"* ]]; then
    date '+app-simulate-test FAIL the app call without allow unnamed resources should fail with the expected error %Y%m%d_%H%M%S'
    false
fi

# Simulation with --allow-unnamed-resources should succeed
RES=$(${gcmd} clerk simulate --allow-unnamed-resources -t "${TEMPDIR}/unnamed-resource-access.stx")

if [[ $(echo "$RES" | jq '."txn-groups" | any(has("failure-message"))') != $CONST_FALSE ]]; then
    date '+app-simulate-test FAIL the app call with allow unnamed resources should pass %Y%m%d_%H%M%S'
    false
fi

if [[ $(echo "$RES" | jq '."eval-overrides"."allow-unnamed-resources"') != $CONST_TRUE ]]; then
    date '+app-simulate-test FAIL the app call with allow unnamed resources have the correct eval-overrides %Y%m%d_%H%M%S'
    false
fi
=======
###############################################################
# WE WANT TO TEST STACK AND SCRATCH TRACE IN SIMULATION WORKS #
###############################################################

RES=$(${gcmd} app create --creator ${ACCOUNT} --approval-prog "${DIR}/tealprogs/stack-scratch.teal" --clear-prog "${TEMPDIR}/simple-v8.teal" --extra-pages 1 2>&1 || true)

EXPSUCCESS='Created app with app index'
if [[ $RES != *"${EXPSUCCESS}"* ]]; then
    date '+app-simulate-test FAIL the app creation for generated large TEAL should succeed %Y%m%d_%H%M%S'
    false
fi

APPID=$(echo "$RES" | grep Created | awk '{ print $6 }')

${gcmd} app call --app-id $APPID --app-arg "int:10" --from $ACCOUNT 2>&1 -o "${TEMPDIR}/stack-and-scratch.tx"
${gcmd} clerk sign -i "${TEMPDIR}/stack-and-scratch.tx" -o "${TEMPDIR}/stack-and-scratch.stx"
RES=$(${gcmd} clerk simulate --trace --stack --scratch -t "${TEMPDIR}/stack-and-scratch.stx")

if [[ $(echo "$RES" | jq '."txn-groups" | any(has("failure-message"))') != $CONST_FALSE ]]; then
    date '+app-simulate-test FAIL the app call for stack and scratch trace should pass %Y%m%d_%H%M%S'
    false
fi

SCRATCH_STORE_UNIT=$(echo "$RES" | jq '."txn-groups"[0]."txn-results"[0]."exec-trace"."approval-program-trace"[-7]')

if [[ $(echo "$SCRATCH_STORE_UNIT" | jq 'has("scratch-changes")') != $CONST_TRUE ]]; then
    data '+app-simulate-test FAIL the app call for stack and scratch trace should return scratch changes at this unit %Y%m%d_%H%M%S'
    false
fi

if [[ $(echo "$SCRATCH_STORE_UNIT" | jq '."scratch-changes" | length') != 1 ]]; then
    data '+app-simulate-test FAIL the app call for stack and scratch trace should return scratch changes with length 1 at this unit %Y%m%d_%H%M%S'
    false
fi

if [[ $(echo "$SCRATCH_STORE_UNIT" | jq 'has("stack-pop-count")') != $CONST_TRUE ]]; then
    data '+app-simulate-test FAIL the app call for stack and scratch trace should return stack pop count at this unit %Y%m%d_%H%M%S'
    false
fi

if [[ $(echo "$SCRATCH_STORE_UNIT" | jq '."stack-pop-count"') != 1 ]]; then
    data '+app-simulate-test FAIL the app call for stack and scratch trace should return stack pop count being 1 at this unit %Y%m%d_%H%M%S'
    false
fi

# WE DON'T TEST IN DETAILS ABOUT SCRATCH AND TRACE IN E2E SCRIPT TESTS, SEE RESTCLIENT TEST FOR DETAILS
>>>>>>> 197bfb6a
<|MERGE_RESOLUTION|>--- conflicted
+++ resolved
@@ -385,7 +385,53 @@
     false
 fi
 
-<<<<<<< HEAD
+###############################################################
+# WE WANT TO TEST STACK AND SCRATCH TRACE IN SIMULATION WORKS #
+###############################################################
+
+RES=$(${gcmd} app create --creator ${ACCOUNT} --approval-prog "${DIR}/tealprogs/stack-scratch.teal" --clear-prog "${TEMPDIR}/simple-v8.teal" --extra-pages 1 2>&1 || true)
+
+EXPSUCCESS='Created app with app index'
+if [[ $RES != *"${EXPSUCCESS}"* ]]; then
+    date '+app-simulate-test FAIL the app creation for generated large TEAL should succeed %Y%m%d_%H%M%S'
+    false
+fi
+
+APPID=$(echo "$RES" | grep Created | awk '{ print $6 }')
+
+${gcmd} app call --app-id $APPID --app-arg "int:10" --from $ACCOUNT 2>&1 -o "${TEMPDIR}/stack-and-scratch.tx"
+${gcmd} clerk sign -i "${TEMPDIR}/stack-and-scratch.tx" -o "${TEMPDIR}/stack-and-scratch.stx"
+RES=$(${gcmd} clerk simulate --trace --stack --scratch -t "${TEMPDIR}/stack-and-scratch.stx")
+
+if [[ $(echo "$RES" | jq '."txn-groups" | any(has("failure-message"))') != $CONST_FALSE ]]; then
+    date '+app-simulate-test FAIL the app call for stack and scratch trace should pass %Y%m%d_%H%M%S'
+    false
+fi
+
+SCRATCH_STORE_UNIT=$(echo "$RES" | jq '."txn-groups"[0]."txn-results"[0]."exec-trace"."approval-program-trace"[-7]')
+
+if [[ $(echo "$SCRATCH_STORE_UNIT" | jq 'has("scratch-changes")') != $CONST_TRUE ]]; then
+    data '+app-simulate-test FAIL the app call for stack and scratch trace should return scratch changes at this unit %Y%m%d_%H%M%S'
+    false
+fi
+
+if [[ $(echo "$SCRATCH_STORE_UNIT" | jq '."scratch-changes" | length') != 1 ]]; then
+    data '+app-simulate-test FAIL the app call for stack and scratch trace should return scratch changes with length 1 at this unit %Y%m%d_%H%M%S'
+    false
+fi
+
+if [[ $(echo "$SCRATCH_STORE_UNIT" | jq 'has("stack-pop-count")') != $CONST_TRUE ]]; then
+    data '+app-simulate-test FAIL the app call for stack and scratch trace should return stack pop count at this unit %Y%m%d_%H%M%S'
+    false
+fi
+
+if [[ $(echo "$SCRATCH_STORE_UNIT" | jq '."stack-pop-count"') != 1 ]]; then
+    data '+app-simulate-test FAIL the app call for stack and scratch trace should return stack pop count being 1 at this unit %Y%m%d_%H%M%S'
+    false
+fi
+
+# WE DON'T TEST IN DETAILS ABOUT SCRATCH AND TRACE IN E2E SCRIPT TESTS, SEE RESTCLIENT TEST FOR DETAILS
+
 ##############################################
 # TEST ALLOW UNNAMED RESOURCES IN SIMULATION #
 ##############################################
@@ -438,52 +484,4 @@
 if [[ $(echo "$RES" | jq '."eval-overrides"."allow-unnamed-resources"') != $CONST_TRUE ]]; then
     date '+app-simulate-test FAIL the app call with allow unnamed resources have the correct eval-overrides %Y%m%d_%H%M%S'
     false
-fi
-=======
-###############################################################
-# WE WANT TO TEST STACK AND SCRATCH TRACE IN SIMULATION WORKS #
-###############################################################
-
-RES=$(${gcmd} app create --creator ${ACCOUNT} --approval-prog "${DIR}/tealprogs/stack-scratch.teal" --clear-prog "${TEMPDIR}/simple-v8.teal" --extra-pages 1 2>&1 || true)
-
-EXPSUCCESS='Created app with app index'
-if [[ $RES != *"${EXPSUCCESS}"* ]]; then
-    date '+app-simulate-test FAIL the app creation for generated large TEAL should succeed %Y%m%d_%H%M%S'
-    false
-fi
-
-APPID=$(echo "$RES" | grep Created | awk '{ print $6 }')
-
-${gcmd} app call --app-id $APPID --app-arg "int:10" --from $ACCOUNT 2>&1 -o "${TEMPDIR}/stack-and-scratch.tx"
-${gcmd} clerk sign -i "${TEMPDIR}/stack-and-scratch.tx" -o "${TEMPDIR}/stack-and-scratch.stx"
-RES=$(${gcmd} clerk simulate --trace --stack --scratch -t "${TEMPDIR}/stack-and-scratch.stx")
-
-if [[ $(echo "$RES" | jq '."txn-groups" | any(has("failure-message"))') != $CONST_FALSE ]]; then
-    date '+app-simulate-test FAIL the app call for stack and scratch trace should pass %Y%m%d_%H%M%S'
-    false
-fi
-
-SCRATCH_STORE_UNIT=$(echo "$RES" | jq '."txn-groups"[0]."txn-results"[0]."exec-trace"."approval-program-trace"[-7]')
-
-if [[ $(echo "$SCRATCH_STORE_UNIT" | jq 'has("scratch-changes")') != $CONST_TRUE ]]; then
-    data '+app-simulate-test FAIL the app call for stack and scratch trace should return scratch changes at this unit %Y%m%d_%H%M%S'
-    false
-fi
-
-if [[ $(echo "$SCRATCH_STORE_UNIT" | jq '."scratch-changes" | length') != 1 ]]; then
-    data '+app-simulate-test FAIL the app call for stack and scratch trace should return scratch changes with length 1 at this unit %Y%m%d_%H%M%S'
-    false
-fi
-
-if [[ $(echo "$SCRATCH_STORE_UNIT" | jq 'has("stack-pop-count")') != $CONST_TRUE ]]; then
-    data '+app-simulate-test FAIL the app call for stack and scratch trace should return stack pop count at this unit %Y%m%d_%H%M%S'
-    false
-fi
-
-if [[ $(echo "$SCRATCH_STORE_UNIT" | jq '."stack-pop-count"') != 1 ]]; then
-    data '+app-simulate-test FAIL the app call for stack and scratch trace should return stack pop count being 1 at this unit %Y%m%d_%H%M%S'
-    false
-fi
-
-# WE DON'T TEST IN DETAILS ABOUT SCRATCH AND TRACE IN E2E SCRIPT TESTS, SEE RESTCLIENT TEST FOR DETAILS
->>>>>>> 197bfb6a
+fi