--- conflicted
+++ resolved
@@ -12,11 +12,6 @@
 ACCOUNT=$(${gcmd} account list|awk '{ print $3 }')
 ACCOUNTB=$(${gcmd} account new|awk '{ print $6 }')
 
-<<<<<<< HEAD
-algokey generate > "${TEMPDIR}/rekey"
-mnemonic=$(grep 'Private key mnemonic:' < "${TEMPDIR}/rekey" | sed 's/Private key mnemonic: //')
-ACCOUNTC=$(grep 'Public key:' < "${TEMPDIR}/rekey" | sed 's/Public key: //')
-=======
 # Rekeying should fail if in a txn group with a < v2 TEAL program
 
 # Make v1 program
@@ -74,7 +69,6 @@
 algokey generate > ${TEMPDIR}/rekey
 mnemonic=$(grep 'Private key mnemonic:' < ${TEMPDIR}/rekey | sed 's/Private key mnemonic: //')
 ACCOUNTC=$(grep 'Public key:' < ${TEMPDIR}/rekey | sed 's/Public key: //')
->>>>>>> 888d8809
 ${gcmd} account import -m "${mnemonic}"
 
 ${gcmd} clerk send -a 10000000 -f "${ACCOUNT}" -t "${ACCOUNTB}" --rekey-to "${ACCOUNTC}"
