--- conflicted
+++ resolved
@@ -1,11 +1,7 @@
 #!/usr/bin/env bash
-<<<<<<< HEAD
-# TIMEOUT=360
-=======
 # TIMEOUT=300
 #
 # assets-app.sh and assets-app-b.sh both test the same TEAL app script, but in two separate parallelizeable chunks
->>>>>>> 3fa882c7
 
 date '+assets-app start %Y%m%d_%H%M%S'
 
