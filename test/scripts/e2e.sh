#!/usr/bin/env bash
echo "######################################################################"
echo "  E2E Tests"
echo "######################################################################"
set -e

# Suppress telemetry reporting for tests
export ALGOTEST=1

SCRIPT_PATH="$( cd "$(dirname "$0")" ; pwd -P )"

SRCROOT="$(pwd -P)"

export CHANNEL=master

HELP="Usage: $0 [-v] [-u]
Script for running go-algorand e2e tests
Requires:
    * pip
    * python 3
    * go
Options:
    -c        Channel of build you are building binaries with this script
    -n        Run tests without building binaries (Binaries are expected in PATH)
    -i        Start an interactive session for running e2e subs.
"
NO_BUILD=false
while getopts ":c:nhi" opt; do
  case ${opt} in
    c ) CHANNEL=$OPTARG
      ;;
    n ) NO_BUILD=true
        GO_TEST_ARGS="-norace"
      ;;
    h ) echo "${HELP}"
        exit 0
<<<<<<< HEAD
	;;
    i ) echo "  Interactive session"
	echo "######################################################################"
	INTERACTIVE=true
	;;
=======
    ;;
    i ) echo "  Interactive session"
        echo "######################################################################"
        INTERACTIVE=true
        ;;
>>>>>>> 8a335bb2
    \? ) echo "${HELP}"
        exit 2
      ;;
  esac
done

# export TEMPDIR=$(mktemp -d 2>/dev/null || mktemp -d -t "tmp")
TEST_RUN_ID=$(${SCRIPT_PATH}/testrunid.py)
export TEMPDIR=${SRCROOT}/tmp/out/e2e/${TEST_RUN_ID}
echo "Test output can be found in ${TEMPDIR}"

function cleanup() {
  echo "Cleaning up temp dir."

  rm -rf "${TEMPDIR}"

  if ! ${NO_BUILD} ; then
      rm -rf ${PKG_ROOT}
  fi
}

# Cleanup files created during tests.
trap cleanup EXIT

# ARM64 has an unoptimized scrypt() which can cause tests to timeout.
# Run kmd with scrypt() configured to run less secure and fast to go through the motions for test.
# thus, on those platforms we launch kmd with unsafe_scrypt = true to speed up the tests.
RUN_KMD_WITH_UNSAFE_SCRYPT=""
PLATFORM_ARCHTYPE=$("${SRCROOT}/scripts/archtype.sh")

echo "ARCHTYPE:    ${PLATFORM_ARCHTYPE}"
if [[ "${PLATFORM_ARCHTYPE}" = arm* ]]; then
    RUN_KMD_WITH_UNSAFE_SCRYPT="--unsafe_scrypt"
fi

echo "RUN_KMD_WITH_UNSAFE_SCRYPT = ${RUN_KMD_WITH_UNSAFE_SCRYPT}"

export BINDIR=${TEMPDIR}/bin
export DATADIR=${TEMPDIR}/data

function reset_dirs() {
    rm -rf ${BINDIR}
    rm -rf ${DATADIR}
    mkdir -p ${BINDIR}
    mkdir -p ${DATADIR}
}

# $1 - Message
LAST_DURATION=$SECONDS
function duration() {
  ELAPSED=$((SECONDS - $LAST_DURATION))
  printf "Duration: '%s' - %02dh:%02dm:%02ds\n" "$1" $(($ELAPSED/3600)) $(($ELAPSED%3600/60)) $(($ELAPSED%60))
  LAST_DURATION=$SECONDS
}

#----------------------
# Start E2E tests by installing the current build after killing all instances
reset_dirs
echo Killing all instances and installing current build

pkill -u "$(whoami)" -x algod || true

if ! ${NO_BUILD} ; then
    ./scripts/local_install.sh -c ${CHANNEL} -p ${BINDIR} -d ${DATADIR}
    export PATH=${BINDIR}:${PATH}
fi

# check our install
algod -v
goal -v

./test/scripts/goal_subcommand_sanity.sh "${TEMPDIR}"

export GOPATH=$(go env GOPATH)

# Change current directory to test/scripts so we can just use ./test.sh to exec.
cd "${SCRIPT_PATH}"

if [ -z "$E2E_TEST_FILTER" ] || [ "$E2E_TEST_FILTER" == "SCRIPTS" ]; then
    python3 -m venv "${TEMPDIR}/ve"
    . "${TEMPDIR}/ve/bin/activate"
    "${TEMPDIR}/ve/bin/pip3" install --upgrade pip
    "${TEMPDIR}/ve/bin/pip3" install --upgrade cryptograpy
    
    # Pin a version of our python SDK's so that breaking changes don't spuriously break our tests.
    # Please update as necessary.
    "${TEMPDIR}/ve/bin/pip3" install py-algorand-sdk==1.9.0b1
    
    # Enable remote debugging:
    "${TEMPDIR}/ve/bin/pip3" install --upgrade debugpy
    duration "e2e client setup"

    if [ $INTERACTIVE ]; then
<<<<<<< HEAD
	echo "********** READY **********"
	echo "The test environment is now set. Run the tests using the following command on a different terminal after setting the path."
	echo ""
	echo "export VIRTUAL_ENV=\"${TEMPDIR}/ve\""
	echo "export PATH=\"\$VIRTUAL_ENV/bin:\$PATH\""
	echo ""
	echo "${TEMPDIR}/ve/bin/python3" test/scripts/e2e_client_runner.py ${RUN_KMD_WITH_UNSAFE_SCRYPT} "$SRCROOT"/test/scripts/e2e_subs/SCRIPT_FILE_NAME
	echo ""
	echo "Press enter to shut down the test environment..."
	read a
	echo -n "deactivating..."
	deactivate
	echo "done"
	exit
    fi

=======
        echo -e "\n\n********** READY **********\n\n"
        echo "The test environment is now set. You can now run tests in another terminal."

        echo -e "\nConfigure the environment:\n"
        if [ "$(basename $SHELL)" == "fish" ]; then
            echo "set -g VIRTUAL_ENV \"${TEMPDIR}/ve\""
            echo "set -g PATH \"\$VIRTUAL_ENV/bin:\$PATH\""
        else
            echo "export VIRTUAL_ENV=\"${TEMPDIR}/ve\""
            echo "export PATH=\"\$VIRTUAL_ENV/bin:\$PATH\""
        fi

        echo ""
        echo "python3 \"$SCRIPT_PATH/e2e_client_runner.py\" ${RUN_KMD_WITH_UNSAFE_SCRYPT} \"$SCRIPT_PATH/e2e_subs/SCRIPT_FILE_NAME\""
        echo ""
        echo "Press enter to shut down the test environment..."
        read a
        echo -n "deactivating..."
        deactivate
        echo "done"
        exit
    fi

    ./timeout 200 ./e2e_basic_start_stop.sh
    duration "e2e_basic_start_stop.sh"

>>>>>>> 8a335bb2
    "${TEMPDIR}/ve/bin/python3" e2e_client_runner.py ${RUN_KMD_WITH_UNSAFE_SCRYPT} "$SRCROOT"/test/scripts/e2e_subs/*.{sh,py}
    duration "parallel client runner"

    for vdir in "$SRCROOT"/test/scripts/e2e_subs/v??; do
        "${TEMPDIR}/ve/bin/python3" e2e_client_runner.py ${RUN_KMD_WITH_UNSAFE_SCRYPT} --version "$(basename "$vdir")" "$vdir"/*.sh
    done
    duration "vdir client runners"

    for script in "$SRCROOT"/test/scripts/e2e_subs/serial/*; do
        "${TEMPDIR}/ve/bin/python3" e2e_client_runner.py ${RUN_KMD_WITH_UNSAFE_SCRYPT} $script
    done

    deactivate
    duration "serial client runners"
fi # if E2E_TEST_FILTER == "" or == "SCRIPTS"

if [ -z "$E2E_TEST_FILTER" ] || [ "$E2E_TEST_FILTER" == "GO" ]; then
    # Export our root temp folder as 'TESTDIR' for tests to use as their root test folder
    # This allows us to clean up everything with our rm -rf trap.
    mkdir "${TEMPDIR}/go"
    export TESTDIR=${TEMPDIR}/go
    export TESTDATADIR=${SRCROOT}/test/testdata
    export SRCROOT=${SRCROOT}

    ./e2e_go_tests.sh ${GO_TEST_ARGS}
    duration "go integration tests"
fi # if E2E_TEST_FILTER == "" or == "GO"

if [ -z "$E2E_TEST_FILTER" ] || [ "$E2E_TEST_FILTER" == "EXPECT" ]; then
    # Export our root temp folder as 'TESTDIR' for tests to use as their root test folder
    # This allows us to clean up everything with our rm -rf trap.
    mkdir "${TEMPDIR}/expect"
    export TESTDIR=${TEMPDIR}/expect
    export TESTDATADIR=${SRCROOT}/test/testdata
    export SRCROOT=${SRCROOT}

    ./e2e_go_tests.sh -e ${GO_TEST_ARGS}
    duration "expect tests"
fi # if E2E_TEST_FILTER == "" or == "EXPECT"

echo "----------------------------------------------------------------------"
echo "  DONE: E2E"
echo "----------------------------------------------------------------------"<|MERGE_RESOLUTION|>--- conflicted
+++ resolved
@@ -34,19 +34,11 @@
       ;;
     h ) echo "${HELP}"
         exit 0
-<<<<<<< HEAD
-	;;
-    i ) echo "  Interactive session"
-	echo "######################################################################"
-	INTERACTIVE=true
-	;;
-=======
     ;;
     i ) echo "  Interactive session"
         echo "######################################################################"
         INTERACTIVE=true
         ;;
->>>>>>> 8a335bb2
     \? ) echo "${HELP}"
         exit 2
       ;;
@@ -140,24 +132,6 @@
     duration "e2e client setup"
 
     if [ $INTERACTIVE ]; then
-<<<<<<< HEAD
-	echo "********** READY **********"
-	echo "The test environment is now set. Run the tests using the following command on a different terminal after setting the path."
-	echo ""
-	echo "export VIRTUAL_ENV=\"${TEMPDIR}/ve\""
-	echo "export PATH=\"\$VIRTUAL_ENV/bin:\$PATH\""
-	echo ""
-	echo "${TEMPDIR}/ve/bin/python3" test/scripts/e2e_client_runner.py ${RUN_KMD_WITH_UNSAFE_SCRYPT} "$SRCROOT"/test/scripts/e2e_subs/SCRIPT_FILE_NAME
-	echo ""
-	echo "Press enter to shut down the test environment..."
-	read a
-	echo -n "deactivating..."
-	deactivate
-	echo "done"
-	exit
-    fi
-
-=======
         echo -e "\n\n********** READY **********\n\n"
         echo "The test environment is now set. You can now run tests in another terminal."
 
@@ -184,7 +158,6 @@
     ./timeout 200 ./e2e_basic_start_stop.sh
     duration "e2e_basic_start_stop.sh"
 
->>>>>>> 8a335bb2
     "${TEMPDIR}/ve/bin/python3" e2e_client_runner.py ${RUN_KMD_WITH_UNSAFE_SCRYPT} "$SRCROOT"/test/scripts/e2e_subs/*.{sh,py}
     duration "parallel client runner"
 
