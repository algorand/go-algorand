--- conflicted
+++ resolved
@@ -81,13 +81,7 @@
 
 ./timeout 200 ./e2e_basic_start_stop.sh
 
-<<<<<<< HEAD
-python3 -m venv ${TEMPDIR}/ve
-. ${TEMPDIR}/ve/bin/activate
-${TEMPDIR}/ve/bin/pip3 install --upgrade pip
-${TEMPDIR}/ve/bin/pip3 install --upgrade py-algorand-sdk cryptography
-${TEMPDIR}/ve/bin/python3 e2e_client_runner.py "$SRCROOT"/test/scripts/e2e_subs/*.sh --keep-temps
-=======
+
 python3 -m venv "${TEMPDIR}/ve"
 . "${TEMPDIR}/ve/bin/activate"
 "${TEMPDIR}/ve/bin/pip3" install --upgrade pip
@@ -96,7 +90,6 @@
 for vdir in "$SRCROOT"/test/scripts/e2e_subs/v??; do
     "${TEMPDIR}/ve/bin/python3" e2e_client_runner.py --version "$(basename "$vdir")" "$vdir"/*.sh
 done
->>>>>>> f862605c
 deactivate
 
 # Export our root temp folder as 'TESTDIR' for tests to use as their root test folder
