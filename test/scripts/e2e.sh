--- conflicted
+++ resolved
@@ -138,11 +138,7 @@
         fi
 
         echo ""
-<<<<<<< HEAD
-        echo "python3 \"$SCRIPT_PATH\"/e2e_client_runner.py ${RUN_KMD_WITH_UNSAFE_SCRYPT} \"$SCRIPT_PATH\"/e2e_subs/SCRIPT_FILE_NAME"
-=======
         echo "python3 \"$SCRIPT_PATH/e2e_client_runner.py\" ${RUN_KMD_WITH_UNSAFE_SCRYPT} \"$SCRIPT_PATH/e2e_subs/SCRIPT_FILE_NAME\""
->>>>>>> b73265c9
         echo ""
         echo "Press enter to shut down the test environment..."
         read a
