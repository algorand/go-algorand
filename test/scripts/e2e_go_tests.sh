#!/usr/bin/env bash
echo "######################################################################"
echo "  e2e_go_tests"
echo "######################################################################"
set -e

export GOPATH=$(go env GOPATH)
<<<<<<< HEAD

# Anchor our repo root reference location
REPO_ROOT="$( cd "$(dirname "$0")" ; pwd -P )"/../..
=======
export GO111MODULE=on
REPO_DIR=${GOPATH}/src/github.com/algorand/go-algorand
>>>>>>> 1eac221f

# Need bin-race binaries for e2e tests
pushd ${REPO_ROOT}
make build-race -j4
popd

# Suppress telemetry reporting for tests
export ALGOTEST=1

# Ensure our required environment variables are set - in case running this script standalone
CLEANUP_TEMPDIR=0

if [ "${TESTDIR}" = "" ]; then
    # Create our own temp folder - we'll clean it up if everything passes
    TEMPDIR=$(mktemp -d 2>/dev/null || mktemp -d -t "tmp")
    CLEANUP_TEMPDIR=1
    export TESTDIR=${TEMPDIR}
fi

echo "Test output can be found in ${TESTDIR}"

if [ "${SRCROOT}" = "" ]; then
    export SRCROOT=${REPO_ROOT}
fi

if [ "${NODEBINDIR}" = "" ]; then
    # Use the race-detector binaries, and set halt_on_error to report errors quickly.
    export PATH="${GOPATH}/bin-race:${PATH}"
    export NODEBINDIR="${GOPATH}/bin-race"
    export GORACE=halt_on_error=1
fi

if [ "${TESTDATADIR}" = "" ]; then
    export TESTDATADIR=${SRCROOT}/test/testdata
fi

cd ${SRCROOT}/test/e2e-go

# For now, disable long-running e2e tests on Travis
# (the ones that won't complete...)
SHORTTEST=
if [ "${TRAVIS_BRANCH}" != "" ]; then
    SHORTTEST=-short
fi

# If one or more -t <pattern> are specified, use go test -run <pattern> for each

TESTPATTERNS=()

while [ "$1" != "" ]; do
    case "$1" in
        -t)
            shift
            TESTPATTERNS+=($1)
            ;;
        *)
            echo "Unknown option" "$1"
            exit 1
            ;;
    esac
    shift
done

if [ "${#TESTPATTERNS[@]}" -eq 0 ]; then
    go test -race -timeout 1h -v ${SHORTTEST} ./...
else
    for TEST in ${TESTPATTERNS[@]}; do
        go test -race -timeout 1h -v ${SHORTTEST} -run ${TEST} ./...
    done
fi

if [ ${CLEANUP_TEMPDIR} -ne 0 ]; then
    rm -rf ${TEMPDIR}
fi

echo "----------------------------------------------------------------------"
echo "  DONE: e2e_go_tests"
echo "----------------------------------------------------------------------"<|MERGE_RESOLUTION|>--- conflicted
+++ resolved
@@ -5,14 +5,10 @@
 set -e
 
 export GOPATH=$(go env GOPATH)
-<<<<<<< HEAD
+export GO111MODULE=on
 
 # Anchor our repo root reference location
 REPO_ROOT="$( cd "$(dirname "$0")" ; pwd -P )"/../..
-=======
-export GO111MODULE=on
-REPO_DIR=${GOPATH}/src/github.com/algorand/go-algorand
->>>>>>> 1eac221f
 
 # Need bin-race binaries for e2e tests
 pushd ${REPO_ROOT}
