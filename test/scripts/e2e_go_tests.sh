--- conflicted
+++ resolved
@@ -6,9 +6,7 @@
 set -o pipefail
 
 export GOPATH=$(go env GOPATH)
-<<<<<<< HEAD
-GOTESTCOMMAND=${GOTESTCOMMAND:="go test"}
-=======
+
 export GO111MODULE=on
 
 # Needed for now because circleci doesn't use makefile yet
@@ -20,7 +18,6 @@
 fi
 
 echo "GOTESTCOMMAND will be: ${GOTESTCOMMAND}"
->>>>>>> 57a3306f
 
 # If one or more -t <pattern> are specified, use GOTESTCOMMAND -run <pattern> for each
 
