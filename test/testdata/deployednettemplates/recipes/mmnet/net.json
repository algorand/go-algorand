--- conflicted
+++ resolved
@@ -3642,8 +3642,6 @@
 						{
 							"Name": "Wallet39",
 							"ParticipationOnly": false
-<<<<<<< HEAD
-=======
 						}
 					],
 					"APIEndpoint": "{{APIEndpoint}}",
@@ -3668,32 +3666,21 @@
 						{
 							"Name": "Wallet40",
 							"ParticipationOnly": false
->>>>>>> d96506d6
-						}
-					],
-					"APIEndpoint": "{{APIEndpoint}}",
-					"APIToken": "{{APIToken}}",
-					"EnableTelemetry": true,
-					"TelemetryURI": "{{TelemetryURI}}",
-					"EnableMetrics": true,
-					"MetricsURI": "{{MetricsURI}}",
-					"EnableService": false,
-					"EnableBlockStats": true,
-					"ConfigJSONOverride": "{ \"TxPoolExponentialIncreaseFactor\": 1, \"DNSBootstrapID\": \"<network>.algodev.network\", \"DeadlockDetection\": -1, \"PeerPingPeriodSeconds\": 30, \"EnableAgreementReporting\": true, \"EnableAgreementTimeMetrics\": true, \"EnableAssembleStats\": true, \"EnableProcessBlockStats\": true, \"BaseLoggerDebugLevel\": 4, \"EnableProfiler\": true, \"CadaverSizeTarget\": 0, \"EnableAccountUpdatesStats\": true}"
-				}
-			]
-		},
-		{
-<<<<<<< HEAD
-			"Name": "N40",
-			"Group": "",
-			"Nodes": [
-				{
-					"Name": "node40",
-					"Wallets": [
-						{
-							"Name": "Wallet40",
-=======
+						}
+					],
+					"APIEndpoint": "{{APIEndpoint}}",
+					"APIToken": "{{APIToken}}",
+					"EnableTelemetry": true,
+					"TelemetryURI": "{{TelemetryURI}}",
+					"EnableMetrics": true,
+					"MetricsURI": "{{MetricsURI}}",
+					"EnableService": false,
+					"EnableBlockStats": true,
+					"ConfigJSONOverride": "{ \"TxPoolExponentialIncreaseFactor\": 1, \"DNSBootstrapID\": \"<network>.algodev.network\", \"DeadlockDetection\": -1, \"PeerPingPeriodSeconds\": 30, \"EnableAgreementReporting\": true, \"EnableAgreementTimeMetrics\": true, \"EnableAssembleStats\": true, \"EnableProcessBlockStats\": true, \"BaseLoggerDebugLevel\": 4, \"EnableProfiler\": true, \"CadaverSizeTarget\": 0, \"EnableAccountUpdatesStats\": true}"
+				}
+			]
+		},
+		{
 			"Name": "N41",
 			"Group": "",
 			"Nodes": [
@@ -3702,33 +3689,18 @@
 					"Wallets": [
 						{
 							"Name": "Wallet41",
->>>>>>> d96506d6
-							"ParticipationOnly": false
-						}
-					],
-					"APIEndpoint": "{{APIEndpoint}}",
-					"APIToken": "{{APIToken}}",
-					"EnableTelemetry": true,
-					"TelemetryURI": "{{TelemetryURI}}",
-					"EnableMetrics": true,
-					"MetricsURI": "{{MetricsURI}}",
-					"EnableService": false,
-					"EnableBlockStats": true,
-					"ConfigJSONOverride": "{ \"TxPoolExponentialIncreaseFactor\": 1, \"DNSBootstrapID\": \"<network>.algodev.network\", \"DeadlockDetection\": -1, \"PeerPingPeriodSeconds\": 30, \"EnableAgreementReporting\": true, \"EnableAgreementTimeMetrics\": true, \"EnableAssembleStats\": true, \"EnableProcessBlockStats\": true, \"BaseLoggerDebugLevel\": 4, \"EnableProfiler\": true, \"CadaverSizeTarget\": 0, \"EnableAccountUpdatesStats\": true}"
-<<<<<<< HEAD
-				}
-			]
-		},
-		{
-			"Name": "N41",
-			"Group": "",
-			"Nodes": [
-				{
-					"Name": "node41",
-					"Wallets": [
-						{
-							"Name": "Wallet41",
-=======
+							"ParticipationOnly": false
+						}
+					],
+					"APIEndpoint": "{{APIEndpoint}}",
+					"APIToken": "{{APIToken}}",
+					"EnableTelemetry": true,
+					"TelemetryURI": "{{TelemetryURI}}",
+					"EnableMetrics": true,
+					"MetricsURI": "{{MetricsURI}}",
+					"EnableService": false,
+					"EnableBlockStats": true,
+					"ConfigJSONOverride": "{ \"TxPoolExponentialIncreaseFactor\": 1, \"DNSBootstrapID\": \"<network>.algodev.network\", \"DeadlockDetection\": -1, \"PeerPingPeriodSeconds\": 30, \"EnableAgreementReporting\": true, \"EnableAgreementTimeMetrics\": true, \"EnableAssembleStats\": true, \"EnableProcessBlockStats\": true, \"BaseLoggerDebugLevel\": 4, \"EnableProfiler\": true, \"CadaverSizeTarget\": 0, \"EnableAccountUpdatesStats\": true}"
 				}
 			]
 		},
@@ -3837,33 +3809,22 @@
 					"Wallets": [
 						{
 							"Name": "Wallet46",
->>>>>>> d96506d6
-							"ParticipationOnly": false
-						}
-					],
-					"APIEndpoint": "{{APIEndpoint}}",
-					"APIToken": "{{APIToken}}",
-					"EnableTelemetry": true,
-					"TelemetryURI": "{{TelemetryURI}}",
-					"EnableMetrics": true,
-					"MetricsURI": "{{MetricsURI}}",
-					"EnableService": false,
-					"EnableBlockStats": true,
-					"ConfigJSONOverride": "{ \"TxPoolExponentialIncreaseFactor\": 1, \"DNSBootstrapID\": \"<network>.algodev.network\", \"DeadlockDetection\": -1, \"PeerPingPeriodSeconds\": 30, \"EnableAgreementReporting\": true, \"EnableAgreementTimeMetrics\": true, \"EnableAssembleStats\": true, \"EnableProcessBlockStats\": true, \"BaseLoggerDebugLevel\": 4, \"EnableProfiler\": true, \"CadaverSizeTarget\": 0, \"EnableAccountUpdatesStats\": true}"
-				}
-			]
-		},
-		{
-<<<<<<< HEAD
-			"Name": "N42",
-			"Group": "",
-			"Nodes": [
-				{
-					"Name": "node42",
-					"Wallets": [
-						{
-							"Name": "Wallet42",
-=======
+							"ParticipationOnly": false
+						}
+					],
+					"APIEndpoint": "{{APIEndpoint}}",
+					"APIToken": "{{APIToken}}",
+					"EnableTelemetry": true,
+					"TelemetryURI": "{{TelemetryURI}}",
+					"EnableMetrics": true,
+					"MetricsURI": "{{MetricsURI}}",
+					"EnableService": false,
+					"EnableBlockStats": true,
+					"ConfigJSONOverride": "{ \"TxPoolExponentialIncreaseFactor\": 1, \"DNSBootstrapID\": \"<network>.algodev.network\", \"DeadlockDetection\": -1, \"PeerPingPeriodSeconds\": 30, \"EnableAgreementReporting\": true, \"EnableAgreementTimeMetrics\": true, \"EnableAssembleStats\": true, \"EnableProcessBlockStats\": true, \"BaseLoggerDebugLevel\": 4, \"EnableProfiler\": true, \"CadaverSizeTarget\": 0, \"EnableAccountUpdatesStats\": true}"
+				}
+			]
+		},
+		{
 			"Name": "N47",
 			"Group": "",
 			"Nodes": [
@@ -3872,33 +3833,22 @@
 					"Wallets": [
 						{
 							"Name": "Wallet47",
->>>>>>> d96506d6
-							"ParticipationOnly": false
-						}
-					],
-					"APIEndpoint": "{{APIEndpoint}}",
-					"APIToken": "{{APIToken}}",
-					"EnableTelemetry": true,
-					"TelemetryURI": "{{TelemetryURI}}",
-					"EnableMetrics": true,
-					"MetricsURI": "{{MetricsURI}}",
-					"EnableService": false,
-					"EnableBlockStats": true,
-					"ConfigJSONOverride": "{ \"TxPoolExponentialIncreaseFactor\": 1, \"DNSBootstrapID\": \"<network>.algodev.network\", \"DeadlockDetection\": -1, \"PeerPingPeriodSeconds\": 30, \"EnableAgreementReporting\": true, \"EnableAgreementTimeMetrics\": true, \"EnableAssembleStats\": true, \"EnableProcessBlockStats\": true, \"BaseLoggerDebugLevel\": 4, \"EnableProfiler\": true, \"CadaverSizeTarget\": 0, \"EnableAccountUpdatesStats\": true}"
-				}
-			]
-		},
-		{
-<<<<<<< HEAD
-			"Name": "N43",
-			"Group": "",
-			"Nodes": [
-				{
-					"Name": "node43",
-					"Wallets": [
-						{
-							"Name": "Wallet43",
-=======
+							"ParticipationOnly": false
+						}
+					],
+					"APIEndpoint": "{{APIEndpoint}}",
+					"APIToken": "{{APIToken}}",
+					"EnableTelemetry": true,
+					"TelemetryURI": "{{TelemetryURI}}",
+					"EnableMetrics": true,
+					"MetricsURI": "{{MetricsURI}}",
+					"EnableService": false,
+					"EnableBlockStats": true,
+					"ConfigJSONOverride": "{ \"TxPoolExponentialIncreaseFactor\": 1, \"DNSBootstrapID\": \"<network>.algodev.network\", \"DeadlockDetection\": -1, \"PeerPingPeriodSeconds\": 30, \"EnableAgreementReporting\": true, \"EnableAgreementTimeMetrics\": true, \"EnableAssembleStats\": true, \"EnableProcessBlockStats\": true, \"BaseLoggerDebugLevel\": 4, \"EnableProfiler\": true, \"CadaverSizeTarget\": 0, \"EnableAccountUpdatesStats\": true}"
+				}
+			]
+		},
+		{
 			"Name": "N48",
 			"Group": "",
 			"Nodes": [
@@ -3907,33 +3857,22 @@
 					"Wallets": [
 						{
 							"Name": "Wallet48",
->>>>>>> d96506d6
-							"ParticipationOnly": false
-						}
-					],
-					"APIEndpoint": "{{APIEndpoint}}",
-					"APIToken": "{{APIToken}}",
-					"EnableTelemetry": true,
-					"TelemetryURI": "{{TelemetryURI}}",
-					"EnableMetrics": true,
-					"MetricsURI": "{{MetricsURI}}",
-					"EnableService": false,
-					"EnableBlockStats": true,
-					"ConfigJSONOverride": "{ \"TxPoolExponentialIncreaseFactor\": 1, \"DNSBootstrapID\": \"<network>.algodev.network\", \"DeadlockDetection\": -1, \"PeerPingPeriodSeconds\": 30, \"EnableAgreementReporting\": true, \"EnableAgreementTimeMetrics\": true, \"EnableAssembleStats\": true, \"EnableProcessBlockStats\": true, \"BaseLoggerDebugLevel\": 4, \"EnableProfiler\": true, \"CadaverSizeTarget\": 0, \"EnableAccountUpdatesStats\": true}"
-				}
-			]
-		},
-		{
-<<<<<<< HEAD
-			"Name": "N44",
-			"Group": "",
-			"Nodes": [
-				{
-					"Name": "node44",
-					"Wallets": [
-						{
-							"Name": "Wallet44",
-=======
+							"ParticipationOnly": false
+						}
+					],
+					"APIEndpoint": "{{APIEndpoint}}",
+					"APIToken": "{{APIToken}}",
+					"EnableTelemetry": true,
+					"TelemetryURI": "{{TelemetryURI}}",
+					"EnableMetrics": true,
+					"MetricsURI": "{{MetricsURI}}",
+					"EnableService": false,
+					"EnableBlockStats": true,
+					"ConfigJSONOverride": "{ \"TxPoolExponentialIncreaseFactor\": 1, \"DNSBootstrapID\": \"<network>.algodev.network\", \"DeadlockDetection\": -1, \"PeerPingPeriodSeconds\": 30, \"EnableAgreementReporting\": true, \"EnableAgreementTimeMetrics\": true, \"EnableAssembleStats\": true, \"EnableProcessBlockStats\": true, \"BaseLoggerDebugLevel\": 4, \"EnableProfiler\": true, \"CadaverSizeTarget\": 0, \"EnableAccountUpdatesStats\": true}"
+				}
+			]
+		},
+		{
 			"Name": "N49",
 			"Group": "",
 			"Nodes": [
@@ -5382,33 +5321,22 @@
 					"Wallets": [
 						{
 							"Name": "Wallet109",
->>>>>>> d96506d6
-							"ParticipationOnly": false
-						}
-					],
-					"APIEndpoint": "{{APIEndpoint}}",
-					"APIToken": "{{APIToken}}",
-					"EnableTelemetry": true,
-					"TelemetryURI": "{{TelemetryURI}}",
-					"EnableMetrics": true,
-					"MetricsURI": "{{MetricsURI}}",
-					"EnableService": false,
-					"EnableBlockStats": true,
-					"ConfigJSONOverride": "{ \"TxPoolExponentialIncreaseFactor\": 1, \"DNSBootstrapID\": \"<network>.algodev.network\", \"DeadlockDetection\": -1, \"PeerPingPeriodSeconds\": 30, \"EnableAgreementReporting\": true, \"EnableAgreementTimeMetrics\": true, \"EnableAssembleStats\": true, \"EnableProcessBlockStats\": true, \"BaseLoggerDebugLevel\": 4, \"EnableProfiler\": true, \"CadaverSizeTarget\": 0, \"EnableAccountUpdatesStats\": true}"
-				}
-			]
-		},
-		{
-<<<<<<< HEAD
-			"Name": "N45",
-			"Group": "",
-			"Nodes": [
-				{
-					"Name": "node45",
-					"Wallets": [
-						{
-							"Name": "Wallet45",
-=======
+							"ParticipationOnly": false
+						}
+					],
+					"APIEndpoint": "{{APIEndpoint}}",
+					"APIToken": "{{APIToken}}",
+					"EnableTelemetry": true,
+					"TelemetryURI": "{{TelemetryURI}}",
+					"EnableMetrics": true,
+					"MetricsURI": "{{MetricsURI}}",
+					"EnableService": false,
+					"EnableBlockStats": true,
+					"ConfigJSONOverride": "{ \"TxPoolExponentialIncreaseFactor\": 1, \"DNSBootstrapID\": \"<network>.algodev.network\", \"DeadlockDetection\": -1, \"PeerPingPeriodSeconds\": 30, \"EnableAgreementReporting\": true, \"EnableAgreementTimeMetrics\": true, \"EnableAssembleStats\": true, \"EnableProcessBlockStats\": true, \"BaseLoggerDebugLevel\": 4, \"EnableProfiler\": true, \"CadaverSizeTarget\": 0, \"EnableAccountUpdatesStats\": true}"
+				}
+			]
+		},
+		{
 			"Name": "N110",
 			"Group": "",
 			"Nodes": [
@@ -5417,33 +5345,22 @@
 					"Wallets": [
 						{
 							"Name": "Wallet110",
->>>>>>> d96506d6
-							"ParticipationOnly": false
-						}
-					],
-					"APIEndpoint": "{{APIEndpoint}}",
-					"APIToken": "{{APIToken}}",
-					"EnableTelemetry": true,
-					"TelemetryURI": "{{TelemetryURI}}",
-					"EnableMetrics": true,
-					"MetricsURI": "{{MetricsURI}}",
-					"EnableService": false,
-					"EnableBlockStats": true,
-					"ConfigJSONOverride": "{ \"TxPoolExponentialIncreaseFactor\": 1, \"DNSBootstrapID\": \"<network>.algodev.network\", \"DeadlockDetection\": -1, \"PeerPingPeriodSeconds\": 30, \"EnableAgreementReporting\": true, \"EnableAgreementTimeMetrics\": true, \"EnableAssembleStats\": true, \"EnableProcessBlockStats\": true, \"BaseLoggerDebugLevel\": 4, \"EnableProfiler\": true, \"CadaverSizeTarget\": 0, \"EnableAccountUpdatesStats\": true}"
-				}
-			]
-		},
-		{
-<<<<<<< HEAD
-			"Name": "N46",
-			"Group": "",
-			"Nodes": [
-				{
-					"Name": "node46",
-					"Wallets": [
-						{
-							"Name": "Wallet46",
-=======
+							"ParticipationOnly": false
+						}
+					],
+					"APIEndpoint": "{{APIEndpoint}}",
+					"APIToken": "{{APIToken}}",
+					"EnableTelemetry": true,
+					"TelemetryURI": "{{TelemetryURI}}",
+					"EnableMetrics": true,
+					"MetricsURI": "{{MetricsURI}}",
+					"EnableService": false,
+					"EnableBlockStats": true,
+					"ConfigJSONOverride": "{ \"TxPoolExponentialIncreaseFactor\": 1, \"DNSBootstrapID\": \"<network>.algodev.network\", \"DeadlockDetection\": -1, \"PeerPingPeriodSeconds\": 30, \"EnableAgreementReporting\": true, \"EnableAgreementTimeMetrics\": true, \"EnableAssembleStats\": true, \"EnableProcessBlockStats\": true, \"BaseLoggerDebugLevel\": 4, \"EnableProfiler\": true, \"CadaverSizeTarget\": 0, \"EnableAccountUpdatesStats\": true}"
+				}
+			]
+		},
+		{
 			"Name": "N111",
 			"Group": "",
 			"Nodes": [
@@ -5452,33 +5369,22 @@
 					"Wallets": [
 						{
 							"Name": "Wallet111",
->>>>>>> d96506d6
-							"ParticipationOnly": false
-						}
-					],
-					"APIEndpoint": "{{APIEndpoint}}",
-					"APIToken": "{{APIToken}}",
-					"EnableTelemetry": true,
-					"TelemetryURI": "{{TelemetryURI}}",
-					"EnableMetrics": true,
-					"MetricsURI": "{{MetricsURI}}",
-					"EnableService": false,
-					"EnableBlockStats": true,
-					"ConfigJSONOverride": "{ \"TxPoolExponentialIncreaseFactor\": 1, \"DNSBootstrapID\": \"<network>.algodev.network\", \"DeadlockDetection\": -1, \"PeerPingPeriodSeconds\": 30, \"EnableAgreementReporting\": true, \"EnableAgreementTimeMetrics\": true, \"EnableAssembleStats\": true, \"EnableProcessBlockStats\": true, \"BaseLoggerDebugLevel\": 4, \"EnableProfiler\": true, \"CadaverSizeTarget\": 0, \"EnableAccountUpdatesStats\": true}"
-				}
-			]
-		},
-		{
-<<<<<<< HEAD
-			"Name": "N47",
-			"Group": "",
-			"Nodes": [
-				{
-					"Name": "node47",
-					"Wallets": [
-						{
-							"Name": "Wallet47",
-=======
+							"ParticipationOnly": false
+						}
+					],
+					"APIEndpoint": "{{APIEndpoint}}",
+					"APIToken": "{{APIToken}}",
+					"EnableTelemetry": true,
+					"TelemetryURI": "{{TelemetryURI}}",
+					"EnableMetrics": true,
+					"MetricsURI": "{{MetricsURI}}",
+					"EnableService": false,
+					"EnableBlockStats": true,
+					"ConfigJSONOverride": "{ \"TxPoolExponentialIncreaseFactor\": 1, \"DNSBootstrapID\": \"<network>.algodev.network\", \"DeadlockDetection\": -1, \"PeerPingPeriodSeconds\": 30, \"EnableAgreementReporting\": true, \"EnableAgreementTimeMetrics\": true, \"EnableAssembleStats\": true, \"EnableProcessBlockStats\": true, \"BaseLoggerDebugLevel\": 4, \"EnableProfiler\": true, \"CadaverSizeTarget\": 0, \"EnableAccountUpdatesStats\": true}"
+				}
+			]
+		},
+		{
 			"Name": "N112",
 			"Group": "",
 			"Nodes": [
@@ -5487,33 +5393,22 @@
 					"Wallets": [
 						{
 							"Name": "Wallet112",
->>>>>>> d96506d6
-							"ParticipationOnly": false
-						}
-					],
-					"APIEndpoint": "{{APIEndpoint}}",
-					"APIToken": "{{APIToken}}",
-					"EnableTelemetry": true,
-					"TelemetryURI": "{{TelemetryURI}}",
-					"EnableMetrics": true,
-					"MetricsURI": "{{MetricsURI}}",
-					"EnableService": false,
-					"EnableBlockStats": true,
-					"ConfigJSONOverride": "{ \"TxPoolExponentialIncreaseFactor\": 1, \"DNSBootstrapID\": \"<network>.algodev.network\", \"DeadlockDetection\": -1, \"PeerPingPeriodSeconds\": 30, \"EnableAgreementReporting\": true, \"EnableAgreementTimeMetrics\": true, \"EnableAssembleStats\": true, \"EnableProcessBlockStats\": true, \"BaseLoggerDebugLevel\": 4, \"EnableProfiler\": true, \"CadaverSizeTarget\": 0, \"EnableAccountUpdatesStats\": true}"
-				}
-			]
-		},
-		{
-<<<<<<< HEAD
-			"Name": "N48",
-			"Group": "",
-			"Nodes": [
-				{
-					"Name": "node48",
-					"Wallets": [
-						{
-							"Name": "Wallet48",
-=======
+							"ParticipationOnly": false
+						}
+					],
+					"APIEndpoint": "{{APIEndpoint}}",
+					"APIToken": "{{APIToken}}",
+					"EnableTelemetry": true,
+					"TelemetryURI": "{{TelemetryURI}}",
+					"EnableMetrics": true,
+					"MetricsURI": "{{MetricsURI}}",
+					"EnableService": false,
+					"EnableBlockStats": true,
+					"ConfigJSONOverride": "{ \"TxPoolExponentialIncreaseFactor\": 1, \"DNSBootstrapID\": \"<network>.algodev.network\", \"DeadlockDetection\": -1, \"PeerPingPeriodSeconds\": 30, \"EnableAgreementReporting\": true, \"EnableAgreementTimeMetrics\": true, \"EnableAssembleStats\": true, \"EnableProcessBlockStats\": true, \"BaseLoggerDebugLevel\": 4, \"EnableProfiler\": true, \"CadaverSizeTarget\": 0, \"EnableAccountUpdatesStats\": true}"
+				}
+			]
+		},
+		{
 			"Name": "N113",
 			"Group": "",
 			"Nodes": [
@@ -5522,33 +5417,22 @@
 					"Wallets": [
 						{
 							"Name": "Wallet113",
->>>>>>> d96506d6
-							"ParticipationOnly": false
-						}
-					],
-					"APIEndpoint": "{{APIEndpoint}}",
-					"APIToken": "{{APIToken}}",
-					"EnableTelemetry": true,
-					"TelemetryURI": "{{TelemetryURI}}",
-					"EnableMetrics": true,
-					"MetricsURI": "{{MetricsURI}}",
-					"EnableService": false,
-					"EnableBlockStats": true,
-					"ConfigJSONOverride": "{ \"TxPoolExponentialIncreaseFactor\": 1, \"DNSBootstrapID\": \"<network>.algodev.network\", \"DeadlockDetection\": -1, \"PeerPingPeriodSeconds\": 30, \"EnableAgreementReporting\": true, \"EnableAgreementTimeMetrics\": true, \"EnableAssembleStats\": true, \"EnableProcessBlockStats\": true, \"BaseLoggerDebugLevel\": 4, \"EnableProfiler\": true, \"CadaverSizeTarget\": 0, \"EnableAccountUpdatesStats\": true}"
-				}
-			]
-		},
-		{
-<<<<<<< HEAD
-			"Name": "N49",
-			"Group": "",
-			"Nodes": [
-				{
-					"Name": "node49",
-					"Wallets": [
-						{
-							"Name": "Wallet49",
-=======
+							"ParticipationOnly": false
+						}
+					],
+					"APIEndpoint": "{{APIEndpoint}}",
+					"APIToken": "{{APIToken}}",
+					"EnableTelemetry": true,
+					"TelemetryURI": "{{TelemetryURI}}",
+					"EnableMetrics": true,
+					"MetricsURI": "{{MetricsURI}}",
+					"EnableService": false,
+					"EnableBlockStats": true,
+					"ConfigJSONOverride": "{ \"TxPoolExponentialIncreaseFactor\": 1, \"DNSBootstrapID\": \"<network>.algodev.network\", \"DeadlockDetection\": -1, \"PeerPingPeriodSeconds\": 30, \"EnableAgreementReporting\": true, \"EnableAgreementTimeMetrics\": true, \"EnableAssembleStats\": true, \"EnableProcessBlockStats\": true, \"BaseLoggerDebugLevel\": 4, \"EnableProfiler\": true, \"CadaverSizeTarget\": 0, \"EnableAccountUpdatesStats\": true}"
+				}
+			]
+		},
+		{
 			"Name": "N114",
 			"Group": "",
 			"Nodes": [
@@ -5557,33 +5441,22 @@
 					"Wallets": [
 						{
 							"Name": "Wallet114",
->>>>>>> d96506d6
-							"ParticipationOnly": false
-						}
-					],
-					"APIEndpoint": "{{APIEndpoint}}",
-					"APIToken": "{{APIToken}}",
-					"EnableTelemetry": true,
-					"TelemetryURI": "{{TelemetryURI}}",
-					"EnableMetrics": true,
-					"MetricsURI": "{{MetricsURI}}",
-					"EnableService": false,
-					"EnableBlockStats": true,
-					"ConfigJSONOverride": "{ \"TxPoolExponentialIncreaseFactor\": 1, \"DNSBootstrapID\": \"<network>.algodev.network\", \"DeadlockDetection\": -1, \"PeerPingPeriodSeconds\": 30, \"EnableAgreementReporting\": true, \"EnableAgreementTimeMetrics\": true, \"EnableAssembleStats\": true, \"EnableProcessBlockStats\": true, \"BaseLoggerDebugLevel\": 4, \"EnableProfiler\": true, \"CadaverSizeTarget\": 0, \"EnableAccountUpdatesStats\": true}"
-				}
-			]
-		},
-		{
-<<<<<<< HEAD
-			"Name": "N50",
-			"Group": "",
-			"Nodes": [
-				{
-					"Name": "node50",
-					"Wallets": [
-						{
-							"Name": "Wallet50",
-=======
+							"ParticipationOnly": false
+						}
+					],
+					"APIEndpoint": "{{APIEndpoint}}",
+					"APIToken": "{{APIToken}}",
+					"EnableTelemetry": true,
+					"TelemetryURI": "{{TelemetryURI}}",
+					"EnableMetrics": true,
+					"MetricsURI": "{{MetricsURI}}",
+					"EnableService": false,
+					"EnableBlockStats": true,
+					"ConfigJSONOverride": "{ \"TxPoolExponentialIncreaseFactor\": 1, \"DNSBootstrapID\": \"<network>.algodev.network\", \"DeadlockDetection\": -1, \"PeerPingPeriodSeconds\": 30, \"EnableAgreementReporting\": true, \"EnableAgreementTimeMetrics\": true, \"EnableAssembleStats\": true, \"EnableProcessBlockStats\": true, \"BaseLoggerDebugLevel\": 4, \"EnableProfiler\": true, \"CadaverSizeTarget\": 0, \"EnableAccountUpdatesStats\": true}"
+				}
+			]
+		},
+		{
 			"Name": "N115",
 			"Group": "",
 			"Nodes": [
@@ -5592,33 +5465,22 @@
 					"Wallets": [
 						{
 							"Name": "Wallet115",
->>>>>>> d96506d6
-							"ParticipationOnly": false
-						}
-					],
-					"APIEndpoint": "{{APIEndpoint}}",
-					"APIToken": "{{APIToken}}",
-					"EnableTelemetry": true,
-					"TelemetryURI": "{{TelemetryURI}}",
-					"EnableMetrics": true,
-					"MetricsURI": "{{MetricsURI}}",
-					"EnableService": false,
-					"EnableBlockStats": true,
-					"ConfigJSONOverride": "{ \"TxPoolExponentialIncreaseFactor\": 1, \"DNSBootstrapID\": \"<network>.algodev.network\", \"DeadlockDetection\": -1, \"PeerPingPeriodSeconds\": 30, \"EnableAgreementReporting\": true, \"EnableAgreementTimeMetrics\": true, \"EnableAssembleStats\": true, \"EnableProcessBlockStats\": true, \"BaseLoggerDebugLevel\": 4, \"EnableProfiler\": true, \"CadaverSizeTarget\": 0, \"EnableAccountUpdatesStats\": true}"
-				}
-			]
-		},
-		{
-<<<<<<< HEAD
-			"Name": "N51",
-			"Group": "",
-			"Nodes": [
-				{
-					"Name": "node51",
-					"Wallets": [
-						{
-							"Name": "Wallet51",
-=======
+							"ParticipationOnly": false
+						}
+					],
+					"APIEndpoint": "{{APIEndpoint}}",
+					"APIToken": "{{APIToken}}",
+					"EnableTelemetry": true,
+					"TelemetryURI": "{{TelemetryURI}}",
+					"EnableMetrics": true,
+					"MetricsURI": "{{MetricsURI}}",
+					"EnableService": false,
+					"EnableBlockStats": true,
+					"ConfigJSONOverride": "{ \"TxPoolExponentialIncreaseFactor\": 1, \"DNSBootstrapID\": \"<network>.algodev.network\", \"DeadlockDetection\": -1, \"PeerPingPeriodSeconds\": 30, \"EnableAgreementReporting\": true, \"EnableAgreementTimeMetrics\": true, \"EnableAssembleStats\": true, \"EnableProcessBlockStats\": true, \"BaseLoggerDebugLevel\": 4, \"EnableProfiler\": true, \"CadaverSizeTarget\": 0, \"EnableAccountUpdatesStats\": true}"
+				}
+			]
+		},
+		{
 			"Name": "N116",
 			"Group": "",
 			"Nodes": [
@@ -5627,33 +5489,22 @@
 					"Wallets": [
 						{
 							"Name": "Wallet116",
->>>>>>> d96506d6
-							"ParticipationOnly": false
-						}
-					],
-					"APIEndpoint": "{{APIEndpoint}}",
-					"APIToken": "{{APIToken}}",
-					"EnableTelemetry": true,
-					"TelemetryURI": "{{TelemetryURI}}",
-					"EnableMetrics": true,
-					"MetricsURI": "{{MetricsURI}}",
-					"EnableService": false,
-					"EnableBlockStats": true,
-					"ConfigJSONOverride": "{ \"TxPoolExponentialIncreaseFactor\": 1, \"DNSBootstrapID\": \"<network>.algodev.network\", \"DeadlockDetection\": -1, \"PeerPingPeriodSeconds\": 30, \"EnableAgreementReporting\": true, \"EnableAgreementTimeMetrics\": true, \"EnableAssembleStats\": true, \"EnableProcessBlockStats\": true, \"BaseLoggerDebugLevel\": 4, \"EnableProfiler\": true, \"CadaverSizeTarget\": 0, \"EnableAccountUpdatesStats\": true}"
-				}
-			]
-		},
-		{
-<<<<<<< HEAD
-			"Name": "N52",
-			"Group": "",
-			"Nodes": [
-				{
-					"Name": "node52",
-					"Wallets": [
-						{
-							"Name": "Wallet52",
-=======
+							"ParticipationOnly": false
+						}
+					],
+					"APIEndpoint": "{{APIEndpoint}}",
+					"APIToken": "{{APIToken}}",
+					"EnableTelemetry": true,
+					"TelemetryURI": "{{TelemetryURI}}",
+					"EnableMetrics": true,
+					"MetricsURI": "{{MetricsURI}}",
+					"EnableService": false,
+					"EnableBlockStats": true,
+					"ConfigJSONOverride": "{ \"TxPoolExponentialIncreaseFactor\": 1, \"DNSBootstrapID\": \"<network>.algodev.network\", \"DeadlockDetection\": -1, \"PeerPingPeriodSeconds\": 30, \"EnableAgreementReporting\": true, \"EnableAgreementTimeMetrics\": true, \"EnableAssembleStats\": true, \"EnableProcessBlockStats\": true, \"BaseLoggerDebugLevel\": 4, \"EnableProfiler\": true, \"CadaverSizeTarget\": 0, \"EnableAccountUpdatesStats\": true}"
+				}
+			]
+		},
+		{
 			"Name": "N117",
 			"Group": "",
 			"Nodes": [
@@ -5662,65 +5513,46 @@
 					"Wallets": [
 						{
 							"Name": "Wallet117",
->>>>>>> d96506d6
-							"ParticipationOnly": false
-						}
-					],
-					"APIEndpoint": "{{APIEndpoint}}",
-					"APIToken": "{{APIToken}}",
-					"EnableTelemetry": true,
-					"TelemetryURI": "{{TelemetryURI}}",
-					"EnableMetrics": true,
-					"MetricsURI": "{{MetricsURI}}",
-					"EnableService": false,
-					"EnableBlockStats": true,
-					"ConfigJSONOverride": "{ \"TxPoolExponentialIncreaseFactor\": 1, \"DNSBootstrapID\": \"<network>.algodev.network\", \"DeadlockDetection\": -1, \"PeerPingPeriodSeconds\": 30, \"EnableAgreementReporting\": true, \"EnableAgreementTimeMetrics\": true, \"EnableAssembleStats\": true, \"EnableProcessBlockStats\": true, \"BaseLoggerDebugLevel\": 4, \"EnableProfiler\": true, \"CadaverSizeTarget\": 0, \"EnableAccountUpdatesStats\": true}"
-				}
-			]
-		},
-		{
-<<<<<<< HEAD
-			"Name": "N53",
-=======
+							"ParticipationOnly": false
+						}
+					],
+					"APIEndpoint": "{{APIEndpoint}}",
+					"APIToken": "{{APIToken}}",
+					"EnableTelemetry": true,
+					"TelemetryURI": "{{TelemetryURI}}",
+					"EnableMetrics": true,
+					"MetricsURI": "{{MetricsURI}}",
+					"EnableService": false,
+					"EnableBlockStats": true,
+					"ConfigJSONOverride": "{ \"TxPoolExponentialIncreaseFactor\": 1, \"DNSBootstrapID\": \"<network>.algodev.network\", \"DeadlockDetection\": -1, \"PeerPingPeriodSeconds\": 30, \"EnableAgreementReporting\": true, \"EnableAgreementTimeMetrics\": true, \"EnableAssembleStats\": true, \"EnableProcessBlockStats\": true, \"BaseLoggerDebugLevel\": 4, \"EnableProfiler\": true, \"CadaverSizeTarget\": 0, \"EnableAccountUpdatesStats\": true}"
+				}
+			]
+		},
+		{
 			"Name": "N118",
->>>>>>> d96506d6
-			"Group": "",
-			"Nodes": [
-				{
-					"Name": "node53",
-					"Wallets": [
-						{
-<<<<<<< HEAD
-							"Name": "Wallet53",
-=======
+			"Group": "",
+			"Nodes": [
+				{
+					"Name": "node118",
+					"Wallets": [
+						{
 							"Name": "Wallet118",
->>>>>>> d96506d6
-							"ParticipationOnly": false
-						}
-					],
-					"APIEndpoint": "{{APIEndpoint}}",
-					"APIToken": "{{APIToken}}",
-					"EnableTelemetry": true,
-					"TelemetryURI": "{{TelemetryURI}}",
-					"EnableMetrics": true,
-					"MetricsURI": "{{MetricsURI}}",
-					"EnableService": false,
-					"EnableBlockStats": true,
-					"ConfigJSONOverride": "{ \"TxPoolExponentialIncreaseFactor\": 1, \"DNSBootstrapID\": \"<network>.algodev.network\", \"DeadlockDetection\": -1, \"PeerPingPeriodSeconds\": 30, \"EnableAgreementReporting\": true, \"EnableAgreementTimeMetrics\": true, \"EnableAssembleStats\": true, \"EnableProcessBlockStats\": true, \"BaseLoggerDebugLevel\": 4, \"EnableProfiler\": true, \"CadaverSizeTarget\": 0, \"EnableAccountUpdatesStats\": true}"
-				}
-			]
-		},
-		{
-<<<<<<< HEAD
-			"Name": "N54",
-			"Group": "",
-			"Nodes": [
-				{
-					"Name": "node54",
-					"Wallets": [
-						{
-							"Name": "Wallet54",
-=======
+							"ParticipationOnly": false
+						}
+					],
+					"APIEndpoint": "{{APIEndpoint}}",
+					"APIToken": "{{APIToken}}",
+					"EnableTelemetry": true,
+					"TelemetryURI": "{{TelemetryURI}}",
+					"EnableMetrics": true,
+					"MetricsURI": "{{MetricsURI}}",
+					"EnableService": false,
+					"EnableBlockStats": true,
+					"ConfigJSONOverride": "{ \"TxPoolExponentialIncreaseFactor\": 1, \"DNSBootstrapID\": \"<network>.algodev.network\", \"DeadlockDetection\": -1, \"PeerPingPeriodSeconds\": 30, \"EnableAgreementReporting\": true, \"EnableAgreementTimeMetrics\": true, \"EnableAssembleStats\": true, \"EnableProcessBlockStats\": true, \"BaseLoggerDebugLevel\": 4, \"EnableProfiler\": true, \"CadaverSizeTarget\": 0, \"EnableAccountUpdatesStats\": true}"
+				}
+			]
+		},
+		{
 			"Name": "N119",
 			"Group": "",
 			"Nodes": [
@@ -5729,33 +5561,22 @@
 					"Wallets": [
 						{
 							"Name": "Wallet119",
->>>>>>> d96506d6
-							"ParticipationOnly": false
-						}
-					],
-					"APIEndpoint": "{{APIEndpoint}}",
-					"APIToken": "{{APIToken}}",
-					"EnableTelemetry": true,
-					"TelemetryURI": "{{TelemetryURI}}",
-					"EnableMetrics": true,
-					"MetricsURI": "{{MetricsURI}}",
-					"EnableService": false,
-					"EnableBlockStats": true,
-					"ConfigJSONOverride": "{ \"TxPoolExponentialIncreaseFactor\": 1, \"DNSBootstrapID\": \"<network>.algodev.network\", \"DeadlockDetection\": -1, \"PeerPingPeriodSeconds\": 30, \"EnableAgreementReporting\": true, \"EnableAgreementTimeMetrics\": true, \"EnableAssembleStats\": true, \"EnableProcessBlockStats\": true, \"BaseLoggerDebugLevel\": 4, \"EnableProfiler\": true, \"CadaverSizeTarget\": 0, \"EnableAccountUpdatesStats\": true}"
-				}
-			]
-		},
-		{
-<<<<<<< HEAD
-			"Name": "N55",
-			"Group": "",
-			"Nodes": [
-				{
-					"Name": "node55",
-					"Wallets": [
-						{
-							"Name": "Wallet55",
-=======
+							"ParticipationOnly": false
+						}
+					],
+					"APIEndpoint": "{{APIEndpoint}}",
+					"APIToken": "{{APIToken}}",
+					"EnableTelemetry": true,
+					"TelemetryURI": "{{TelemetryURI}}",
+					"EnableMetrics": true,
+					"MetricsURI": "{{MetricsURI}}",
+					"EnableService": false,
+					"EnableBlockStats": true,
+					"ConfigJSONOverride": "{ \"TxPoolExponentialIncreaseFactor\": 1, \"DNSBootstrapID\": \"<network>.algodev.network\", \"DeadlockDetection\": -1, \"PeerPingPeriodSeconds\": 30, \"EnableAgreementReporting\": true, \"EnableAgreementTimeMetrics\": true, \"EnableAssembleStats\": true, \"EnableProcessBlockStats\": true, \"BaseLoggerDebugLevel\": 4, \"EnableProfiler\": true, \"CadaverSizeTarget\": 0, \"EnableAccountUpdatesStats\": true}"
+				}
+			]
+		},
+		{
 			"Name": "N120",
 			"Group": "",
 			"Nodes": [
@@ -5764,33 +5585,22 @@
 					"Wallets": [
 						{
 							"Name": "Wallet120",
->>>>>>> d96506d6
-							"ParticipationOnly": false
-						}
-					],
-					"APIEndpoint": "{{APIEndpoint}}",
-					"APIToken": "{{APIToken}}",
-					"EnableTelemetry": true,
-					"TelemetryURI": "{{TelemetryURI}}",
-					"EnableMetrics": true,
-					"MetricsURI": "{{MetricsURI}}",
-					"EnableService": false,
-					"EnableBlockStats": true,
-					"ConfigJSONOverride": "{ \"TxPoolExponentialIncreaseFactor\": 1, \"DNSBootstrapID\": \"<network>.algodev.network\", \"DeadlockDetection\": -1, \"PeerPingPeriodSeconds\": 30, \"EnableAgreementReporting\": true, \"EnableAgreementTimeMetrics\": true, \"EnableAssembleStats\": true, \"EnableProcessBlockStats\": true, \"BaseLoggerDebugLevel\": 4, \"EnableProfiler\": true, \"CadaverSizeTarget\": 0, \"EnableAccountUpdatesStats\": true}"
-				}
-			]
-		},
-		{
-<<<<<<< HEAD
-			"Name": "N56",
-			"Group": "",
-			"Nodes": [
-				{
-					"Name": "node56",
-					"Wallets": [
-						{
-							"Name": "Wallet56",
-=======
+							"ParticipationOnly": false
+						}
+					],
+					"APIEndpoint": "{{APIEndpoint}}",
+					"APIToken": "{{APIToken}}",
+					"EnableTelemetry": true,
+					"TelemetryURI": "{{TelemetryURI}}",
+					"EnableMetrics": true,
+					"MetricsURI": "{{MetricsURI}}",
+					"EnableService": false,
+					"EnableBlockStats": true,
+					"ConfigJSONOverride": "{ \"TxPoolExponentialIncreaseFactor\": 1, \"DNSBootstrapID\": \"<network>.algodev.network\", \"DeadlockDetection\": -1, \"PeerPingPeriodSeconds\": 30, \"EnableAgreementReporting\": true, \"EnableAgreementTimeMetrics\": true, \"EnableAssembleStats\": true, \"EnableProcessBlockStats\": true, \"BaseLoggerDebugLevel\": 4, \"EnableProfiler\": true, \"CadaverSizeTarget\": 0, \"EnableAccountUpdatesStats\": true}"
+				}
+			]
+		},
+		{
 			"Name": "N121",
 			"Group": "",
 			"Nodes": [
@@ -5799,33 +5609,22 @@
 					"Wallets": [
 						{
 							"Name": "Wallet121",
->>>>>>> d96506d6
-							"ParticipationOnly": false
-						}
-					],
-					"APIEndpoint": "{{APIEndpoint}}",
-					"APIToken": "{{APIToken}}",
-					"EnableTelemetry": true,
-					"TelemetryURI": "{{TelemetryURI}}",
-					"EnableMetrics": true,
-					"MetricsURI": "{{MetricsURI}}",
-					"EnableService": false,
-					"EnableBlockStats": true,
-					"ConfigJSONOverride": "{ \"TxPoolExponentialIncreaseFactor\": 1, \"DNSBootstrapID\": \"<network>.algodev.network\", \"DeadlockDetection\": -1, \"PeerPingPeriodSeconds\": 30, \"EnableAgreementReporting\": true, \"EnableAgreementTimeMetrics\": true, \"EnableAssembleStats\": true, \"EnableProcessBlockStats\": true, \"BaseLoggerDebugLevel\": 4, \"EnableProfiler\": true, \"CadaverSizeTarget\": 0, \"EnableAccountUpdatesStats\": true}"
-				}
-			]
-		},
-		{
-<<<<<<< HEAD
-			"Name": "N57",
-			"Group": "",
-			"Nodes": [
-				{
-					"Name": "node57",
-					"Wallets": [
-						{
-							"Name": "Wallet57",
-=======
+							"ParticipationOnly": false
+						}
+					],
+					"APIEndpoint": "{{APIEndpoint}}",
+					"APIToken": "{{APIToken}}",
+					"EnableTelemetry": true,
+					"TelemetryURI": "{{TelemetryURI}}",
+					"EnableMetrics": true,
+					"MetricsURI": "{{MetricsURI}}",
+					"EnableService": false,
+					"EnableBlockStats": true,
+					"ConfigJSONOverride": "{ \"TxPoolExponentialIncreaseFactor\": 1, \"DNSBootstrapID\": \"<network>.algodev.network\", \"DeadlockDetection\": -1, \"PeerPingPeriodSeconds\": 30, \"EnableAgreementReporting\": true, \"EnableAgreementTimeMetrics\": true, \"EnableAssembleStats\": true, \"EnableProcessBlockStats\": true, \"BaseLoggerDebugLevel\": 4, \"EnableProfiler\": true, \"CadaverSizeTarget\": 0, \"EnableAccountUpdatesStats\": true}"
+				}
+			]
+		},
+		{
 			"Name": "N122",
 			"Group": "",
 			"Nodes": [
@@ -5834,33 +5633,22 @@
 					"Wallets": [
 						{
 							"Name": "Wallet122",
->>>>>>> d96506d6
-							"ParticipationOnly": false
-						}
-					],
-					"APIEndpoint": "{{APIEndpoint}}",
-					"APIToken": "{{APIToken}}",
-					"EnableTelemetry": true,
-					"TelemetryURI": "{{TelemetryURI}}",
-					"EnableMetrics": true,
-					"MetricsURI": "{{MetricsURI}}",
-					"EnableService": false,
-					"EnableBlockStats": true,
-					"ConfigJSONOverride": "{ \"TxPoolExponentialIncreaseFactor\": 1, \"DNSBootstrapID\": \"<network>.algodev.network\", \"DeadlockDetection\": -1, \"PeerPingPeriodSeconds\": 30, \"EnableAgreementReporting\": true, \"EnableAgreementTimeMetrics\": true, \"EnableAssembleStats\": true, \"EnableProcessBlockStats\": true, \"BaseLoggerDebugLevel\": 4, \"EnableProfiler\": true, \"CadaverSizeTarget\": 0, \"EnableAccountUpdatesStats\": true}"
-				}
-			]
-		},
-		{
-<<<<<<< HEAD
-			"Name": "N58",
-			"Group": "",
-			"Nodes": [
-				{
-					"Name": "node58",
-					"Wallets": [
-						{
-							"Name": "Wallet58",
-=======
+							"ParticipationOnly": false
+						}
+					],
+					"APIEndpoint": "{{APIEndpoint}}",
+					"APIToken": "{{APIToken}}",
+					"EnableTelemetry": true,
+					"TelemetryURI": "{{TelemetryURI}}",
+					"EnableMetrics": true,
+					"MetricsURI": "{{MetricsURI}}",
+					"EnableService": false,
+					"EnableBlockStats": true,
+					"ConfigJSONOverride": "{ \"TxPoolExponentialIncreaseFactor\": 1, \"DNSBootstrapID\": \"<network>.algodev.network\", \"DeadlockDetection\": -1, \"PeerPingPeriodSeconds\": 30, \"EnableAgreementReporting\": true, \"EnableAgreementTimeMetrics\": true, \"EnableAssembleStats\": true, \"EnableProcessBlockStats\": true, \"BaseLoggerDebugLevel\": 4, \"EnableProfiler\": true, \"CadaverSizeTarget\": 0, \"EnableAccountUpdatesStats\": true}"
+				}
+			]
+		},
+		{
 			"Name": "N123",
 			"Group": "",
 			"Nodes": [
@@ -5869,33 +5657,22 @@
 					"Wallets": [
 						{
 							"Name": "Wallet123",
->>>>>>> d96506d6
-							"ParticipationOnly": false
-						}
-					],
-					"APIEndpoint": "{{APIEndpoint}}",
-					"APIToken": "{{APIToken}}",
-					"EnableTelemetry": true,
-					"TelemetryURI": "{{TelemetryURI}}",
-					"EnableMetrics": true,
-					"MetricsURI": "{{MetricsURI}}",
-					"EnableService": false,
-					"EnableBlockStats": true,
-					"ConfigJSONOverride": "{ \"TxPoolExponentialIncreaseFactor\": 1, \"DNSBootstrapID\": \"<network>.algodev.network\", \"DeadlockDetection\": -1, \"PeerPingPeriodSeconds\": 30, \"EnableAgreementReporting\": true, \"EnableAgreementTimeMetrics\": true, \"EnableAssembleStats\": true, \"EnableProcessBlockStats\": true, \"BaseLoggerDebugLevel\": 4, \"EnableProfiler\": true, \"CadaverSizeTarget\": 0, \"EnableAccountUpdatesStats\": true}"
-				}
-			]
-		},
-		{
-<<<<<<< HEAD
-			"Name": "N59",
-			"Group": "",
-			"Nodes": [
-				{
-					"Name": "node59",
-					"Wallets": [
-						{
-							"Name": "Wallet59",
-=======
+							"ParticipationOnly": false
+						}
+					],
+					"APIEndpoint": "{{APIEndpoint}}",
+					"APIToken": "{{APIToken}}",
+					"EnableTelemetry": true,
+					"TelemetryURI": "{{TelemetryURI}}",
+					"EnableMetrics": true,
+					"MetricsURI": "{{MetricsURI}}",
+					"EnableService": false,
+					"EnableBlockStats": true,
+					"ConfigJSONOverride": "{ \"TxPoolExponentialIncreaseFactor\": 1, \"DNSBootstrapID\": \"<network>.algodev.network\", \"DeadlockDetection\": -1, \"PeerPingPeriodSeconds\": 30, \"EnableAgreementReporting\": true, \"EnableAgreementTimeMetrics\": true, \"EnableAssembleStats\": true, \"EnableProcessBlockStats\": true, \"BaseLoggerDebugLevel\": 4, \"EnableProfiler\": true, \"CadaverSizeTarget\": 0, \"EnableAccountUpdatesStats\": true}"
+				}
+			]
+		},
+		{
 			"Name": "N124",
 			"Group": "",
 			"Nodes": [
@@ -5904,33 +5681,22 @@
 					"Wallets": [
 						{
 							"Name": "Wallet124",
->>>>>>> d96506d6
-							"ParticipationOnly": false
-						}
-					],
-					"APIEndpoint": "{{APIEndpoint}}",
-					"APIToken": "{{APIToken}}",
-					"EnableTelemetry": true,
-					"TelemetryURI": "{{TelemetryURI}}",
-					"EnableMetrics": true,
-					"MetricsURI": "{{MetricsURI}}",
-					"EnableService": false,
-					"EnableBlockStats": true,
-					"ConfigJSONOverride": "{ \"TxPoolExponentialIncreaseFactor\": 1, \"DNSBootstrapID\": \"<network>.algodev.network\", \"DeadlockDetection\": -1, \"PeerPingPeriodSeconds\": 30, \"EnableAgreementReporting\": true, \"EnableAgreementTimeMetrics\": true, \"EnableAssembleStats\": true, \"EnableProcessBlockStats\": true, \"BaseLoggerDebugLevel\": 4, \"EnableProfiler\": true, \"CadaverSizeTarget\": 0, \"EnableAccountUpdatesStats\": true}"
-				}
-			]
-		},
-		{
-<<<<<<< HEAD
-			"Name": "N60",
-			"Group": "",
-			"Nodes": [
-				{
-					"Name": "node60",
-					"Wallets": [
-						{
-							"Name": "Wallet60",
-=======
+							"ParticipationOnly": false
+						}
+					],
+					"APIEndpoint": "{{APIEndpoint}}",
+					"APIToken": "{{APIToken}}",
+					"EnableTelemetry": true,
+					"TelemetryURI": "{{TelemetryURI}}",
+					"EnableMetrics": true,
+					"MetricsURI": "{{MetricsURI}}",
+					"EnableService": false,
+					"EnableBlockStats": true,
+					"ConfigJSONOverride": "{ \"TxPoolExponentialIncreaseFactor\": 1, \"DNSBootstrapID\": \"<network>.algodev.network\", \"DeadlockDetection\": -1, \"PeerPingPeriodSeconds\": 30, \"EnableAgreementReporting\": true, \"EnableAgreementTimeMetrics\": true, \"EnableAssembleStats\": true, \"EnableProcessBlockStats\": true, \"BaseLoggerDebugLevel\": 4, \"EnableProfiler\": true, \"CadaverSizeTarget\": 0, \"EnableAccountUpdatesStats\": true}"
+				}
+			]
+		},
+		{
 			"Name": "N125",
 			"Group": "",
 			"Nodes": [
@@ -5939,33 +5705,22 @@
 					"Wallets": [
 						{
 							"Name": "Wallet125",
->>>>>>> d96506d6
-							"ParticipationOnly": false
-						}
-					],
-					"APIEndpoint": "{{APIEndpoint}}",
-					"APIToken": "{{APIToken}}",
-					"EnableTelemetry": true,
-					"TelemetryURI": "{{TelemetryURI}}",
-					"EnableMetrics": true,
-					"MetricsURI": "{{MetricsURI}}",
-					"EnableService": false,
-					"EnableBlockStats": true,
-					"ConfigJSONOverride": "{ \"TxPoolExponentialIncreaseFactor\": 1, \"DNSBootstrapID\": \"<network>.algodev.network\", \"DeadlockDetection\": -1, \"PeerPingPeriodSeconds\": 30, \"EnableAgreementReporting\": true, \"EnableAgreementTimeMetrics\": true, \"EnableAssembleStats\": true, \"EnableProcessBlockStats\": true, \"BaseLoggerDebugLevel\": 4, \"EnableProfiler\": true, \"CadaverSizeTarget\": 0, \"EnableAccountUpdatesStats\": true}"
-				}
-			]
-		},
-		{
-<<<<<<< HEAD
-			"Name": "N61",
-			"Group": "",
-			"Nodes": [
-				{
-					"Name": "node61",
-					"Wallets": [
-						{
-							"Name": "Wallet61",
-=======
+							"ParticipationOnly": false
+						}
+					],
+					"APIEndpoint": "{{APIEndpoint}}",
+					"APIToken": "{{APIToken}}",
+					"EnableTelemetry": true,
+					"TelemetryURI": "{{TelemetryURI}}",
+					"EnableMetrics": true,
+					"MetricsURI": "{{MetricsURI}}",
+					"EnableService": false,
+					"EnableBlockStats": true,
+					"ConfigJSONOverride": "{ \"TxPoolExponentialIncreaseFactor\": 1, \"DNSBootstrapID\": \"<network>.algodev.network\", \"DeadlockDetection\": -1, \"PeerPingPeriodSeconds\": 30, \"EnableAgreementReporting\": true, \"EnableAgreementTimeMetrics\": true, \"EnableAssembleStats\": true, \"EnableProcessBlockStats\": true, \"BaseLoggerDebugLevel\": 4, \"EnableProfiler\": true, \"CadaverSizeTarget\": 0, \"EnableAccountUpdatesStats\": true}"
+				}
+			]
+		},
+		{
 			"Name": "N126",
 			"Group": "",
 			"Nodes": [
@@ -5974,33 +5729,22 @@
 					"Wallets": [
 						{
 							"Name": "Wallet126",
->>>>>>> d96506d6
-							"ParticipationOnly": false
-						}
-					],
-					"APIEndpoint": "{{APIEndpoint}}",
-					"APIToken": "{{APIToken}}",
-					"EnableTelemetry": true,
-					"TelemetryURI": "{{TelemetryURI}}",
-					"EnableMetrics": true,
-					"MetricsURI": "{{MetricsURI}}",
-					"EnableService": false,
-					"EnableBlockStats": true,
-					"ConfigJSONOverride": "{ \"TxPoolExponentialIncreaseFactor\": 1, \"DNSBootstrapID\": \"<network>.algodev.network\", \"DeadlockDetection\": -1, \"PeerPingPeriodSeconds\": 30, \"EnableAgreementReporting\": true, \"EnableAgreementTimeMetrics\": true, \"EnableAssembleStats\": true, \"EnableProcessBlockStats\": true, \"BaseLoggerDebugLevel\": 4, \"EnableProfiler\": true, \"CadaverSizeTarget\": 0, \"EnableAccountUpdatesStats\": true}"
-				}
-			]
-		},
-		{
-<<<<<<< HEAD
-			"Name": "N62",
-			"Group": "",
-			"Nodes": [
-				{
-					"Name": "node62",
-					"Wallets": [
-						{
-							"Name": "Wallet62",
-=======
+							"ParticipationOnly": false
+						}
+					],
+					"APIEndpoint": "{{APIEndpoint}}",
+					"APIToken": "{{APIToken}}",
+					"EnableTelemetry": true,
+					"TelemetryURI": "{{TelemetryURI}}",
+					"EnableMetrics": true,
+					"MetricsURI": "{{MetricsURI}}",
+					"EnableService": false,
+					"EnableBlockStats": true,
+					"ConfigJSONOverride": "{ \"TxPoolExponentialIncreaseFactor\": 1, \"DNSBootstrapID\": \"<network>.algodev.network\", \"DeadlockDetection\": -1, \"PeerPingPeriodSeconds\": 30, \"EnableAgreementReporting\": true, \"EnableAgreementTimeMetrics\": true, \"EnableAssembleStats\": true, \"EnableProcessBlockStats\": true, \"BaseLoggerDebugLevel\": 4, \"EnableProfiler\": true, \"CadaverSizeTarget\": 0, \"EnableAccountUpdatesStats\": true}"
+				}
+			]
+		},
+		{
 			"Name": "N127",
 			"Group": "",
 			"Nodes": [
@@ -6009,33 +5753,22 @@
 					"Wallets": [
 						{
 							"Name": "Wallet127",
->>>>>>> d96506d6
-							"ParticipationOnly": false
-						}
-					],
-					"APIEndpoint": "{{APIEndpoint}}",
-					"APIToken": "{{APIToken}}",
-					"EnableTelemetry": true,
-					"TelemetryURI": "{{TelemetryURI}}",
-					"EnableMetrics": true,
-					"MetricsURI": "{{MetricsURI}}",
-					"EnableService": false,
-					"EnableBlockStats": true,
-					"ConfigJSONOverride": "{ \"TxPoolExponentialIncreaseFactor\": 1, \"DNSBootstrapID\": \"<network>.algodev.network\", \"DeadlockDetection\": -1, \"PeerPingPeriodSeconds\": 30, \"EnableAgreementReporting\": true, \"EnableAgreementTimeMetrics\": true, \"EnableAssembleStats\": true, \"EnableProcessBlockStats\": true, \"BaseLoggerDebugLevel\": 4, \"EnableProfiler\": true, \"CadaverSizeTarget\": 0, \"EnableAccountUpdatesStats\": true}"
-				}
-			]
-		},
-		{
-<<<<<<< HEAD
-			"Name": "N63",
-			"Group": "",
-			"Nodes": [
-				{
-					"Name": "node63",
-					"Wallets": [
-						{
-							"Name": "Wallet63",
-=======
+							"ParticipationOnly": false
+						}
+					],
+					"APIEndpoint": "{{APIEndpoint}}",
+					"APIToken": "{{APIToken}}",
+					"EnableTelemetry": true,
+					"TelemetryURI": "{{TelemetryURI}}",
+					"EnableMetrics": true,
+					"MetricsURI": "{{MetricsURI}}",
+					"EnableService": false,
+					"EnableBlockStats": true,
+					"ConfigJSONOverride": "{ \"TxPoolExponentialIncreaseFactor\": 1, \"DNSBootstrapID\": \"<network>.algodev.network\", \"DeadlockDetection\": -1, \"PeerPingPeriodSeconds\": 30, \"EnableAgreementReporting\": true, \"EnableAgreementTimeMetrics\": true, \"EnableAssembleStats\": true, \"EnableProcessBlockStats\": true, \"BaseLoggerDebugLevel\": 4, \"EnableProfiler\": true, \"CadaverSizeTarget\": 0, \"EnableAccountUpdatesStats\": true}"
+				}
+			]
+		},
+		{
 			"Name": "N128",
 			"Group": "",
 			"Nodes": [
@@ -6044,33 +5777,22 @@
 					"Wallets": [
 						{
 							"Name": "Wallet128",
->>>>>>> d96506d6
-							"ParticipationOnly": false
-						}
-					],
-					"APIEndpoint": "{{APIEndpoint}}",
-					"APIToken": "{{APIToken}}",
-					"EnableTelemetry": true,
-					"TelemetryURI": "{{TelemetryURI}}",
-					"EnableMetrics": true,
-					"MetricsURI": "{{MetricsURI}}",
-					"EnableService": false,
-					"EnableBlockStats": true,
-					"ConfigJSONOverride": "{ \"TxPoolExponentialIncreaseFactor\": 1, \"DNSBootstrapID\": \"<network>.algodev.network\", \"DeadlockDetection\": -1, \"PeerPingPeriodSeconds\": 30, \"EnableAgreementReporting\": true, \"EnableAgreementTimeMetrics\": true, \"EnableAssembleStats\": true, \"EnableProcessBlockStats\": true, \"BaseLoggerDebugLevel\": 4, \"EnableProfiler\": true, \"CadaverSizeTarget\": 0, \"EnableAccountUpdatesStats\": true}"
-				}
-			]
-		},
-		{
-<<<<<<< HEAD
-			"Name": "N64",
-			"Group": "",
-			"Nodes": [
-				{
-					"Name": "node64",
-					"Wallets": [
-						{
-							"Name": "Wallet64",
-=======
+							"ParticipationOnly": false
+						}
+					],
+					"APIEndpoint": "{{APIEndpoint}}",
+					"APIToken": "{{APIToken}}",
+					"EnableTelemetry": true,
+					"TelemetryURI": "{{TelemetryURI}}",
+					"EnableMetrics": true,
+					"MetricsURI": "{{MetricsURI}}",
+					"EnableService": false,
+					"EnableBlockStats": true,
+					"ConfigJSONOverride": "{ \"TxPoolExponentialIncreaseFactor\": 1, \"DNSBootstrapID\": \"<network>.algodev.network\", \"DeadlockDetection\": -1, \"PeerPingPeriodSeconds\": 30, \"EnableAgreementReporting\": true, \"EnableAgreementTimeMetrics\": true, \"EnableAssembleStats\": true, \"EnableProcessBlockStats\": true, \"BaseLoggerDebugLevel\": 4, \"EnableProfiler\": true, \"CadaverSizeTarget\": 0, \"EnableAccountUpdatesStats\": true}"
+				}
+			]
+		},
+		{
 			"Name": "N129",
 			"Group": "",
 			"Nodes": [
@@ -6079,33 +5801,22 @@
 					"Wallets": [
 						{
 							"Name": "Wallet129",
->>>>>>> d96506d6
-							"ParticipationOnly": false
-						}
-					],
-					"APIEndpoint": "{{APIEndpoint}}",
-					"APIToken": "{{APIToken}}",
-					"EnableTelemetry": true,
-					"TelemetryURI": "{{TelemetryURI}}",
-					"EnableMetrics": true,
-					"MetricsURI": "{{MetricsURI}}",
-					"EnableService": false,
-					"EnableBlockStats": true,
-					"ConfigJSONOverride": "{ \"TxPoolExponentialIncreaseFactor\": 1, \"DNSBootstrapID\": \"<network>.algodev.network\", \"DeadlockDetection\": -1, \"PeerPingPeriodSeconds\": 30, \"EnableAgreementReporting\": true, \"EnableAgreementTimeMetrics\": true, \"EnableAssembleStats\": true, \"EnableProcessBlockStats\": true, \"BaseLoggerDebugLevel\": 4, \"EnableProfiler\": true, \"CadaverSizeTarget\": 0, \"EnableAccountUpdatesStats\": true}"
-				}
-			]
-		},
-		{
-<<<<<<< HEAD
-			"Name": "N65",
-			"Group": "",
-			"Nodes": [
-				{
-					"Name": "node65",
-					"Wallets": [
-						{
-							"Name": "Wallet65",
-=======
+							"ParticipationOnly": false
+						}
+					],
+					"APIEndpoint": "{{APIEndpoint}}",
+					"APIToken": "{{APIToken}}",
+					"EnableTelemetry": true,
+					"TelemetryURI": "{{TelemetryURI}}",
+					"EnableMetrics": true,
+					"MetricsURI": "{{MetricsURI}}",
+					"EnableService": false,
+					"EnableBlockStats": true,
+					"ConfigJSONOverride": "{ \"TxPoolExponentialIncreaseFactor\": 1, \"DNSBootstrapID\": \"<network>.algodev.network\", \"DeadlockDetection\": -1, \"PeerPingPeriodSeconds\": 30, \"EnableAgreementReporting\": true, \"EnableAgreementTimeMetrics\": true, \"EnableAssembleStats\": true, \"EnableProcessBlockStats\": true, \"BaseLoggerDebugLevel\": 4, \"EnableProfiler\": true, \"CadaverSizeTarget\": 0, \"EnableAccountUpdatesStats\": true}"
+				}
+			]
+		},
+		{
 			"Name": "N130",
 			"Group": "",
 			"Nodes": [
@@ -6114,7 +5825,6 @@
 					"Wallets": [
 						{
 							"Name": "Wallet130",
->>>>>>> d96506d6
 							"ParticipationOnly": false
 						}
 					],
@@ -6138,11 +5848,7 @@
 					"Name": "nonParticipatingNode1",
 					"Wallets": [
 						{
-<<<<<<< HEAD
-							"Name": "Wallet66",
-=======
 							"Name": "Wallet131",
->>>>>>> d96506d6
 							"ParticipationOnly": false
 						}
 					],
@@ -6164,11 +5870,7 @@
 					"Name": "nonParticipatingNode2",
 					"Wallets": [
 						{
-<<<<<<< HEAD
-							"Name": "Wallet67",
-=======
 							"Name": "Wallet132",
->>>>>>> d96506d6
 							"ParticipationOnly": false
 						}
 					],
@@ -6190,11 +5892,7 @@
 					"Name": "nonParticipatingNode3",
 					"Wallets": [
 						{
-<<<<<<< HEAD
-							"Name": "Wallet68",
-=======
 							"Name": "Wallet133",
->>>>>>> d96506d6
 							"ParticipationOnly": false
 						}
 					],
@@ -6216,11 +5914,7 @@
 					"Name": "nonParticipatingNode4",
 					"Wallets": [
 						{
-<<<<<<< HEAD
-							"Name": "Wallet69",
-=======
 							"Name": "Wallet134",
->>>>>>> d96506d6
 							"ParticipationOnly": false
 						}
 					],
@@ -6242,11 +5936,7 @@
 					"Name": "nonParticipatingNode5",
 					"Wallets": [
 						{
-<<<<<<< HEAD
-							"Name": "Wallet70",
-=======
 							"Name": "Wallet135",
->>>>>>> d96506d6
 							"ParticipationOnly": false
 						}
 					],
@@ -6268,11 +5958,7 @@
 					"Name": "nonParticipatingNode6",
 					"Wallets": [
 						{
-<<<<<<< HEAD
-							"Name": "Wallet71",
-=======
 							"Name": "Wallet136",
->>>>>>> d96506d6
 							"ParticipationOnly": false
 						}
 					],
@@ -6294,11 +5980,7 @@
 					"Name": "nonParticipatingNode7",
 					"Wallets": [
 						{
-<<<<<<< HEAD
-							"Name": "Wallet72",
-=======
 							"Name": "Wallet137",
->>>>>>> d96506d6
 							"ParticipationOnly": false
 						}
 					],
@@ -6320,11 +6002,7 @@
 					"Name": "nonParticipatingNode8",
 					"Wallets": [
 						{
-<<<<<<< HEAD
-							"Name": "Wallet73",
-=======
 							"Name": "Wallet138",
->>>>>>> d96506d6
 							"ParticipationOnly": false
 						}
 					],
@@ -6346,11 +6024,7 @@
 					"Name": "nonParticipatingNode9",
 					"Wallets": [
 						{
-<<<<<<< HEAD
-							"Name": "Wallet74",
-=======
 							"Name": "Wallet139",
->>>>>>> d96506d6
 							"ParticipationOnly": false
 						}
 					],
@@ -6372,11 +6046,7 @@
 					"Name": "nonParticipatingNode10",
 					"Wallets": [
 						{
-<<<<<<< HEAD
-							"Name": "Wallet75",
-=======
 							"Name": "Wallet140",
->>>>>>> d96506d6
 							"ParticipationOnly": false
 						}
 					],
@@ -6398,11 +6068,7 @@
 					"Name": "nonParticipatingNode11",
 					"Wallets": [
 						{
-<<<<<<< HEAD
-							"Name": "Wallet76",
-=======
 							"Name": "Wallet141",
->>>>>>> d96506d6
 							"ParticipationOnly": false
 						}
 					],
@@ -6424,11 +6090,7 @@
 					"Name": "nonParticipatingNode12",
 					"Wallets": [
 						{
-<<<<<<< HEAD
-							"Name": "Wallet77",
-=======
 							"Name": "Wallet142",
->>>>>>> d96506d6
 							"ParticipationOnly": false
 						}
 					],
@@ -6450,11 +6112,7 @@
 					"Name": "nonParticipatingNode13",
 					"Wallets": [
 						{
-<<<<<<< HEAD
-							"Name": "Wallet78",
-=======
 							"Name": "Wallet143",
->>>>>>> d96506d6
 							"ParticipationOnly": false
 						}
 					],
@@ -6476,11 +6134,7 @@
 					"Name": "nonParticipatingNode14",
 					"Wallets": [
 						{
-<<<<<<< HEAD
-							"Name": "Wallet79",
-=======
 							"Name": "Wallet144",
->>>>>>> d96506d6
 							"ParticipationOnly": false
 						}
 					],
@@ -6502,9 +6156,6 @@
 					"Name": "nonParticipatingNode15",
 					"Wallets": [
 						{
-<<<<<<< HEAD
-							"Name": "Wallet80",
-=======
 							"Name": "Wallet145",
 							"ParticipationOnly": false
 						}
@@ -6528,7 +6179,6 @@
 					"Wallets": [
 						{
 							"Name": "Wallet146",
->>>>>>> d96506d6
 							"ParticipationOnly": false
 						}
 					],
