--- conflicted
+++ resolved
@@ -25,73 +25,6 @@
 REGIONS = {
     "AWS-US-EAST-1": {      # Virginia, USA
         "R": 20,
-<<<<<<< HEAD
-        "N": 8
-    },
-    "AWS-US-EAST-2": {      # Ohio, USA
-        "R": 20,
-        "N": 5
-    },
-    "AWS-US-WEST-2": {      # Oregon, USA
-        "R": 10,
-        "N": 5
-    },
-    "AWS-CA-CENTRAL-1": {   # Canada
-        "R": 6,
-        "N": 1
-    },
-    "AWS-EU-CENTRAL-1": {   # Frankfurt, Germany
-        "R": 10,
-        "N": 20
-    },
-    "AWS-EU-WEST-1": {      # Ireland
-        "R": 14,
-        "N": 1
-    },
-    "AWS-EU-NORTH-1": {     # Stockholm, Sweden
-        "R": 2,
-        "N": 1
-    },
-    "AWS-EU-SOUTH-1": {     # Milan, Italy
-        "R": 4,
-        "N": 1
-    },
-    "AWS-AP-EAST-1": {      # Hong Kong, China
-        "R": 5,
-        "N": 1
-    },
-    "AWS-AP-SOUTH-1": {     # Mumbai, India
-        "R": 3,
-        "N": 1
-    },
-    "AWS-AP-SOUTHEAST-1": { # Singapore
-        "R": 12,
-        "N": 4
-    },
-    "AWS-AP-SOUTHEAST-2": { # Sydney, Australia
-        "R": 4,
-        "N": 2
-    },
-    "AWS-AP-NORTHEAST-2": { # Seoul, South Korea
-        "R": 1,
-        "N": 1
-    },
-    "AWS-AP-NORTHEAST-3": { # Osaka, Japan
-        "R": 15,
-        "N": 10
-    },
-    "AWS-ME-SOUTH-1": {     # Middle East
-        "R": 2,
-        "N": 1
-    },
-    "AWS-AF-SOUTH-1": {     # Cape Town, South Africa
-        "R": 4,
-        "N": 2
-    },
-    "AWS-SA-EAST-1": {      # Sao Paulo, Brazil
-        "R": 4,
-        "N": 1
-=======
         "NPN": 2,
         "N": 20
     },
@@ -174,7 +107,6 @@
         "R": 4,
         "NPN": 1,
         "N": 4
->>>>>>> d96506d6
     }
 }
 
