--- conflicted
+++ resolved
@@ -113,8 +113,6 @@
       "Template": "AWS-US-EAST-1-m5d.4xl"
     },
     {
-<<<<<<< HEAD
-=======
       "Name": "N9",
       "Template": "AWS-US-EAST-1-m5d.4xl"
     },
@@ -163,7 +161,6 @@
       "Template": "AWS-US-EAST-1-m5d.4xl"
     },
     {
->>>>>>> d96506d6
       "Name": "NPN1",
       "Template": "AWS-US-EAST-1-m5d.4xl"
     },
@@ -252,25 +249,6 @@
       "Template": "AWS-US-EAST-2-m5d.4xl"
     },
     {
-<<<<<<< HEAD
-      "Name": "N9",
-      "Template": "AWS-US-EAST-2-m5d.4xl"
-    },
-    {
-      "Name": "N10",
-      "Template": "AWS-US-EAST-2-m5d.4xl"
-    },
-    {
-      "Name": "N11",
-      "Template": "AWS-US-EAST-2-m5d.4xl"
-    },
-    {
-      "Name": "N12",
-      "Template": "AWS-US-EAST-2-m5d.4xl"
-    },
-    {
-      "Name": "N13",
-=======
       "Name": "N21",
       "Template": "AWS-US-EAST-2-m5d.4xl"
     },
@@ -348,7 +326,6 @@
     },
     {
       "Name": "N40",
->>>>>>> d96506d6
       "Template": "AWS-US-EAST-2-m5d.4xl"
     },
     {
@@ -400,25 +377,6 @@
       "Template": "AWS-US-WEST-2-m5d.4xl"
     },
     {
-<<<<<<< HEAD
-      "Name": "N14",
-      "Template": "AWS-US-WEST-2-m5d.4xl"
-    },
-    {
-      "Name": "N15",
-      "Template": "AWS-US-WEST-2-m5d.4xl"
-    },
-    {
-      "Name": "N16",
-      "Template": "AWS-US-WEST-2-m5d.4xl"
-    },
-    {
-      "Name": "N17",
-      "Template": "AWS-US-WEST-2-m5d.4xl"
-    },
-    {
-      "Name": "N18",
-=======
       "Name": "N41",
       "Template": "AWS-US-WEST-2-m5d.4xl"
     },
@@ -496,7 +454,6 @@
     },
     {
       "Name": "N60",
->>>>>>> d96506d6
       "Template": "AWS-US-WEST-2-m5d.4xl"
     },
     {
@@ -532,9 +489,6 @@
       "Template": "AWS-CA-CENTRAL-1-m5d.4xl"
     },
     {
-<<<<<<< HEAD
-      "Name": "N19",
-=======
       "Name": "N61",
       "Template": "AWS-CA-CENTRAL-1-m5d.4xl"
     },
@@ -548,7 +502,6 @@
     },
     {
       "Name": "N64",
->>>>>>> d96506d6
       "Template": "AWS-CA-CENTRAL-1-m5d.4xl"
     },
     {
@@ -600,85 +553,6 @@
       "Template": "AWS-EU-CENTRAL-1-m5d.4xl"
     },
     {
-<<<<<<< HEAD
-      "Name": "N20",
-      "Template": "AWS-EU-CENTRAL-1-m5d.4xl"
-    },
-    {
-      "Name": "N21",
-      "Template": "AWS-EU-CENTRAL-1-m5d.4xl"
-    },
-    {
-      "Name": "N22",
-      "Template": "AWS-EU-CENTRAL-1-m5d.4xl"
-    },
-    {
-      "Name": "N23",
-      "Template": "AWS-EU-CENTRAL-1-m5d.4xl"
-    },
-    {
-      "Name": "N24",
-      "Template": "AWS-EU-CENTRAL-1-m5d.4xl"
-    },
-    {
-      "Name": "N25",
-      "Template": "AWS-EU-CENTRAL-1-m5d.4xl"
-    },
-    {
-      "Name": "N26",
-      "Template": "AWS-EU-CENTRAL-1-m5d.4xl"
-    },
-    {
-      "Name": "N27",
-      "Template": "AWS-EU-CENTRAL-1-m5d.4xl"
-    },
-    {
-      "Name": "N28",
-      "Template": "AWS-EU-CENTRAL-1-m5d.4xl"
-    },
-    {
-      "Name": "N29",
-      "Template": "AWS-EU-CENTRAL-1-m5d.4xl"
-    },
-    {
-      "Name": "N30",
-      "Template": "AWS-EU-CENTRAL-1-m5d.4xl"
-    },
-    {
-      "Name": "N31",
-      "Template": "AWS-EU-CENTRAL-1-m5d.4xl"
-    },
-    {
-      "Name": "N32",
-      "Template": "AWS-EU-CENTRAL-1-m5d.4xl"
-    },
-    {
-      "Name": "N33",
-      "Template": "AWS-EU-CENTRAL-1-m5d.4xl"
-    },
-    {
-      "Name": "N34",
-      "Template": "AWS-EU-CENTRAL-1-m5d.4xl"
-    },
-    {
-      "Name": "N35",
-      "Template": "AWS-EU-CENTRAL-1-m5d.4xl"
-    },
-    {
-      "Name": "N36",
-      "Template": "AWS-EU-CENTRAL-1-m5d.4xl"
-    },
-    {
-      "Name": "N37",
-      "Template": "AWS-EU-CENTRAL-1-m5d.4xl"
-    },
-    {
-      "Name": "N38",
-      "Template": "AWS-EU-CENTRAL-1-m5d.4xl"
-    },
-    {
-      "Name": "N39",
-=======
       "Name": "N66",
       "Template": "AWS-EU-CENTRAL-1-m5d.4xl"
     },
@@ -692,7 +566,6 @@
     },
     {
       "Name": "N69",
->>>>>>> d96506d6
       "Template": "AWS-EU-CENTRAL-1-m5d.4xl"
     },
     {
@@ -784,9 +657,6 @@
       "Template": "AWS-EU-WEST-1-m5d.4xl"
     },
     {
-<<<<<<< HEAD
-      "Name": "N40",
-=======
       "Name": "N76",
       "Template": "AWS-EU-WEST-1-m5d.4xl"
     },
@@ -800,7 +670,6 @@
     },
     {
       "Name": "N79",
->>>>>>> d96506d6
       "Template": "AWS-EU-WEST-1-m5d.4xl"
     },
     {
@@ -832,9 +701,6 @@
       "Template": "AWS-EU-NORTH-1-m5d.4xl"
     },
     {
-<<<<<<< HEAD
-      "Name": "N41",
-=======
       "Name": "N84",
       "Template": "AWS-EU-NORTH-1-m5d.4xl"
     },
@@ -848,7 +714,6 @@
     },
     {
       "Name": "N87",
->>>>>>> d96506d6
       "Template": "AWS-EU-NORTH-1-m5d.4xl"
     },
     {
@@ -880,9 +745,6 @@
       "Template": "AWS-EU-SOUTH-1-m5d.4xl"
     },
     {
-<<<<<<< HEAD
-      "Name": "N42",
-=======
       "Name": "N90",
       "Template": "AWS-EU-SOUTH-1-m5d.4xl"
     },
@@ -896,7 +758,6 @@
     },
     {
       "Name": "N93",
->>>>>>> d96506d6
       "Template": "AWS-EU-SOUTH-1-m5d.4xl"
     },
     {
@@ -924,9 +785,6 @@
       "Template": "AWS-AP-EAST-1-m5d.4xl"
     },
     {
-<<<<<<< HEAD
-      "Name": "N43",
-=======
       "Name": "N94",
       "Template": "AWS-AP-EAST-1-m5d.4xl"
     },
@@ -940,7 +798,6 @@
     },
     {
       "Name": "N97",
->>>>>>> d96506d6
       "Template": "AWS-AP-EAST-1-m5d.4xl"
     },
     {
@@ -964,9 +821,6 @@
       "Template": "AWS-AP-EAST-1-m5d.4xl"
     },
     {
-<<<<<<< HEAD
-      "Name": "N44",
-=======
       "Name": "N103",
       "Template": "AWS-AP-EAST-1-m5d.4xl"
     },
@@ -992,7 +846,6 @@
     },
     {
       "Name": "N104",
->>>>>>> d96506d6
       "Template": "AWS-AP-SOUTH-1-m5d.4xl"
     },
     {
@@ -1052,29 +905,6 @@
       "Template": "AWS-AP-SOUTHEAST-1-m5d.4xl"
     },
     {
-<<<<<<< HEAD
-      "Name": "N45",
-      "Template": "AWS-AP-SOUTHEAST-1-m5d.4xl"
-    },
-    {
-      "Name": "N46",
-      "Template": "AWS-AP-SOUTHEAST-1-m5d.4xl"
-    },
-    {
-      "Name": "N47",
-      "Template": "AWS-AP-SOUTHEAST-1-m5d.4xl"
-    },
-    {
-      "Name": "N48",
-      "Template": "AWS-AP-SOUTHEAST-1-m5d.4xl"
-    },
-    {
-      "Name": "NPN21",
-      "Template": "AWS-AP-SOUTHEAST-1-m5d.4xl"
-    },
-    {
-      "Name": "NPN22",
-=======
       "Name": "N106",
       "Template": "AWS-AP-SOUTHEAST-1-m5d.4xl"
     },
@@ -1084,7 +914,6 @@
     },
     {
       "Name": "NPN16",
->>>>>>> d96506d6
       "Template": "AWS-AP-SOUTHEAST-1-m5d.4xl"
     },
     {
@@ -1104,13 +933,6 @@
       "Template": "AWS-AP-SOUTHEAST-2-m5d.4xl"
     },
     {
-<<<<<<< HEAD
-      "Name": "N49",
-      "Template": "AWS-AP-SOUTHEAST-2-m5d.4xl"
-    },
-    {
-      "Name": "N50",
-=======
       "Name": "N108",
       "Template": "AWS-AP-SOUTHEAST-2-m5d.4xl"
     },
@@ -1120,7 +942,6 @@
     },
     {
       "Name": "N110",
->>>>>>> d96506d6
       "Template": "AWS-AP-SOUTHEAST-2-m5d.4xl"
     },
     {
@@ -1136,19 +957,11 @@
       "Template": "AWS-AP-NORTHEAST-2-m5d.4xl"
     },
     {
-<<<<<<< HEAD
-      "Name": "N51",
-      "Template": "AWS-AP-NORTHEAST-2-m5d.4xl"
-    },
-    {
-      "Name": "NPN25",
-=======
       "Name": "N112",
       "Template": "AWS-AP-NORTHEAST-2-m5d.4xl"
     },
     {
       "Name": "N113",
->>>>>>> d96506d6
       "Template": "AWS-AP-NORTHEAST-2-m5d.4xl"
     },
     {
@@ -1216,15 +1029,7 @@
       "Template": "AWS-AP-NORTHEAST-3-m5d.4xl"
     },
     {
-<<<<<<< HEAD
-      "Name": "N52",
-      "Template": "AWS-AP-NORTHEAST-3-m5d.4xl"
-    },
-    {
-      "Name": "N53",
-=======
       "Name": "N114",
->>>>>>> d96506d6
       "Template": "AWS-AP-NORTHEAST-3-m5d.4xl"
     },
     {
@@ -1240,32 +1045,39 @@
       "Template": "AWS-AP-NORTHEAST-3-m5d.4xl"
     },
     {
-<<<<<<< HEAD
-      "Name": "N57",
-      "Template": "AWS-AP-NORTHEAST-3-m5d.4xl"
-    },
-    {
-      "Name": "N58",
-      "Template": "AWS-AP-NORTHEAST-3-m5d.4xl"
-    },
-    {
-      "Name": "N59",
-      "Template": "AWS-AP-NORTHEAST-3-m5d.4xl"
-    },
-    {
-      "Name": "N60",
-      "Template": "AWS-AP-NORTHEAST-3-m5d.4xl"
-    },
-    {
-      "Name": "N61",
-      "Template": "AWS-AP-NORTHEAST-3-m5d.4xl"
-    },
-    {
-      "Name": "NPN27",
-      "Template": "AWS-AP-NORTHEAST-3-m5d.4xl"
-    },
-    {
-      "Name": "NPN28",
+      "Name": "N118",
+      "Template": "AWS-AP-NORTHEAST-3-m5d.4xl"
+    },
+    {
+      "Name": "N119",
+      "Template": "AWS-AP-NORTHEAST-3-m5d.4xl"
+    },
+    {
+      "Name": "N120",
+      "Template": "AWS-AP-NORTHEAST-3-m5d.4xl"
+    },
+    {
+      "Name": "N121",
+      "Template": "AWS-AP-NORTHEAST-3-m5d.4xl"
+    },
+    {
+      "Name": "N122",
+      "Template": "AWS-AP-NORTHEAST-3-m5d.4xl"
+    },
+    {
+      "Name": "N123",
+      "Template": "AWS-AP-NORTHEAST-3-m5d.4xl"
+    },
+    {
+      "Name": "N124",
+      "Template": "AWS-AP-NORTHEAST-3-m5d.4xl"
+    },
+    {
+      "Name": "N125",
+      "Template": "AWS-AP-NORTHEAST-3-m5d.4xl"
+    },
+    {
+      "Name": "NPN19",
       "Template": "AWS-AP-NORTHEAST-3-m5d.4xl"
     },
     {
@@ -1277,54 +1089,6 @@
       "Template": "AWS-ME-SOUTH-1-m5d.4xl"
     },
     {
-      "Name": "N62",
-      "Template": "AWS-ME-SOUTH-1-m5d.4xl"
-=======
-      "Name": "N118",
-      "Template": "AWS-AP-NORTHEAST-3-m5d.4xl"
-    },
-    {
-      "Name": "N119",
-      "Template": "AWS-AP-NORTHEAST-3-m5d.4xl"
-    },
-    {
-      "Name": "N120",
-      "Template": "AWS-AP-NORTHEAST-3-m5d.4xl"
-    },
-    {
-      "Name": "N121",
-      "Template": "AWS-AP-NORTHEAST-3-m5d.4xl"
-    },
-    {
-      "Name": "N122",
-      "Template": "AWS-AP-NORTHEAST-3-m5d.4xl"
-    },
-    {
-      "Name": "N123",
-      "Template": "AWS-AP-NORTHEAST-3-m5d.4xl"
-    },
-    {
-      "Name": "N124",
-      "Template": "AWS-AP-NORTHEAST-3-m5d.4xl"
-    },
-    {
-      "Name": "N125",
-      "Template": "AWS-AP-NORTHEAST-3-m5d.4xl"
->>>>>>> d96506d6
-    },
-    {
-      "Name": "NPN19",
-      "Template": "AWS-AP-NORTHEAST-3-m5d.4xl"
-    },
-    {
-      "Name": "R127",
-      "Template": "AWS-ME-SOUTH-1-m5d.4xl"
-    },
-    {
-      "Name": "R128",
-      "Template": "AWS-ME-SOUTH-1-m5d.4xl"
-    },
-    {
       "Name": "N126",
       "Template": "AWS-ME-SOUTH-1-m5d.4xl"
     },
@@ -1337,9 +1101,6 @@
       "Template": "AWS-ME-SOUTH-1-m5d.4xl"
     },
     {
-<<<<<<< HEAD
-      "Name": "N63",
-=======
       "Name": "R129",
       "Template": "AWS-AF-SOUTH-1-m5d.4xl"
     },
@@ -1349,7 +1110,6 @@
     },
     {
       "Name": "R131",
->>>>>>> d96506d6
       "Template": "AWS-AF-SOUTH-1-m5d.4xl"
     },
     {
@@ -1385,9 +1145,6 @@
       "Template": "AWS-SA-EAST-1-m5d.4xl"
     },
     {
-<<<<<<< HEAD
-      "Name": "NPN33",
-=======
       "Name": "N130",
       "Template": "AWS-SA-EAST-1-m5d.4xl"
     },
@@ -1397,7 +1154,6 @@
     },
     {
       "Name": "N132",
->>>>>>> d96506d6
       "Template": "AWS-SA-EAST-1-m5d.4xl"
     },
     {
