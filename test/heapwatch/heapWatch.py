--- conflicted
+++ resolved
@@ -124,11 +124,7 @@
             timeout = self.timeout
         url = 'http://' + self.net + '/urlAuth/' + self.admin_token + '/debug/pprof/' + name
         try:
-<<<<<<< HEAD
-            response = urllib.request.urlopen(urllib.request.Request(url, headers=self.headers))
-=======
             response = urllib.request.urlopen(urllib.request.Request(url, headers=self.headers), timeout=timeout)
->>>>>>> 1382227a
         except Exception as e:
             logger.error('could not fetch %s from %s via %r (%s)', name, self.path, url, e)
             return
@@ -152,11 +148,7 @@
 
     def get_cpu_profile(self, snapshot_name=None, outdir=None, seconds=90):
         seconds = int(seconds)
-<<<<<<< HEAD
-        return self.get_pprof_snapshot('profile?seconds={}'.format(seconds), snapshot_name, outdir)
-=======
         return self.get_pprof_snapshot('profile?seconds={}'.format(seconds), snapshot_name, outdir, timeout=seconds+20)
->>>>>>> 1382227a
 
     def get_metrics(self, snapshot_name=None, outdir=None):
         url = 'http://' + self.net + '/metrics'
@@ -325,17 +317,12 @@
             mr = maxrnd(biq)
             mrt = mr.start()
             for ad in self.they:
-<<<<<<< HEAD
-                bi = ad.get_blockinfo(snapshot_name, outdir=self.args.out)
-                self.latest_round = nmax(self.latest_round, bi['block'].get('rnd',0))
-=======
                 threads.append(ad.go_blockinfo(snapshot_name, outdir=self.args.out, biqueue=biq))
             for t in threads:
                 t.join()
             biq.put({})
             mrt.join()
             self.latest_round = mr.maxrnd
->>>>>>> 1382227a
         if get_cpu:
             cpuSample = durationToSeconds(self.args.cpu_sample) or 90
             threads = []
