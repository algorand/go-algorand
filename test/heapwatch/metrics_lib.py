--- conflicted
+++ resolved
@@ -284,11 +284,7 @@
     if diff and metrics_names and len(metrics_names) == 2 and len(out) == 2:
         m = list(out.keys())
         name = f'{m[0]}_-_{m[1]}'
-<<<<<<< HEAD
-        metric = Metric(name, MetricType.GAUGE, out[m[0]][0].value - out[m[1]][0].value)
-=======
         metric = Metric(name, MetricType.GAUGE, f'Diff of {m[0]} and {m[1]}', out[m[0]][0].value - out[m[1]][0].value)
->>>>>>> 39f74856
         out = {name: [metric]}
 
     return out
