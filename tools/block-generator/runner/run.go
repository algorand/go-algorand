// Copyright (C) 2019-2023 Algorand, Inc.
// This file is part of go-algorand
//
// go-algorand is free software: you can redistribute it and/or modify
// it under the terms of the GNU Affero General Public License as
// published by the Free Software Foundation, either version 3 of the
// License, or (at your option) any later version.
//
// go-algorand is distributed in the hope that it will be useful,
// but WITHOUT ANY WARRANTY; without even the implied warranty of
// MERCHANTABILITY or FITNESS FOR A PARTICULAR PURPOSE.  See the
// GNU Affero General Public License for more details.
//
// You should have received a copy of the GNU Affero General Public License
// along with go-algorand.  If not, see <https://www.gnu.org/licenses/>.

package runner

import (
	"bytes"
	"context"
	"sort"

	// embed conduit template config file
	_ "embed"
	"encoding/json"
	"fmt"
	"net/http"
	"os"
	"os/exec"
	"path"
	"path/filepath"
	"strconv"
	"strings"
	"text/template"
	"time"

	"github.com/algorand/go-deadlock"

	"github.com/algorand/go-algorand/logging"
	"github.com/algorand/go-algorand/tools/block-generator/generator"
	"github.com/algorand/go-algorand/tools/block-generator/util"
)

//go:embed template/conduit.yml.tmpl
var conduitConfigTmpl string

const pad = "  "

// Args are all the things needed to run a performance test.
type Args struct {
	// Path is a directory when passed to RunBatch, otherwise a file path.
	Path                     string
	ConduitBinary            string
	MetricsPort              uint64
	PostgresConnectionString string
	CPUProfilePath           string
	RunDuration              time.Duration
	RunnerVerbose            bool
	ConduitLogLevel          string
	BaseReportDirectory      string
	ResetReportDir           bool
	RunValidation            bool
	KeepDataDir              bool
	GenesisFile              string
	ResetDB                  bool
	Times                    uint64
}

type config struct {
	LogLevel                 string
	LogFile                  string
	MetricsPort              string
	AlgodNet                 string
	PostgresConnectionString string
}

// Run is a public helper to run the tests.
// The test will run against the generator configuration file specified by 'args.Path'.
// If 'args.Path' is a directory it should contain generator configuration files, a test will run using each file.
func Run(args Args) error {
	defer fmt.Println("Done running tests!")
	for i := uint64(0); i < args.Times; i++ {
		reportDirectory := args.BaseReportDirectory
		if args.Times != 1 {
			fmt.Println("* Starting test", i+1, "of", args.Times, "times")
			reportDirectory = fmt.Sprintf("%s_%d", args.BaseReportDirectory, i+1)
		}
		if _, err := os.Stat(reportDirectory); !os.IsNotExist(err) {
			if args.ResetReportDir {
				fmt.Printf("Resetting existing report directory '%s'\n", reportDirectory)
				if err := os.RemoveAll(reportDirectory); err != nil {
					return fmt.Errorf("failed to reset report directory: %w", err)
				}
			} else {
				return fmt.Errorf("report directory '%s' already exists", reportDirectory)
			}
		}
		err := os.Mkdir(reportDirectory, os.ModeDir|os.ModePerm)
		if err != nil {
			return err
		}

		err = filepath.Walk(args.Path, func(path string, info os.FileInfo, err error) error {
			if err != nil {
				return fmt.Errorf("run.go Run(): failed to walk path: %w", err)
			}
			// Ignore the directory
			if info.IsDir() {
				return nil
			}
			runnerArgs := args
			runnerArgs.Path = path
			fmt.Printf("%s----------------------------------------------------------------------\n", pad)
			fmt.Printf("%sRunning test for configuration: %s\n", pad, info.Name())
			fmt.Printf("%s----------------------------------------------------------------------\n", pad)
			return runnerArgs.run(reportDirectory)
		})
		if err != nil {
			return fmt.Errorf("failed to walk path: %w", err)
		}
	}
	return nil
}

func (r *Args) run(reportDirectory string) error {
	baseName := filepath.Base(r.Path)
	baseNameNoExt := strings.TrimSuffix(baseName, filepath.Ext(baseName))
	reportfile := path.Join(reportDirectory, fmt.Sprintf("%s.report", baseNameNoExt))
	conduitlogfile := path.Join(reportDirectory, fmt.Sprintf("%s.conduit-log", baseNameNoExt))
	ledgerlogfile := path.Join(reportDirectory, fmt.Sprintf("%s.ledger-log", baseNameNoExt))
	dataDir := path.Join(reportDirectory, fmt.Sprintf("%s_data", baseNameNoExt))
	// create the data directory.
	if err := os.Mkdir(dataDir, os.ModeDir|os.ModePerm); err != nil {
		return fmt.Errorf("failed to create data directory: %w", err)
	}
	if !r.KeepDataDir {
		defer os.RemoveAll(dataDir)
	}

	// This middleware allows us to lock the block endpoint
	var freezeMutex deadlock.Mutex
	blockMiddleware := func(next http.Handler) http.Handler {
		return http.HandlerFunc(func(w http.ResponseWriter, r *http.Request) {
			freezeMutex.Lock()
			defer freezeMutex.Unlock()
			next.ServeHTTP(w, r)
		})
	}
	// get next db round
	var nextRound uint64
	var err error
	if r.ResetDB {
		fmt.Printf("%sPostgreSQL resetting.\n", pad)
		if err = util.EmptyDB(r.PostgresConnectionString); err != nil {
			return fmt.Errorf("emptyDB err: %w", err)
		}
		nextRound = 0
	} else {
		nextRound, err = util.GetNextRound(r.PostgresConnectionString)
		if err != nil && err == util.ErrorNotInitialized {
			nextRound = 0
		} else if err != nil {
			return fmt.Errorf("getNextRound err: %w", err)
		}
		fmt.Printf("%sPostgreSQL next round: %d\n", pad, nextRound)
	}
	// Start services
	algodNet := fmt.Sprintf("localhost:%d", 11112)
	metricsNet := fmt.Sprintf("localhost:%d", r.MetricsPort)
	generatorShutdownFunc, _ := startGenerator(ledgerlogfile, r.Path, nextRound, r.GenesisFile, r.RunnerVerbose, algodNet, blockMiddleware)
	defer func() {
		// Shutdown generator.
		fmt.Printf("%sShutting down generator...\n", pad)
		if err := generatorShutdownFunc(); err != nil {
			fmt.Printf("failed to shutdown generator: %s\n", err)
		}
		fmt.Printf("%sGenerator shutdown complete\n", pad)
	}()

	// create conduit config from template
	t, err := template.New("conduit").Parse(conduitConfigTmpl)
	if err != nil {
		return fmt.Errorf("unable to parse conduit config template: %w", err)
	}
	// create config file in the right data directory
	f, err := os.Create(path.Join(dataDir, "conduit.yml"))
	if err != nil {
		return fmt.Errorf("problem creating conduit.yml: %w", err)
	}
	defer f.Close()
	conduitConfig := config{
		LogLevel:                 r.ConduitLogLevel,
		LogFile:                  conduitlogfile,
		MetricsPort:              fmt.Sprintf(":%d", r.MetricsPort),
		AlgodNet:                 algodNet,
		PostgresConnectionString: r.PostgresConnectionString,
	}
	err = t.Execute(f, conduitConfig)
	if err != nil {
		return fmt.Errorf("problem executing template file: %w", err)
	}

	// Start conduit
	conduitShutdownFunc, err := startConduit(dataDir, r.ConduitBinary, nextRound)
	if err != nil {
		return fmt.Errorf("failed to start Conduit: %w", err)
	}
	defer func() {
		// Shutdown conduit
		fmt.Printf("%sShutting down Conduit...\n", pad)
		if sdErr := conduitShutdownFunc(); sdErr != nil {
			fmt.Printf("failed to shutdown Conduit: %s\n", sdErr)
		}
		fmt.Printf("%sConduit shutdown complete\n", pad)
	}()

	// Create the report file
	report, err := os.Create(reportfile)
	if err != nil {
		return fmt.Errorf("unable to create report: %w", err)
	}
	defer report.Close()

	// Run the test, collecting results.
	// check /metrics endpoint is available before running the test
	var resp *http.Response
	for retry := 0; retry < 10; retry++ {
		resp, err = http.Get(fmt.Sprintf("http://%s/metrics", metricsNet))
		if err == nil {
			resp.Body.Close()
			break
		}
		time.Sleep(3 * time.Second)
	}
	if err != nil {
		return fmt.Errorf("failed to query metrics endpoint: %w", err)
	}
	if err = r.runTest(report, metricsNet, algodNet); err != nil {
		return err
	}
	fmt.Printf("%sTest completed successfully\n", pad)

	return nil
}

type metricType int

const (
	rate metricType = iota
	intTotal
	floatTotal
)

// Helper to record metrics. Supports rates (sum/count) and counters.
func recordDataToFile(start time.Time, entry Entry, prefix string, out *os.File) error {
	var writeErrors []string
	var writeErr error
	record := func(prefix2, name string, t metricType) {
		key := fmt.Sprintf("%s%s_%s", prefix, prefix2, name)
		if err := recordMetricToFile(entry, key, name, t, out); err != nil {
			writeErr = err
			writeErrors = append(writeErrors, name)
		}
	}

	record("_average", BlockImportTimeName, rate)
	record("_cumulative", BlockImportTimeName, floatTotal)
	record("_average", ImportedTxnsPerBlockName, rate)
	record("_cumulative", ImportedTxnsPerBlockName, intTotal)
	record("", ImportedRoundGaugeName, intTotal)

	if len(writeErrors) > 0 {
		return fmt.Errorf("error writing metrics (%s): %w", strings.Join(writeErrors, ", "), writeErr)
	}

	// Calculate import transactions per second.
	totalTxn, err := getMetric(entry, ImportedTxnsPerBlockName, false)
	if err != nil {
		return err
	}

	importTimeS, err := getMetric(entry, BlockImportTimeName, false)
	if err != nil {
		return err
	}
	tps := totalTxn / importTimeS
	key := "overall_transactions_per_second"
	msg := fmt.Sprintf("%s_%s:%.2f\n", prefix, key, tps)
	if _, err := out.WriteString(msg); err != nil {
		return fmt.Errorf("unable to write metric '%s': %w", key, err)
	}

	// Uptime
	key = "uptime_seconds"
	msg = fmt.Sprintf("%s_%s:%.2f\n", prefix, key, time.Since(start).Seconds())
	if _, err := out.WriteString(msg); err != nil {
		return fmt.Errorf("unable to write metric '%s': %w", key, err)
	}

	return nil
}

func recordMetricToFile(entry Entry, outputKey, metricSuffix string, t metricType, out *os.File) error {
	value, err := getMetric(entry, metricSuffix, t == rate)
	if err != nil {
		return err
	}

	var msg string
	if t == intTotal {
		msg = fmt.Sprintf("%s:%d\n", outputKey, uint64(value))
	} else {
		msg = fmt.Sprintf("%s:%.2f\n", outputKey, value)
	}

	if _, err := out.WriteString(msg); err != nil {
		return fmt.Errorf("unable to write metric '%s': %w", outputKey, err)
	}

	return nil
}

func getMetric(entry Entry, suffix string, rateMetric bool) (float64, error) {
	total := 0.0
	sum := 0.0
	count := 0.0
	hasSum := false
	hasCount := false
	hasTotal := false

	for _, metric := range entry.Data {
		var err error

		if strings.Contains(metric, suffix) {
			split := strings.Split(metric, " ")
			if len(split) != 2 {
				return 0.0, fmt.Errorf("unknown metric format, expected 'key value' received: %s", metric)
			}

			// Check for _sum / _count for summary (rateMetric) metrics.
			// Otherwise grab the total value.
			if strings.HasSuffix(split[0], "_sum") {
				sum, err = strconv.ParseFloat(split[1], 64)
				hasSum = true
			} else if strings.HasSuffix(split[0], "_count") {
				count, err = strconv.ParseFloat(split[1], 64)
				hasCount = true
			} else if strings.HasSuffix(split[0], suffix) {
				total, err = strconv.ParseFloat(split[1], 64)
				hasTotal = true
			}

			if err != nil {
				return 0.0, fmt.Errorf("unable to parse metric '%s': %w", metric, err)
			}

			if rateMetric && hasSum && hasCount {
				return sum / count, nil
			} else if !rateMetric {
				if hasSum {
					return sum, nil
				}
				if hasTotal {
					return total, nil
				}
			}
		}
	}

	return 0.0, fmt.Errorf("metric incomplete or not found: %s", suffix)
}

// Run the test for 'RunDuration', collect metrics and write them to the 'ReportDirectory'
func (r *Args) runTest(report *os.File, metricsURL string, generatorURL string) error {
	collector := &MetricsCollector{MetricsURL: fmt.Sprintf("http://%s/metrics", metricsURL)}

	// Run for r.RunDuration
	start := time.Now()
	fmt.Printf("%sduration starting now: %s\n", pad, start)
	count := 1
	for time.Since(start) < r.RunDuration {
		time.Sleep(r.RunDuration / 10)
		fmt.Printf("%scollecting metrics (%d)\n", pad, count)

		if err := collector.Collect(AllMetricNames...); err != nil {
			return fmt.Errorf("problem collecting metrics (%d / %s): %w", count, time.Since(start), err)
		}
		count++
	}

	fmt.Printf("%scollecting final metrics\n", pad)
	if err := collector.Collect(AllMetricNames...); err != nil {
		return fmt.Errorf("problem collecting final metrics (%d / %s): %w", count, time.Since(start), err)
	}

	// write scenario to report
	scenario := path.Base(r.Path)
	if _, err := report.WriteString(fmt.Sprintf("scenario:%s\n", scenario)); err != nil {
		return fmt.Errorf("unable to write scenario to report: %w", err)
	}
	// Collect results.
	durationStr := fmt.Sprintf("test_duration_seconds:%d\ntest_duration_actual_seconds:%f\n",
		uint64(r.RunDuration.Seconds()),
		time.Since(start).Seconds())
	if _, err := report.WriteString(durationStr); err != nil {
		return fmt.Errorf("unable to write duration metric: %w", err)
	}

	resp, err := http.Get(fmt.Sprintf("http://%s/report", generatorURL))
	if err != nil {
		return fmt.Errorf("generator report query failed")
	}
	defer resp.Body.Close()
	var generatorReport generator.Report
	if err = json.NewDecoder(resp.Body).Decode(&generatorReport); err != nil {
		return fmt.Errorf("problem decoding generator report: %w", err)
	}

	effects := generator.CumulativeEffects(generatorReport)
	keys := make([]string, 0, len(effects))
	for k := range effects {
		keys = append(keys, k)
	}
	sort.Strings(keys)
	allTxns := uint64(0)
	for _, metric := range keys {
		// Skip this one
		if metric == "genesis" {
			continue
		}
		txCount := effects[metric]
		allTxns += txCount
		str := fmt.Sprintf("transaction_%s_total:%d\n", metric, txCount)
		if _, err = report.WriteString(str); err != nil {
			return fmt.Errorf("unable to write transaction_count metric: %w", err)
		}
	}
	str := fmt.Sprintf("transaction_%s_total:%d\n", "ALL", allTxns)
	if _, err = report.WriteString(str); err != nil {
		return fmt.Errorf("unable to write transaction_count metric: %w", err)
	}

	// Record a rate from one of the first data points.
	if len(collector.Data) > 5 {
		if err = recordDataToFile(start, collector.Data[2], "early", report); err != nil {
			return err
		}
	}

	// Also record the final metrics.
	if err = recordDataToFile(start, collector.Data[len(collector.Data)-1], "final", report); err != nil {
		return err
	}

	return nil
}

// startGenerator starts the generator server.
func startGenerator(ledgerLogFile, configFile string, dbround uint64, genesisFile string, verbose bool, addr string, blockMiddleware func(http.Handler) http.Handler) (func() error, generator.Generator) {
	f, err := os.OpenFile(ledgerLogFile, os.O_RDWR|os.O_CREATE|os.O_APPEND, 0666)
	util.MaybeFail(err, "unable to open ledger log file '%s'", ledgerLogFile)
	log := logging.NewLogger()
<<<<<<< HEAD
	
	if verbose {
		log.SetLevel(logging.Debug)
	} else {
		log.SetLevel(logging.Warn)
	}
	
=======
	log.SetLevel(logging.Info)
>>>>>>> 03b0d412
	log.SetOutput(f)

	// Start generator.
	server, generator := generator.MakeServerWithMiddleware(log, dbround, genesisFile, configFile, verbose, addr, blockMiddleware)

	// Start the server
	go func() {
		// always returns error. ErrServerClosed on graceful close
		fmt.Printf("%sgenerator serving on %s\n", pad, server.Addr)
		if err := server.ListenAndServe(); err != http.ErrServerClosed {
			util.MaybeFail(err, "ListenAndServe() failure to start with config file '%s'", configFile)
		}
	}()

	return func() error {
		// stop generator
		defer generator.Stop()
		// Shutdown blocks until the server has stopped.
		if err := server.Shutdown(context.Background()); err != nil {
			return fmt.Errorf("failed during generator graceful shutdown: %w", err)
		}
		return nil
	}, generator
}

// startConduit starts the conduit binary.
func startConduit(dataDir string, conduitBinary string, round uint64) (func() error, error) {
	fmt.Printf("%sConduit starting with data directory: %s\n", pad, dataDir)
	ctx, cf := context.WithCancel(context.Background())
	cmd := exec.CommandContext(
		ctx,
		conduitBinary,
		"-r", strconv.FormatUint(round, 10),
		"-d", dataDir,
	)
	cmd.WaitDelay = 5 * time.Second

	var stdout bytes.Buffer
	cmd.Stdout = &stdout
	cmd.Stderr = os.Stderr // pass errors to Stderr

	if err := cmd.Start(); err != nil {
		return nil, fmt.Errorf("failure calling Start(): %w", err)
	}
	// conduit doesn't have health check endpoint. so, no health check for now

	return func() error {
		cf()
		if err := cmd.Wait(); err != nil {
			fmt.Printf("%sConduit exiting: %s\n", pad, err)
		}
		return nil
	}, nil
}<|MERGE_RESOLUTION|>--- conflicted
+++ resolved
@@ -461,17 +461,7 @@
 	f, err := os.OpenFile(ledgerLogFile, os.O_RDWR|os.O_CREATE|os.O_APPEND, 0666)
 	util.MaybeFail(err, "unable to open ledger log file '%s'", ledgerLogFile)
 	log := logging.NewLogger()
-<<<<<<< HEAD
-	
-	if verbose {
-		log.SetLevel(logging.Debug)
-	} else {
-		log.SetLevel(logging.Warn)
-	}
-	
-=======
 	log.SetLevel(logging.Info)
->>>>>>> 03b0d412
 	log.SetOutput(f)
 
 	// Start generator.
