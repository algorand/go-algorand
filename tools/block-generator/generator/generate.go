--- conflicted
+++ resolved
@@ -41,7 +41,6 @@
 	"github.com/algorand/go-algorand/data/transactions"
 )
 
-<<<<<<< HEAD
 // ---- templates ----
 
 //go:embed teal/poap_boxes.teal
@@ -56,8 +55,6 @@
 //go:embed teal/swap_clear.teal
 var clearSwap string
 
-=======
->>>>>>> 5099dfa8
 // ---- constructors ----
 
 // MakeGenerator initializes the Generator object.
@@ -187,19 +184,11 @@
 
 // initializeAccounting creates the genesis accounts.
 func (g *generator) initializeAccounting() {
-<<<<<<< HEAD
-=======
-	if g.config.NumGenesisAccounts == 0 {
-		panic("Number of genesis accounts must be > 0.")
-	}
-
->>>>>>> 5099dfa8
 	g.numPayments = 0
 	g.numAccounts = g.config.NumGenesisAccounts
 	for i := uint64(0); i < g.config.NumGenesisAccounts; i++ {
 		g.balances = append(g.balances, g.config.GenesisAccountInitialBalance)
 	}
-<<<<<<< HEAD
 }
 
 func (g *generator) initializeLedger() {
@@ -232,40 +221,6 @@
 	g.ledger = l
 }
 
-=======
-}
-
-func (g *generator) initializeLedger() {
-	genBal := convertToGenesisBalances(g.balances)
-	// add rewards pool with min balance
-	genBal[g.rewardsPool] = basics.AccountData{
-		MicroAlgos: basics.MicroAlgos{Raw: g.params.MinBalance},
-	}
-	bal := bookkeeping.MakeGenesisBalances(genBal, g.feeSink, g.rewardsPool)
-	block, err := bookkeeping.MakeGenesisBlock(g.protocol, bal, g.genesisID, g.genesisHash)
-	if err != nil {
-		fmt.Printf("error making genesis: %v\n.", err)
-		os.Exit(1)
-	}
-	var prefix string
-	if g.genesisID == "" {
-		prefix = "block-generator"
-	} else {
-		prefix = g.genesisID
-	}
-	l, err := ledger.OpenLedger(logging.Base(), prefix, true, ledgercore.InitState{
-		Block:       block,
-		Accounts:    bal.Balances,
-		GenesisHash: g.genesisHash,
-	}, cconfig.GetDefaultLocal())
-	if err != nil {
-		fmt.Printf("error initializing ledger: %v\n.", err)
-		os.Exit(1)
-	}
-	g.ledger = l
-}
-
->>>>>>> 5099dfa8
 // ---- implement Generator interface ----
 
 func (g *generator) WriteReport(output io.Writer) error {
@@ -535,31 +490,11 @@
 		LastRound: g.round + g.roundOffset,
 	}
 	return json.NewEncoder(output).Encode(response)
-<<<<<<< HEAD
 }
 
 // Stop cleans up allocated resources.
 func (g *generator) Stop() {
 	g.ledger.Close()
-=======
-}
-
-// Stop cleans up allocated resources.
-func (g *generator) Stop() {
-	g.ledger.Close()
-}
-
-// Accounts is used in the runner to generate a list of addresses.
-func (g *generator) Accounts() <-chan basics.Address {
-	results := make(chan basics.Address, 10)
-	go func() {
-		defer close(results)
-		for i := uint64(0); i < g.numAccounts; i++ {
-			results <- indexToAccount(i)
-		}
-	}()
-	return results
->>>>>>> 5099dfa8
 }
 
 // ---- transaction options vectors ----
@@ -574,7 +509,6 @@
 
 func getAssetTxOptions() []interface{} {
 	return []interface{}{assetCreate, assetDestroy, assetOptin, assetClose, assetXfer}
-<<<<<<< HEAD
 }
 
 func getAppTxOptions() []interface{} {
@@ -584,17 +518,6 @@
 	}
 }
 
-=======
-}
-
-func getAppTxOptions() []interface{} {
-	return []interface{}{
-		appSwapCreate, appSwapUpdate, appSwapDelete, appSwapOptin, appSwapCall, appSwapClose, appSwapClear,
-		appBoxesCreate, appBoxesUpdate, appBoxesDelete, appBoxesOptin, appBoxesCall, appBoxesClose, appBoxesClear,
-	}
-}
-
->>>>>>> 5099dfa8
 // ---- Transaction Generation (Pay/Asset/Apps) ----
 
 func (g *generator) generateTransaction(round uint64, intra uint64) (transactions.SignedTxn, transactions.ApplyData, error) {
@@ -608,11 +531,8 @@
 		return g.generatePaymentTxn(round, intra)
 	case assetTx:
 		return g.generateAssetTxn(round, intra)
-<<<<<<< HEAD
 	case applicationTx:
 		return g.generateAppTxn(round, intra)
-=======
->>>>>>> 5099dfa8
 	default:
 		return transactions.SignedTxn{}, transactions.ApplyData{}, fmt.Errorf("no generator available for %s", selection)
 	}
@@ -677,7 +597,6 @@
 	selection, err := weightedSelection(g.assetTxWeights, getAssetTxOptions(), assetXfer)
 	if err != nil {
 		return transactions.SignedTxn{}, transactions.ApplyData{}, err
-<<<<<<< HEAD
 	}
 
 	actual, txn := g.generateAssetTxnInternal(selection.(TxTypeID), round, intra)
@@ -689,18 +608,6 @@
 		os.Exit(1)
 	}
 
-=======
-	}
-
-	actual, txn := g.generateAssetTxnInternal(selection.(TxTypeID), round, intra)
-	defer g.recordData(actual, start)
-
-	if txn.Type == "" {
-		fmt.Println("Empty asset transaction.")
-		os.Exit(1)
-	}
-
->>>>>>> 5099dfa8
 	return signTxn(txn), transactions.ApplyData{}, nil
 }
 
@@ -858,7 +765,6 @@
 	return
 }
 
-<<<<<<< HEAD
 // ---- 3. App Transactions ----
 
 func (g *generator) generateAppTxn(round uint64, intra uint64) (transactions.SignedTxn, transactions.ApplyData, error) {
@@ -876,15 +782,10 @@
 		return transactions.SignedTxn{}, transactions.ApplyData{}, fmt.Errorf("missing transaction type for app transaction")
 	}
 	defer g.recordData(actual, start)
-=======
-// ---- miscellaneous ----
->>>>>>> 5099dfa8
-
-func track(id TxTypeID) (TxTypeID, time.Time) {
-	return id, time.Now()
-}
-
-<<<<<<< HEAD
+
+	return signTxn(txn), transactions.ApplyData{}, nil
+}
+
 func (g *generator) generateAppCallInternal(txType TxTypeID, round, intra, hintIndex uint64, hintApp *appData) (TxTypeID, transactions.Transaction, error) {
 	actual := txType
 
@@ -946,7 +847,18 @@
 
 	if g.balances[senderIndex] < g.params.MinTxnFee {
 		return "", transactions.Transaction{}, fmt.Errorf("the sender account does not have enough algos for the app call. idx %d, app transaction type %v, num %d\n\n", senderIndex, txType, g.reportData[txType].GenerationCount)
-=======
+	}
+	g.balances[senderIndex] -= g.params.MinTxnFee
+
+	return actual, txn, nil
+}
+
+// ---- miscellaneous ----
+
+func track(id TxTypeID) (TxTypeID, time.Time) {
+	return id, time.Now()
+}
+
 func (g *generator) recordData(id TxTypeID, start time.Time) {
 	data := g.reportData[id]
 	data.GenerationCount++
@@ -972,6 +884,12 @@
 	// Apply pending assets...
 	g.assets = append(g.assets, g.pendingAssets...)
 	g.pendingAssets = nil
+
+	// Apply pending apps...
+	for _, kind := range []appKind{appKindSwap, appKindBoxes} {
+		g.apps[kind] = append(g.apps[kind], g.pendingApps[kind]...)
+		g.pendingApps[kind] = nil
+	}
 }
 
 func signTxn(txn transactions.Transaction) transactions.SignedTxn {
@@ -981,69 +899,10 @@
 		Lsig:     transactions.LogicSig{},
 		Txn:      txn,
 		AuthAddr: basics.Address{},
->>>>>>> 5099dfa8
-	}
-	g.balances[senderIndex] -= g.params.MinTxnFee
-
-<<<<<<< HEAD
-	return actual, txn, nil
-}
-
-// ---- miscellaneous ----
-
-func track(id TxTypeID) (TxTypeID, time.Time) {
-	return id, time.Now()
-}
-
-func (g *generator) recordData(id TxTypeID, start time.Time) {
-	data := g.reportData[id]
-	data.GenerationCount++
-	data.GenerationTime += time.Since(start)
-	g.reportData[id] = data
-}
-
-func (g *generator) txnForRound(round uint64) uint64 {
-	// There are no transactions in the 0th round
-	if round == 0 {
-		return 0
-	}
-	return g.config.TxnPerBlock
-}
-
-// finishRound tells the generator it can apply any pending state.
-func (g *generator) finishRound(txnCount uint64) {
-	g.txnCounter += txnCount
-
-	g.timestamp += consensusTimeMilli
-	g.round++
-
-	// Apply pending assets...
-	g.assets = append(g.assets, g.pendingAssets...)
-	g.pendingAssets = nil
-
-	// Apply pending apps...
-	for _, kind := range []appKind{appKindSwap, appKindBoxes} {
-		g.apps[kind] = append(g.apps[kind], g.pendingApps[kind]...)
-		g.pendingApps[kind] = nil
-	}
-}
-
-func signTxn(txn transactions.Transaction) transactions.SignedTxn {
-	stxn := transactions.SignedTxn{
-		Sig:      crypto.Signature{},
-		Msig:     crypto.MultisigSig{},
-		Lsig:     transactions.LogicSig{},
-		Txn:      txn,
-		AuthAddr: basics.Address{},
 	}
 
 	// TODO: Would it be useful to generate a random signature?
 	stxn.Sig[32] = 50
 
-=======
-	// TODO: Would it be useful to generate a random signature?
-	stxn.Sig[32] = 50
-
->>>>>>> 5099dfa8
 	return stxn
 }