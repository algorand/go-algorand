--- conflicted
+++ resolved
@@ -769,44 +769,11 @@
 	return id, time.Now()
 }
 
-<<<<<<< HEAD
-func (g *generator) initializeLedger() {
-	genBal := convertToGenesisBalances(g.balances)
-	// add rewards pool with min balance
-	genBal[g.rewardsPool] = basics.AccountData{
-		ConsensusAccountData: basics.ConsensusAccountData{
-			MicroAlgos: basics.MicroAlgos{Raw: g.params.MinBalance},
-		},
-	}
-	bal := bookkeeping.MakeGenesisBalances(genBal, g.feeSink, g.rewardsPool)
-	block, err := bookkeeping.MakeGenesisBlock(g.protocol, bal, g.genesisID, g.genesisHash)
-	if err != nil {
-		fmt.Printf("error making genesis: %v\n.", err)
-		os.Exit(1)
-	}
-	var prefix string
-	if g.genesisID == "" {
-		prefix = "block-generator"
-	} else {
-		prefix = g.genesisID
-	}
-	l, err := ledger.OpenLedger(logging.Base(), prefix, true, ledgercore.InitState{
-		Block:       block,
-		Accounts:    bal.Balances,
-		GenesisHash: g.genesisHash,
-	}, cconfig.GetDefaultLocal())
-	if err != nil {
-		fmt.Printf("error initializing ledger: %v\n.", err)
-		os.Exit(1)
-	}
-	g.ledger = l
-=======
 func (g *generator) recordData(id TxTypeID, start time.Time) {
 	data := g.reportData[id]
 	data.GenerationCount++
 	data.GenerationTime += time.Since(start)
 	g.reportData[id] = data
->>>>>>> 5ff0c22c
 }
 
 func (g *generator) txnForRound(round uint64) uint64 {
