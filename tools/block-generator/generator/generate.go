// Copyright (C) 2019-2023 Algorand, Inc.
// This file is part of go-algorand
//
// go-algorand is free software: you can redistribute it and/or modify
// it under the terms of the GNU Affero General Public License as
// published by the Free Software Foundation, either version 3 of the
// License, or (at your option) any later version.
//
// go-algorand is distributed in the hope that it will be useful,
// but WITHOUT ANY WARRANTY; without even the implied warranty of
// MERCHANTABILITY or FITNESS FOR A PARTICULAR PURPOSE.  See the
// GNU Affero General Public License for more details.
//
// You should have received a copy of the GNU Affero General Public License
// along with go-algorand.  If not, see <https://www.gnu.org/licenses/>.

package generator

import (
	_ "embed"
	"encoding/binary"
	"encoding/json"
	"errors"
	"fmt"
	"io"
	"math/rand"
	"os"
	"time"

<<<<<<< HEAD
=======
	"github.com/algorand/avm-abi/apps"
	"github.com/algorand/go-algorand/agreement"
>>>>>>> 74b5f192
	cconfig "github.com/algorand/go-algorand/config"
	"github.com/algorand/go-algorand/ledger/ledgercore"
	"github.com/algorand/go-algorand/protocol"
	"github.com/algorand/go-algorand/rpcs"

	"github.com/algorand/go-algorand/crypto"
	"github.com/algorand/go-algorand/daemon/algod/api/server/v2/generated/model"
	"github.com/algorand/go-algorand/data/basics"
	"github.com/algorand/go-algorand/data/bookkeeping"
<<<<<<< HEAD
=======
	"github.com/algorand/go-algorand/data/committee"
>>>>>>> 74b5f192
	txn "github.com/algorand/go-algorand/data/transactions"
)

// ---- templates ----

//go:embed teal/poap_boxes.teal
var approvalBoxes string

//go:embed teal/poap_clear.teal
var clearBoxes string

//go:embed teal/swap_amm.teal
var approvalSwap string

//go:embed teal/swap_clear.teal
var clearSwap string

// ---- init ----

// effects is a map that contains the hard-coded non-trivial
// consequents of a transaction type.
// The "sibling" transactions are added to an atomic transaction group
// in a "makeXyzTransaction" function defined in make_transactions.go.
// The "inner" transactions are created inside the TEAL programs. See:
// * teal/poap_boxes.teal
// * teal/swap_amm.teal
//
// appBoxesCreate: 1 sibling payment tx
// appBoxesOptin: 1 sibling payment tx, 2 inner tx
var effects = map[TxTypeID][]TxEffect{
	appBoxesCreate: {
		{effectPaymentTxSibling, 1},
	},
	appBoxesOptin: {
		{effectPaymentTxSibling, 1},
		{effectInnerTx, 2},
	},
}


// ---- constructors ----

// MakeGenerator initializes the Generator object.
func MakeGenerator(dbround uint64, bkGenesis bookkeeping.Genesis, config GenerationConfig, verbose bool) (Generator, error) {
	if err := config.validateWithDefaults(false); err != nil {
		return nil, fmt.Errorf("invalid generator configuration: %w", err)
	}

	var proto protocol.ConsensusVersion = "future"
	gen := &generator{
		verbose:                   verbose,
		config:                    config,
		protocol:                  proto,
		params:                    cconfig.Consensus[proto],
		genesis:                   bkGenesis,
		genesisHash:               [32]byte{},
		genesisID:                 "blockgen-test",
		prevBlockHash:             "",
		round:                     0,
		timestamp:                 0,
		rewardsLevel:              0,
		rewardsResidue:            0,
		rewardsRate:               0,
		rewardsRecalculationRound: 0,
		reportData:                make(map[TxTypeID]TxData),
		latestData:                make(map[TxTypeID]uint64),
		roundOffset:               dbround,
	}

	gen.feeSink[31] = 1
	gen.rewardsPool[31] = 2
	gen.genesisHash[31] = 3

	// if genesis is provided
	if bkGenesis.Network != "" {
		gen.genesisID = bkGenesis.ID()
		gen.genesisHash = bkGenesis.Hash()
	}

	gen.resetPendingApps()
	gen.appSlice = map[appKind][]*appData{
		appKindBoxes: make([]*appData, 0),
		appKindSwap:  make([]*appData, 0),
	}
	gen.appMap = map[appKind]map[uint64]*appData{
		appKindBoxes: make(map[uint64]*appData),
		appKindSwap:  make(map[uint64]*appData),
	}
	gen.accountAppOptins = map[appKind]map[uint64][]uint64{
		appKindBoxes: make(map[uint64][]uint64),
		appKindSwap:  make(map[uint64][]uint64),
	}

	gen.initializeAccounting()
	gen.txnCounter = gen.initializeLedger()
	fmt.Printf("initializing generator with starting txnCounter from the genesis block: %d\n", gen.txnCounter)
	for _, val := range getTransactionOptions() {
		switch val {
		case paymentTx:
			gen.transactionWeights = append(gen.transactionWeights, config.PaymentTransactionFraction)
		case assetTx:
			gen.transactionWeights = append(gen.transactionWeights, config.AssetTransactionFraction)
		case applicationTx:
			gen.transactionWeights = append(gen.transactionWeights, config.AppTransactionFraction)

		}
	}
	if _, valid, err := validateSumCloseToOne(asPtrSlice(gen.transactionWeights)); err != nil || !valid {
		return gen, fmt.Errorf("invalid transaction config - bad txn distribution valid=%t: %w", valid, err)
	}

	for _, val := range getPaymentTxOptions() {
		switch val {
		case paymentAcctCreateTx:
			gen.payTxWeights = append(gen.payTxWeights, config.PaymentNewAccountFraction)
		case paymentPayTx:
			gen.payTxWeights = append(gen.payTxWeights, config.PaymentFraction)
		}
	}
	if _, valid, err := validateSumCloseToOne(asPtrSlice(gen.payTxWeights)); err != nil || !valid {
		return gen, fmt.Errorf("invalid payment config - bad txn distribution valid=%t: %w", valid, err)
	}

	for _, val := range getAssetTxOptions() {
		switch val {
		case assetCreate:
			gen.assetTxWeights = append(gen.assetTxWeights, config.AssetCreateFraction)
		case assetDestroy:
			gen.assetTxWeights = append(gen.assetTxWeights, config.AssetDestroyFraction)
		case assetOptin:
			gen.assetTxWeights = append(gen.assetTxWeights, config.AssetOptinFraction)
		case assetXfer:
			gen.assetTxWeights = append(gen.assetTxWeights, config.AssetXferFraction)
		case assetClose:
			gen.assetTxWeights = append(gen.assetTxWeights, config.AssetCloseFraction)
		}
	}
	if _, valid, err := validateSumCloseToOne(asPtrSlice(gen.assetTxWeights)); err != nil || !valid {
		return gen, fmt.Errorf("invalid asset config - bad txn distribution valid=%t: %w", valid, err)
	}

	for _, val := range getAppTxOptions() {
		switch val {
		case appSwapCreate:
			gen.appTxWeights = append(gen.appTxWeights, config.AppSwapFraction*config.AppSwapCreateFraction)
		case appSwapUpdate:
			gen.appTxWeights = append(gen.appTxWeights, config.AppSwapFraction*config.AppSwapUpdateFraction)
		case appSwapDelete:
			gen.appTxWeights = append(gen.appTxWeights, config.AppSwapFraction*config.AppSwapDeleteFraction)
		case appSwapOptin:
			gen.appTxWeights = append(gen.appTxWeights, config.AppSwapFraction*config.AppSwapOptinFraction)
		case appSwapCall:
			gen.appTxWeights = append(gen.appTxWeights, config.AppSwapFraction*config.AppSwapCallFraction)
		case appSwapClose:
			gen.appTxWeights = append(gen.appTxWeights, config.AppSwapFraction*config.AppSwapCloseFraction)
		case appSwapClear:
			gen.appTxWeights = append(gen.appTxWeights, config.AppSwapFraction*config.AppSwapClearFraction)
		case appBoxesCreate:
			gen.appTxWeights = append(gen.appTxWeights, config.AppBoxesFraction*config.AppBoxesCreateFraction)
		case appBoxesUpdate:
			gen.appTxWeights = append(gen.appTxWeights, config.AppBoxesFraction*config.AppBoxesUpdateFraction)
		case appBoxesDelete:
			gen.appTxWeights = append(gen.appTxWeights, config.AppBoxesFraction*config.AppBoxesDeleteFraction)
		case appBoxesOptin:
			gen.appTxWeights = append(gen.appTxWeights, config.AppBoxesFraction*config.AppBoxesOptinFraction)
		case appBoxesCall:
			gen.appTxWeights = append(gen.appTxWeights, config.AppBoxesFraction*config.AppBoxesCallFraction)
		case appBoxesClose:
			gen.appTxWeights = append(gen.appTxWeights, config.AppBoxesFraction*config.AppBoxesCloseFraction)
		case appBoxesClear:
			gen.appTxWeights = append(gen.appTxWeights, config.AppBoxesFraction*config.AppBoxesClearFraction)
		}
	}
	if _, valid, err := validateSumCloseToOne(asPtrSlice(gen.appTxWeights)); err != nil || !valid {
		return gen, fmt.Errorf("invalid app config - bad txn distribution valid=%t: %w", valid, err)
	}

	return gen, nil
}

func (g *generator) resetPendingApps() {
	g.pendingAppSlice = map[appKind][]*appData{
		appKindBoxes: make([]*appData, 0),
		appKindSwap:  make([]*appData, 0),
	}
	g.pendingAppMap = map[appKind]map[uint64]*appData{
		appKindBoxes: make(map[uint64]*appData),
		appKindSwap:  make(map[uint64]*appData),
	}
}

// initializeAccounting creates the genesis accounts.
func (g *generator) initializeAccounting() {
	g.numPayments = 0
	g.numAccounts = g.config.NumGenesisAccounts
	for i := uint64(0); i < g.config.NumGenesisAccounts; i++ {
		g.balances = append(g.balances, g.config.GenesisAccountInitialBalance)
	}
}

// ---- implement Generator interface ----

func (g *generator) WriteReport(output io.Writer) error {
	return json.NewEncoder(output).Encode(g.reportData)
}

// WriteGenesis writes the genesis file and advances the round.
func (g *generator) WriteGenesis(output io.Writer) error {
	defer g.recordData(track(genesis))

	// return user provided genesis
	if g.genesis.Network != "" {
		_, err := output.Write(protocol.EncodeJSON(g.genesis))
		return err
	}

	// return synthetic genesis
	var allocations []bookkeeping.GenesisAllocation
	for i := uint64(0); i < g.config.NumGenesisAccounts; i++ {
		addr := indexToAccount(i)
		allocations = append(allocations, bookkeeping.GenesisAllocation{
			Address: addr.String(),
			State: bookkeeping.GenesisAccountData{
				MicroAlgos: basics.MicroAlgos{Raw: g.config.GenesisAccountInitialBalance},
			},
		})
	}
	// Also add the rewards pool account with minimum balance. Without it, the evaluator
	// crashes.
	allocations = append(allocations, bookkeeping.GenesisAllocation{
		Address: g.rewardsPool.String(),
		Comment: "RewardsPool",
		State: bookkeeping.GenesisAccountData{
			MicroAlgos: basics.MicroAlgos{Raw: g.params.MinBalance},
			Status:     basics.NotParticipating,
		},
	})

	gen := bookkeeping.Genesis{
		SchemaID:    "v1",
		Network:     "generated-network",
		Proto:       g.protocol,
		Allocation:  allocations,
		RewardsPool: g.rewardsPool.String(),
		FeeSink:     g.feeSink.String(),
		Timestamp:   g.timestamp,
	}

	_, err := output.Write(protocol.EncodeJSON(gen))
	return err
}

// WriteBlock generates a block full of new transactions and writes it to the writer.
// The most recent round is cached, allowing requests to the same round multiple times.
// This is motivated by the fact that Conduit's logic requests the initial round during
// its Init() for catchup purposes, and once again when it starts ingesting blocks.
// There are a few constraints on the generator arising from the fact that
// blocks must be generated sequentially and that a fixed offset between the
// database round and the generator round is presumed:
//   - requested round < offset ---> error
//   - requested round == offset: the generator will provide a genesis block or offset block
//   - requested round == generator's round + offset ---> generate a block,
//     advance the round, and cache the block in case of repeated requests.
//   - requested round == generator's round + offset - 1 ---> write the cached block
//     but do not advance the round.
//   - requested round < generator's round + offset - 1 ---> error
//
// NOTE: nextRound represents the generator's expectations about the next database round.
func (g *generator) WriteBlock(output io.Writer, round uint64) error {
	if round < g.roundOffset {
		return fmt.Errorf("cannot generate block for round %d, already in database", round)
	}

	nextRound := g.round + g.roundOffset
	cachedRound := nextRound - 1

	if round != nextRound && round != cachedRound {
		return fmt.Errorf(
			"generator only supports sequential block access. Expected %d or %d but received request for %d",
			cachedRound,
			nextRound,
			round,
		)
	}
	// round must either be nextRound or cachedRound

	if round == cachedRound {
		// one round behind, so write the cached block (if non-empty)
		fmt.Printf("Received round request %d, but nextRound=%d. Not finishing round.\n", round, nextRound)
		if len(g.latestBlockMsgp) != 0 {
			// write the msgpack bytes for a block
			_, err := output.Write(g.latestBlockMsgp)
			if err != nil {
				return err
			}
		}
		return nil
	}
	// round == nextRound case
	err := g.startRound()
	if err != nil {
		return err
	}
<<<<<<< HEAD
	minTxnsForBlock := g.minTxnsForBlock(g.round)
=======
	numTxnForBlock := g.txnForRound(g.round)
>>>>>>> 74b5f192

	var intra uint64 = 0
	var cert rpcs.EncodedBlockCert
	if g.round == 0 {
		// we'll write genesis block / offset round for non-empty database
		cert.Block, _, _ = g.ledger.BlockCert(basics.Round(round - g.roundOffset))
	} else {
<<<<<<< HEAD
		g.setBlockHeader(&cert)

		txGroupsAD := [][]txn.SignedTxnWithAD{}
		for intra < minTxnsForBlock {
			var txGroupAD []txn.SignedTxnWithAD
			var err error
			txGroupAD, intra, err = g.generateTxGroup(g.round, intra)
			if err != nil {
				return fmt.Errorf("failed to generate transaction: %w", err)
			}
			if len(txGroupAD) == 0 {
				return fmt.Errorf("failed to generate transaction: no transactions given")
			}
			txGroupsAD = append(txGroupsAD, txGroupAD)
		}

		vBlock, ledgerTxnCount, err := g.evaluateBlock(cert.Block.BlockHeader, txGroupsAD, int(intra))
		if err != nil {
			return fmt.Errorf("failed to evaluate block: %w", err)
		}
		if ledgerTxnCount != g.txnCounter + intra {
			return fmt.Errorf("evaluateBlock() txn count mismatches theoretical intra: %d != %d", ledgerTxnCount, g.txnCounter + intra)
		}

		err = g.ledger.AddValidatedBlock(*vBlock, cert.Certificate)
		if err != nil {
			return fmt.Errorf("failed to add validated block: %w", err)
		}

		cert.Block.Payset = vBlock.Block().Payset

		if g.verbose {
			errs := g.introspectLedgerVsGenerator(g.round, intra)
			if len(errs) > 0 {
				return fmt.Errorf("introspectLedgerVsGenerator: %w", errors.Join(errs...))
			}
=======
		// generate a block
		cert.Block.BlockHeader = bookkeeping.BlockHeader{
			Round:          basics.Round(g.round),
			Branch:         bookkeeping.BlockHash{},
			Seed:           committee.Seed{},
			TxnCommitments: bookkeeping.TxnCommitments{NativeSha512_256Commitment: crypto.Digest{}},
			TimeStamp:      g.timestamp,
			GenesisID:      g.genesisID,
			GenesisHash:    g.genesisHash,
			RewardsState: bookkeeping.RewardsState{
				FeeSink:                   g.feeSink,
				RewardsPool:               g.rewardsPool,
				RewardsLevel:              0,
				RewardsRate:               0,
				RewardsResidue:            0,
				RewardsRecalculationRound: 0,
			},
			UpgradeState: bookkeeping.UpgradeState{
				CurrentProtocol: g.protocol,
			},
			UpgradeVote:        bookkeeping.UpgradeVote{},
			StateProofTracking: nil,
		}

		// Generate the transactions
		transactions := []txn.SignedTxnInBlock{}
		for intra < numTxnForBlock {
			var signedTxns []txn.SignedTxn
			var ads []txn.ApplyData
			var err error
			signedTxns, ads, intra, err = g.generateSignedTxns(g.round, intra)
			if err != nil {
				// return err
				return fmt.Errorf("failed to generate transaction: %w", err)
			}
			if len(signedTxns) == 0 {
				return fmt.Errorf("failed to generate transaction: no transactions given")
			}
			if len(signedTxns) != len(ads) {
				return fmt.Errorf("failed to generate transaction: mismatched number of signed transactions (%d) and apply data (%d)", len(signedTxns), len(ads))
			}
			for i, stx := range signedTxns {
				stib, err := cert.Block.BlockHeader.EncodeSignedTxn(stx, ads[i])
				if err != nil {
					return fmt.Errorf("failed to encode transaction: %w", err)
				}
				transactions = append(transactions, stib)
			}
		}

		if intra < numTxnForBlock {
			return fmt.Errorf("not enough transactions generated: %d > %d", numTxnForBlock, intra)
		}

		cert.Block.BlockHeader.TxnCounter = g.txnCounter + intra
		cert.Block.Payset = transactions
		cert.Certificate = agreement.Certificate{} // empty certificate for clarity

		var errs []error
		err := g.ledger.AddBlock(cert.Block, cert.Certificate)
		if err != nil {
			errs = append(errs, fmt.Errorf("error in AddBlock: %w", err))
		}
		if g.verbose {
			errs2 := g.introspectLedgerVsGenerator(g.round, intra)
			if errs2 != nil {
				errs = append(errs, errs2...)
			}
		}
		if len(errs) > 0 {
			return fmt.Errorf("%d error(s): %v", len(errs), errs)
>>>>>>> 74b5f192
		}
	}
	cert.Block.BlockHeader.Round = basics.Round(round)

	// write the msgpack bytes for a block
	g.latestBlockMsgp = protocol.EncodeMsgp(&cert)
	_, err = output.Write(g.latestBlockMsgp)
	if err != nil {
		return err
	}

	g.finishRound()
	return nil
}

func (g *generator) WriteAccount(output io.Writer, accountString string) error {
	addr, err := basics.UnmarshalChecksumAddress(accountString)
	if err != nil {
		return fmt.Errorf("failed to unmarshal address: %w", err)
	}

	idx := accountToIndex(addr)

	// Asset Holdings
	assets := make([]model.AssetHolding, 0)
	createdAssets := make([]model.Asset, 0)
	for _, a := range g.assets {
		// holdings
		if holding := a.holders[idx]; holding != nil {
			assets = append(assets, model.AssetHolding{
				Amount:   holding.balance,
				AssetID:  a.assetID,
				IsFrozen: false,
			})
		}
		// creator
		if len(a.holdings) > 0 && a.holdings[0].acctIndex == idx {
			nameBytes := []byte(a.name)
			asset := model.Asset{
				Index: a.assetID,
				Params: model.AssetParams{
					Creator:  accountString,
					Decimals: 0,
					Clawback: &accountString,
					Freeze:   &accountString,
					Manager:  &accountString,
					Reserve:  &accountString,
					Name:     &a.name,
					NameB64:  &nameBytes,
					Total:    assetTotal,
				},
			}
			asset.Params.DefaultFrozen = new(bool)
			*(asset.Params.DefaultFrozen) = false
			createdAssets = append(createdAssets, asset)
		}
	}

	data := model.Account{
		Address:                     accountString,
		Amount:                      g.balances[idx],
		AmountWithoutPendingRewards: g.balances[idx],
		AppsLocalState:              nil,
		AppsTotalExtraPages:         nil,
		AppsTotalSchema:             nil,
		Assets:                      &assets,
		AuthAddr:                    nil,
		CreatedApps:                 nil,
		CreatedAssets:               &createdAssets,
		Participation:               nil,
		PendingRewards:              0,
		RewardBase:                  nil,
		Rewards:                     0,
		Round:                       g.round - 1,
		SigType:                     nil,
		Status:                      "Offline",
	}

	return json.NewEncoder(output).Encode(data)
}

// WriteDeltas generates returns the deltas for payset.
func (g *generator) WriteDeltas(output io.Writer, round uint64) error {
	// the first generated round has no statedelta.
	if round-g.roundOffset == 0 {
		data, _ := encode(protocol.CodecHandle, ledgercore.StateDelta{})
		_, err := output.Write(data)
		if err != nil {
			return err
		}
		return nil
	}
	delta, err := g.ledger.GetStateDeltaForRound(basics.Round(round - g.roundOffset))
	if err != nil {
		return fmt.Errorf("err getting state delta for round %d: %w", round, err)
	}
	// msgp encode deltas
	data, err := encode(protocol.CodecHandle, delta)
	if err != nil {
		return err
	}
	_, err = output.Write(data)
	if err != nil {
		return err
	}
	return nil
}

func (g *generator) WriteStatus(output io.Writer) error {
	response := model.NodeStatusResponse{
		LastRound: g.round + g.roundOffset,
	}
	return json.NewEncoder(output).Encode(response)
}

// Stop cleans up allocated resources.
func (g *generator) Stop() {
	g.ledger.Close()
}

// ---- transaction options vectors ----

func getTransactionOptions() []interface{} {
	return []interface{}{paymentTx, assetTx, applicationTx}
}

func getPaymentTxOptions() []interface{} {
	return []interface{}{paymentAcctCreateTx, paymentPayTx}
}

func getAssetTxOptions() []interface{} {
	return []interface{}{assetCreate, assetDestroy, assetOptin, assetClose, assetXfer}
}

func getAppTxOptions() []interface{} {
	return []interface{}{
		appSwapCreate, appSwapUpdate, appSwapDelete, appSwapOptin, appSwapCall, appSwapClose, appSwapClear,
		appBoxesCreate, appBoxesUpdate, appBoxesDelete, appBoxesOptin, appBoxesCall, appBoxesClose, appBoxesClear,
	}
}

// ---- Transaction Generation (Pay/Asset/Apps) ----

<<<<<<< HEAD
func (g *generator) generateTxGroup(round uint64, intra uint64) ([]txn.SignedTxnWithAD, uint64 /* nextIntra */, error) {
	// TODO: return the number of transactions generated instead of updating intra!!!
	selection, err := weightedSelection(g.transactionWeights, getTransactionOptions(), paymentTx)
	if err != nil {
		return nil, intra, err
	}

	var signedTxns []txn.SignedTxn
=======
func (g *generator) generateSignedTxns(round uint64, intra uint64) ([]txn.SignedTxn, []txn.ApplyData, uint64 /* nextIntra */, error) {
	// TODO: return the number of transactions generated instead of updating intra!!!
	selection, err := weightedSelection(g.transactionWeights, getTransactionOptions(), paymentTx)
	if err != nil {
		return nil, nil, intra, err
	}

	var signedTxns []txn.SignedTxn
	var ads []txn.ApplyData
>>>>>>> 74b5f192
	var nextIntra uint64
	var expectedID uint64
	switch selection {
	case paymentTx:
		var signedTxn txn.SignedTxn
<<<<<<< HEAD
		signedTxn, nextIntra, err = g.generatePaymentTxn(round, intra)
		signedTxns = []txn.SignedTxn{signedTxn}
	case assetTx:
		var signedTxn txn.SignedTxn
		signedTxn, nextIntra, expectedID, err = g.generateAssetTxn(round, intra)
		signedTxns = []txn.SignedTxn{signedTxn}
	case applicationTx:
		signedTxns, nextIntra, expectedID, err = g.generateAppTxn(round, intra)
	default:
		return nil, intra, fmt.Errorf("no generator available for %s", selection)
	}

	if err != nil {
		return nil, intra, fmt.Errorf("error generating transaction: %w", err)
	}

	if len(signedTxns) == 0 {
		return nil, intra, fmt.Errorf("no transactions generated")
	}

	txnGroupAD := make([]txn.SignedTxnWithAD, len(signedTxns))
	for i := range signedTxns {
		txnGroupAD[i] = txn.SignedTxnWithAD{SignedTxn: signedTxns[i]}

		// for debugging:
=======
		var ad txn.ApplyData
		signedTxn, ad, nextIntra, err = g.generatePaymentTxn(round, intra)
		signedTxns = []txn.SignedTxn{signedTxn}
		ads = []txn.ApplyData{ad}
	case assetTx:
		var signedTxn txn.SignedTxn
		var ad txn.ApplyData
		signedTxn, ad, nextIntra, expectedID, err = g.generateAssetTxn(round, intra)
		signedTxns = []txn.SignedTxn{signedTxn}
		ads = []txn.ApplyData{ad}
	case applicationTx:
		signedTxns, ads, nextIntra, expectedID, err = g.generateAppTxn(round, intra)
	default:
		return nil, nil, intra, fmt.Errorf("no generator available for %s", selection)
	}

	if err != nil {
		return nil, nil, intra, fmt.Errorf("error generating transaction: %w", err)
	}

	if len(signedTxns) == 0 {
		return nil, nil, intra, fmt.Errorf("no transactions generated")
	}

	for i := range signedTxns {
>>>>>>> 74b5f192
		g.latestPaysetWithExpectedID = append(
			g.latestPaysetWithExpectedID,
			txnWithExpectedID{
				expectedID: expectedID,
				signedTxn:  &signedTxns[i],
				intra:      intra,
				nextIntra:  nextIntra,
			},
		)
	}
<<<<<<< HEAD
	return txnGroupAD, nextIntra, nil
=======
	return signedTxns, ads, nextIntra, nil
>>>>>>> 74b5f192
}

// ---- 1. Pay Transactions ----

// generatePaymentTxn creates a new payment transaction. The sender is always a genesis account, the receiver is random,
// or a new account.
<<<<<<< HEAD
func (g *generator) generatePaymentTxn(round uint64, intra uint64) (txn.SignedTxn, uint64 /* nextIntra */, error) {
	selection, err := weightedSelection(g.payTxWeights, getPaymentTxOptions(), paymentPayTx)
	if err != nil {
		return txn.SignedTxn{}, intra, err
=======
func (g *generator) generatePaymentTxn(round uint64, intra uint64) (txn.SignedTxn, txn.ApplyData, uint64 /* nextIntra */, error) {
	selection, err := weightedSelection(g.payTxWeights, getPaymentTxOptions(), paymentPayTx)
	if err != nil {
		return txn.SignedTxn{}, txn.ApplyData{}, intra, err
>>>>>>> 74b5f192
	}
	return g.generatePaymentTxnInternal(selection.(TxTypeID), round, intra)
}

<<<<<<< HEAD
func (g *generator) generatePaymentTxnInternal(selection TxTypeID, round uint64, intra uint64) (txn.SignedTxn, uint64 /* nextIntra */, error) {
=======
func (g *generator) generatePaymentTxnInternal(selection TxTypeID, round uint64, intra uint64) (txn.SignedTxn, txn.ApplyData, uint64 /* nextIntra */, error) {
>>>>>>> 74b5f192
	defer g.recordData(track(selection))
	minBal := g.params.MinBalance

	// default amount
	amount := uint64(1)

	// Select a receiver
	var receiveIndex uint64
	switch selection {
	case paymentPayTx:
		receiveIndex = rand.Uint64() % g.numAccounts
	case paymentAcctCreateTx:
		// give new accounts get extra algos for sending other transactions
		amount = minBal * 100
		g.balances = append(g.balances, 0)
		receiveIndex = g.numAccounts
		g.numAccounts++
	}
	total := amount + g.params.MinTxnFee

	// Select a sender from genesis account
	sendIndex := g.numPayments % g.config.NumGenesisAccounts
	if g.balances[sendIndex] < (total + minBal) {
		fmt.Printf("\n\ngeneratePaymentTxnInternal(): the sender account does not have enough algos for the transfer. idx %d, payment number %d\n\n", sendIndex, g.numPayments)
		os.Exit(1)
	}

	sender := indexToAccount(sendIndex)
	receiver := indexToAccount(receiveIndex)

	g.balances[sendIndex] -= total
	g.balances[receiveIndex] += amount

	g.numPayments++

	transaction := g.makePaymentTxn(g.makeTxnHeader(sender, round, intra), receiver, amount, basics.Address{})
<<<<<<< HEAD
	return signTxn(transaction), intra + 1, nil
=======
	return signTxn(transaction), txn.ApplyData{}, intra + 1, nil
>>>>>>> 74b5f192
}

// ---- 2. Asset Transactions ----

<<<<<<< HEAD
func (g *generator) generateAssetTxn(round uint64, intra uint64) (txn.SignedTxn, uint64 /* nextIntra */, uint64 /* assetID */, error) {
	start := time.Now()
	selection, err := weightedSelection(g.assetTxWeights, getAssetTxOptions(), assetXfer)
	if err != nil {
		return txn.SignedTxn{}, intra, 0, err
=======
func (g *generator) generateAssetTxn(round uint64, intra uint64) (txn.SignedTxn, txn.ApplyData, uint64 /* nextIntra */, uint64 /* assetID */, error) {
	start := time.Now()
	selection, err := weightedSelection(g.assetTxWeights, getAssetTxOptions(), assetXfer)
	if err != nil {
		return txn.SignedTxn{}, txn.ApplyData{}, intra, 0, err
>>>>>>> 74b5f192
	}

	actual, transaction, assetID := g.generateAssetTxnInternal(selection.(TxTypeID), round, intra)
	defer g.recordData(actual, start)

	if transaction.Type == "" {
		fmt.Println("Empty asset transaction.")
		os.Exit(1)
	}

<<<<<<< HEAD
	return signTxn(transaction), intra + 1, assetID, nil
=======
	return signTxn(transaction), txn.ApplyData{}, intra + 1, assetID, nil
>>>>>>> 74b5f192
}

func (g *generator) generateAssetTxnInternal(txType TxTypeID, round uint64, intra uint64) (actual TxTypeID, txn txn.Transaction, assetID uint64) {
	return g.generateAssetTxnInternalHint(txType, round, intra, 0, nil)
}

func (g *generator) generateAssetTxnInternalHint(txType TxTypeID, round uint64, intra uint64, hintIndex uint64, hint *assetData) (actual TxTypeID, txn txn.Transaction, assetID uint64) {
	actual = txType
	// If there are no assets the next operation needs to be a create.
	numAssets := uint64(len(g.assets))

	if numAssets == 0 {
		actual = assetCreate
	}
	var senderIndex uint64
	if actual == assetCreate {
		numAssets += uint64(len(g.pendingAssets))
		senderIndex = numAssets % g.config.NumGenesisAccounts
		senderAcct := indexToAccount(senderIndex)

		total := assetTotal
		assetID = g.txnCounter + intra + 1
		assetName := fmt.Sprintf("asset #%d", assetID)
		txn = g.makeAssetCreateTxn(g.makeTxnHeader(senderAcct, round, intra), total, false, assetName)
		// Compute asset ID and initialize holdings
		holding := assetHolding{
			acctIndex: senderIndex,
			balance:   total,
		}
		a := assetData{
			name:     assetName,
			assetID:  assetID,
			creator:  senderIndex,
			holdings: []*assetHolding{&holding},
			holders:  map[uint64]*assetHolding{senderIndex: &holding},
		}

		g.pendingAssets = append(g.pendingAssets, &a)
	} else {
		var assetIndex uint64
		var asset *assetData
		if hint != nil {
			assetIndex = hintIndex
			asset = hint
		} else {
			assetIndex = rand.Uint64() % numAssets
			asset = g.assets[assetIndex]
		}

		switch actual {
		case assetDestroy:
			// delete asset

			// If the creator doesn't have all of them, close instead
			if asset.holdings[0].balance != assetTotal {
				return g.generateAssetTxnInternalHint(assetClose, round, intra, assetIndex, asset)
			}

			senderIndex = asset.creator
			creator := indexToAccount(senderIndex)
			assetID = asset.assetID
			txn = g.makeAssetDestroyTxn(g.makeTxnHeader(creator, round, intra), assetID)

			// Remove asset by moving the last element to the deleted index then trimming the slice.
			g.assets[assetIndex] = g.assets[numAssets-1]
			g.assets = g.assets[:numAssets-1]
		case assetOptin:
			// select a random account from asset to optin

			// If every account holds the asset, close instead of optin
			if uint64(len(asset.holdings)) == g.numAccounts {
				return g.generateAssetTxnInternalHint(assetClose, round, intra, assetIndex, asset)
			}

			// look for an account that does not hold the asset
			exists := true
			for exists {
				senderIndex = rand.Uint64() % g.numAccounts
				exists = asset.holders[senderIndex] != nil
			}
			account := indexToAccount(senderIndex)
			assetID = asset.assetID
			txn = g.makeAssetAcceptanceTxn(g.makeTxnHeader(account, round, intra), assetID)

			holding := assetHolding{
				acctIndex: senderIndex,
				balance:   0,
			}
			asset.holdings = append(asset.holdings, &holding)
			asset.holders[senderIndex] = &holding
		case assetXfer:
			// send from creator (holder[0]) to another random holder (same address is valid)

			// If there aren't enough assets to close one, optin an account instead
			if len(asset.holdings) == 1 {
				return g.generateAssetTxnInternalHint(assetOptin, round, intra, assetIndex, asset)
			}

			senderIndex = asset.holdings[0].acctIndex
			sender := indexToAccount(senderIndex)

			receiverArrayIndex := (rand.Uint64() % (uint64(len(asset.holdings)) - uint64(1))) + uint64(1)
			receiver := indexToAccount(asset.holdings[receiverArrayIndex].acctIndex)
			amount := uint64(10)

			assetID = asset.assetID
			txn = g.makeAssetTransferTxn(g.makeTxnHeader(sender, round, intra), receiver, amount, basics.Address{}, assetID)

			if asset.holdings[0].balance < amount {
				fmt.Printf("\n\ncreator doesn't have enough funds for asset %d\n\n", assetID)
				os.Exit(1)
			}
			if g.balances[asset.holdings[0].acctIndex] < g.params.MinTxnFee {
				fmt.Printf("\n\ncreator doesn't have enough funds for transaction %d\n\n", assetID)
				os.Exit(1)
			}

			asset.holdings[0].balance -= amount
			asset.holdings[receiverArrayIndex].balance += amount
		case assetClose:
			// select a holder of a random asset to close out
			// If there aren't enough assets to close one, optin an account instead
			if len(asset.holdings) == 1 {
				return g.generateAssetTxnInternalHint(
					assetOptin, round, intra, assetIndex, asset)
			}

			numHoldings := uint64(len(asset.holdings))
			closeIndex := (rand.Uint64() % (numHoldings - 1)) + uint64(1)
			senderIndex = asset.holdings[closeIndex].acctIndex
			sender := indexToAccount(senderIndex)

			closeToAcctIndex := asset.holdings[0].acctIndex
			closeToAcct := indexToAccount(closeToAcctIndex)

			assetID = asset.assetID
			txn = g.makeAssetTransferTxn(
				g.makeTxnHeader(sender, round, intra), closeToAcct, 0, closeToAcct, assetID)

			asset.holdings[0].balance += asset.holdings[closeIndex].balance

			// Remove asset by moving the last element to the deleted index then trimming the slice.
			asset.holdings[closeIndex] = asset.holdings[numHoldings-1]
			asset.holdings = asset.holdings[:numHoldings-1]
			delete(asset.holders, senderIndex)
		default:
		}
	}

	if indexToAccount(senderIndex) != txn.Sender {
		fmt.Printf("failed to properly set sender index.")
		os.Exit(1)
	}

	if g.balances[senderIndex] < txn.Fee.ToUint64() {
		fmt.Printf("\n\nthe sender account does not have enough algos for the transfer. idx %d, asset transaction type %v, num %d\n\n", senderIndex, actual, g.reportData[actual].GenerationCount)
		os.Exit(1)
	}
<<<<<<< HEAD

	if assetID == 0 {
		fmt.Printf("\n\nthis should never happen: assetID is 0 but should have been set by \ngenerateAssetTxnInternalHint(txType=%s, round=%d, intra=%d, hintIndex=%d, hintIsNil=%t)\nactual=%s\n\n",
			txType, round, intra, hintIndex, hint == nil, actual)
		os.Exit(1)
	}

	g.balances[senderIndex] -= txn.Fee.ToUint64()

	return
}

// ---- for 3. App Transactions see generate_apps.go ----

=======

	if assetID == 0 {
		fmt.Printf("\n\nthis should never happen: assetID is 0 but should have been set by \ngenerateAssetTxnInternalHint(txType=%s, round=%d, intra=%d, hintIndex=%d, hintIsNil=%t)\nactual=%s\n\n",
			txType, round, intra, hintIndex, hint == nil, actual)
		os.Exit(1)
	}

	g.balances[senderIndex] -= txn.Fee.ToUint64()

	return
}

// ---- 3. App Transactions ----

func (g *generator) generateAppTxn(round uint64, intra uint64) ([]txn.SignedTxn, []txn.ApplyData, uint64 /* nextIntra */, uint64 /* appID */, error) {
	start := time.Now()
	selection, err := weightedSelection(g.appTxWeights, getAppTxOptions(), appSwapCall)
	if err != nil {
		return nil, nil, intra, 0, err
	}

	actual, signedTxns, appID, err := g.generateAppCallInternal(selection.(TxTypeID), round, intra, nil)
	if err != nil {
		return nil, nil, intra, appID, fmt.Errorf("unexpected error received from generateAppCallInternal(): %w", err)
	}

	if _, ok := effects[actual]; ok {
		txCount, err := g.countAndRecordEffects(actual, start)
		intra += txCount
		if err != nil {
			return nil, nil, intra, appID, fmt.Errorf("failed to record app transaction %s: %w", actual, err)
		}
	} else { // no effects for actual, so exactly 1 transaction
		g.recordData(actual, start)
		intra++
	}

	ads := make([]txn.ApplyData, len(signedTxns))
	for i := range signedTxns {
		ads[i] = txn.ApplyData{}
	}

	return signedTxns, ads, intra, appID, nil
}

// generateAppCallInternal is the main workhorse for generating app transactions.
// Senders are always genesis accounts, to avoid running out of funds.
func (g *generator) generateAppCallInternal(txType TxTypeID, round, intra uint64, hintApp *appData) (TxTypeID, []txn.SignedTxn, uint64 /* appID */, error) {
	var senderIndex uint64
	if hintApp != nil {
		senderIndex = hintApp.sender
	} else {
		senderIndex = rand.Uint64() % g.config.NumGenesisAccounts
	}
	senderAcct := indexToAccount(senderIndex)

	actual, kind, appCallType, appID, err := g.getActualAppCall(txType, senderIndex)
	if err != nil {
		return "", nil, appID, err
	}
	if hintApp != nil && hintApp.appID != 0 {
		// can only override the appID when non-zero in hintApp
		appID = hintApp.appID
	}
	// WLOG: the matched cases below are now well-defined thanks to getActualAppCall()

	var signedTxns []txn.SignedTxn
	switch appCallType {
	case appTxTypeCreate:
		appID = g.txnCounter + intra + 1
		signedTxns = g.makeAppCreateTxn(kind, senderAcct, round, intra, appID)
		reSignTxns(signedTxns)

		for k := range g.appMap {
			if g.appMap[k][appID] != nil {
				return "", nil, appID, fmt.Errorf("should never happen! app %d already exists for kind %s", appID, k)
			}
			if g.pendingAppMap[k][appID] != nil {
				return "", nil, appID, fmt.Errorf("should never happen! app %d already pending for kind %s", appID, k)
			}
		}

		ad := &appData{
			appID:  appID,
			sender: senderIndex,
			kind:   kind,
			optins: map[uint64]bool{},
		}

		g.pendingAppSlice[kind] = append(g.pendingAppSlice[kind], ad)
		g.pendingAppMap[kind][appID] = ad

	case appTxTypeOptin:
		signedTxns = g.makeAppOptinTxn(senderAcct, round, intra, kind, appID)
		reSignTxns(signedTxns)
		if g.pendingAppMap[kind][appID] == nil {
			ad := &appData{
				appID:  appID,
				sender: senderIndex,
				kind:   kind,
				optins: map[uint64]bool{},
			}
			g.pendingAppMap[kind][appID] = ad
			g.pendingAppSlice[kind] = append(g.pendingAppSlice[kind], ad)
		}
		g.pendingAppMap[kind][appID].optins[senderIndex] = true

	case appTxTypeCall:
		signedTxns = []txn.SignedTxn{
			signTxn(g.makeAppCallTxn(senderAcct, round, intra, appID)),
		}

	default:
		return "", nil, appID, fmt.Errorf("unimplemented: invalid transaction type <%s> for app %d", appCallType, appID)
	}

	return actual, signedTxns, appID, nil
}

func (g *generator) getAppData(existing bool, kind appKind, senderIndex, appID uint64) (*appData, bool /* appInMap */, bool /* senderOptedin */) {
	var appMapOrPendingAppMap map[appKind]map[uint64]*appData
	if existing {
		appMapOrPendingAppMap = g.appMap
	} else {
		appMapOrPendingAppMap = g.pendingAppMap
	}

	ad, ok := appMapOrPendingAppMap[kind][appID]
	if !ok {
		return nil, false, false
	}
	if !ad.optins[senderIndex] {
		return ad, true, false
	}
	return ad, true, true
}

// getActualAppCall returns the actual transaction type, app kind, app transaction type and appID
// * it returns actual = txType if there aren't any problems (for example create always is kept)
// * it creates the app if the app of the given kind doesn't exist
// * it switches to noopoc instead of optin when already opted into existing apps
// * it switches to create instead of optin when only opted into pending apps
// * it switches to optin when noopoc if not opted in and follows the logic of the optins above
// * the appID is 0 for creates, and otherwise a random appID from the existing apps for the kind
func (g *generator) getActualAppCall(txType TxTypeID, senderIndex uint64) (TxTypeID, appKind, appTxType, uint64 /* appID */, error) {
	isApp, kind, appTxType, err := parseAppTxType(txType)
	if err != nil {
		return "", 0, 0, 0, err
	}
	if !isApp {
		return "", 0, 0, 0, fmt.Errorf("should be an app but not parsed that way: %v", txType)
	}

	// creates get a quick pass:
	if appTxType == appTxTypeCreate {
		return txType, kind, appTxTypeCreate, 0, nil
	}

	numAppsForKind := uint64(len(g.appSlice[kind]))
	if numAppsForKind == 0 {
		// can't do anything else with the app if it doesn't exist, so must create it first!!!
		return getAppTxType(kind, appTxTypeCreate), kind, appTxTypeCreate, 0, nil
	}

	if appTxType == appTxTypeOptin {
		// pick a random app to optin:
		appID := g.appSlice[kind][rand.Uint64()%numAppsForKind].appID

		_, exists, optedIn := g.getAppData(true /* existing */, kind, senderIndex, appID)
		if !exists {
			return txType, kind, appTxType, appID, fmt.Errorf("should never happen! app %d of kind %s does not exist", appID, kind)
		}

		if optedIn {
			// already optedin, so call the app instead:
			return getAppTxType(kind, appTxTypeCall), kind, appTxTypeCall, appID, nil
		}

		_, _, optedInPending := g.getAppData(false /* pending */, kind, senderIndex, appID)
		if optedInPending {
			// about to get opted in, but can't optin twice or call yet, so create:
			return getAppTxType(kind, appTxTypeCreate), kind, appTxTypeCreate, appID, nil
		}
		// not opted in or pending, so optin:
		return txType, kind, appTxType, appID, nil
	}

	if appTxType != appTxTypeCall {
		return "", 0, 0, 0, fmt.Errorf("unimplemented transaction type for app %s from %s", appTxType, txType)
	}
	// WLOG appTxTypeCall:

	numAppsOptedin := uint64(len(g.accountAppOptins[kind][senderIndex]))
	if numAppsOptedin == 0 {
		// try again calling recursively but attempting to optin:
		return g.getActualAppCall(getAppTxType(kind, appTxTypeOptin), senderIndex)
	}
	// WLOG appTxTypeCall with available optins:

	appID := g.accountAppOptins[kind][senderIndex][rand.Uint64()%numAppsOptedin]
	return txType, kind, appTxType, appID, nil
}

>>>>>>> 74b5f192
// ---- metric data recorders ----

func track(id TxTypeID) (TxTypeID, time.Time) {
	return id, time.Now()
}

func (g *generator) recordData(id TxTypeID, start time.Time) {
<<<<<<< HEAD
	g.latestData[id]++
=======
	g.recordOccurrences(id, 1, start)
}

func (g *generator) recordOccurrences(id TxTypeID, count uint64, start time.Time) {
	g.latestData[id] += count
>>>>>>> 74b5f192
	data := g.reportData[id]
	data.GenerationCount += count
	data.GenerationTime += time.Since(start)
	g.reportData[id] = data
}

<<<<<<< HEAD
// ---- sign transactions ----

=======
func (g *generator) countAndRecordEffects(id TxTypeID, start time.Time) (uint64, error) {
	g.recordData(id, start) // this may be a bug!!!
	count := uint64(1)
	if consequences, ok := effects[id]; ok {
		for _, effect := range consequences {
			count += effect.count
			g.recordOccurrences(effect.txType, effect.count, start)
		}
		return count, nil
	}
	return 1, fmt.Errorf("no effects for TxTypeId %v", id)
}

// ---- miscellaneous ----

func (g *generator) txnForRound(round uint64) uint64 {
	// There are no transactions in the 0th round
	if round == 0 {
		return 0
	}
	return g.config.TxnPerBlock
}

// startRound updates the generator's txnCounter based on the latest block header.
// It is assumed that g.round has already been incremented in finishRound()
func (g *generator) startRound() error {
	if g.round == 0 {
		// nothing to do in round 0
		return nil
	}

	latestHeader, err := g.ledger.BlockHdr(basics.Round(g.round - 1))
	if err != nil {
		return fmt.Errorf("Could not obtain block header for round %d: %w", g.round, err)
	}
	g.txnCounter = latestHeader.TxnCounter
	return nil
}

// finishRound tells the generator it can apply any pending state and updates its round
func (g *generator) finishRound() {
	g.timestamp += consensusTimeMilli
	g.round++

	// Apply pending assets...
	g.assets = append(g.assets, g.pendingAssets...)
	g.pendingAssets = nil

	g.latestPaysetWithExpectedID = nil
	g.latestData = make(map[TxTypeID]uint64)

	for kind, pendingAppSlice := range g.pendingAppSlice {
		for _, pendingApp := range pendingAppSlice {
			appID := pendingApp.appID
			if g.appMap[kind][appID] == nil {
				g.appSlice[kind] = append(g.appSlice[kind], pendingApp)
				g.appMap[kind][appID] = pendingApp
				for sender := range pendingApp.optins {
					g.accountAppOptins[kind][sender] = append(g.accountAppOptins[kind][sender], appID)
				}
			} else { // just union the optins when already exists
				for sender := range pendingApp.optins {
					g.appMap[kind][appID].optins[sender] = true
					g.accountAppOptins[kind][sender] = append(g.accountAppOptins[kind][sender], appID)
				}
			}
		}
	}
	g.resetPendingApps()
}

>>>>>>> 74b5f192
func signTxn(transaction txn.Transaction) txn.SignedTxn {
	stxn := txn.SignedTxn{
		Msig:     crypto.MultisigSig{},
		Lsig:     txn.LogicSig{},
		Txn:      transaction,
		AuthAddr: basics.Address{},
	}

	addSignature(&stxn)

	return stxn
}

func addSignature(stxn *txn.SignedTxn) {
	stxn.Sig = crypto.Signature{}
	// TODO: Would it be useful to generate a random signature?
	stxn.Sig[32] = 50
}

func reSignTxns(signedTxns []txn.SignedTxn) {
	for i := range signedTxns {
		addSignature(&signedTxns[i])
	}
<<<<<<< HEAD
=======
}

func (g *generator) introspectLedgerVsGenerator(roundNumber, intra uint64) (errs []error) {
	round := basics.Round(roundNumber)
	block, err := g.ledger.Block(round)
	if err != nil {
		round = err.(ledgercore.ErrNoEntry).Committed
		fmt.Printf("WARNING: inconsistent generator v. ledger state. Reset round=%d: %v\n", round, err)
		errs = append(errs, err)
	}

	ledgerStateDeltas, err := g.ledger.GetStateDeltaForRound(round)
	if err != nil {
		errs = append(errs, err)
	}

	cumulative := make(map[TxTypeID]uint64)
	for ttID, data := range g.reportData {
		cumulative[ttID] = data.GenerationCount
	}

	sum := uint64(0)
	for ttID, cnt := range cumulative {
		if ttID == genesis {
			continue
		}
		sum += cnt
	}
	fmt.Print("--------------------\n")
	fmt.Printf("roundNumber (generator): %d\n", roundNumber)
	fmt.Printf("round (ledger): %d\n", round)
	fmt.Printf("g.txnCounter + intra: %d\n", g.txnCounter+intra)
	fmt.Printf("block.BlockHeader.TxnCounter: %d\n", block.BlockHeader.TxnCounter)
	fmt.Printf("len(g.latestPaysetWithExpectedID): %d\n", len(g.latestPaysetWithExpectedID))
	fmt.Printf("g.latestData: %+v\n", g.latestData)
	fmt.Printf("cumuluative : %+v\n", cumulative)
	fmt.Printf("all txn sum: %d\n", sum)
	fmt.Print("--------------------\n")

	// ---- FROM THE LEDGER: box and createable evidence ---- //

	ledgerBoxEvidenceCount := 0
	ledgerBoxEvidence := make(map[uint64][]uint64)
	boxes := ledgerStateDeltas.KvMods
	for k := range boxes {
		appID, nameIEsender, _ := apps.SplitBoxKey(k)
		ledgerBoxEvidence[appID] = append(ledgerBoxEvidence[appID], binary.LittleEndian.Uint64([]byte(nameIEsender))-1)
		ledgerBoxEvidenceCount++
	}

	// TODO: can get richer info about app-Creatables from:
	// updates.Accts.AppResources
	ledgerCreatableAppsEvidence := make(map[uint64]uint64)
	for creatableID, creatable := range ledgerStateDeltas.Creatables {
		if creatable.Ctype == basics.AppCreatable {
			ledgerCreatableAppsEvidence[uint64(creatableID)] = accountToIndex(creatable.Creator)
		}
	}
	fmt.Printf("ledgerBoxEvidenceCount: %d\n", ledgerBoxEvidenceCount)
	fmt.Printf("ledgerCreatableAppsEvidence: %d\n", len(ledgerCreatableAppsEvidence))

	// ---- FROM THE GENERATOR: expected created and optins ---- //

	expectedCreated := map[appKind]map[uint64]uint64{
		appKindBoxes: make(map[uint64]uint64),
		appKindSwap:  make(map[uint64]uint64),
	}
	expectedOptins := map[appKind]map[uint64]map[uint64]bool{
		appKindBoxes: make(map[uint64]map[uint64]bool),
		appKindSwap:  make(map[uint64]map[uint64]bool),
	}

	expectedOptinsCount := 0
	for kind, appMap := range g.pendingAppMap {
		for appID, ad := range appMap {
			if len(ad.optins) > 0 {
				expectedOptins[kind][appID] = ad.optins
				expectedOptinsCount += len(ad.optins)
			} else {
				expectedCreated[kind][appID] = ad.sender
			}
		}
	}
	fmt.Printf("expectedCreatedCount: %d\n", len(expectedCreated[appKindBoxes]))
	fmt.Printf("expectedOptinsCount: %d\n", expectedOptinsCount)

	// ---- COMPARE LEDGER AND GENERATOR EVIDENCE ---- //

	ledgerCreatablesUnexpected := map[uint64]uint64{}
	for creatableID, creator := range ledgerCreatableAppsEvidence {
		if expectedCreated[appKindSwap][creatableID] != creator && expectedCreated[appKindBoxes][creatableID] != creator {
			ledgerCreatablesUnexpected[creatableID] = creator
		}
	}
	generatorExpectedCreatablesNotFound := map[uint64]uint64{}
	for creatableID, creator := range expectedCreated[appKindBoxes] {
		if ledgerCreatableAppsEvidence[creatableID] != creator {
			generatorExpectedCreatablesNotFound[creatableID] = creator
		}
	}

	ledgerBoxOptinsUnexpected := map[uint64][]uint64{}
	for appId, boxOptins := range ledgerBoxEvidence {
		for _, optin := range boxOptins {
			if _, ok := expectedOptins[appKindBoxes][appId][optin]; !ok {
				ledgerBoxOptinsUnexpected[appId] = append(ledgerBoxOptinsUnexpected[appId], optin)
			}
		}
	}

	generatorExpectedOptinsNotFound := map[uint64][]uint64{}
	for appId, appOptins := range expectedOptins[appKindBoxes] {
		for optin := range appOptins {
			missing := true
			for _, boxOptin := range ledgerBoxEvidence[appId] {
				if boxOptin == optin {
					missing = false
					break
				}
			}
			if missing {
				generatorExpectedOptinsNotFound[appId] = append(generatorExpectedOptinsNotFound[appId], optin)
			}
		}
	}

	fmt.Printf("ledgerCreatablesUnexpected: %+v\n", ledgerCreatablesUnexpected)
	fmt.Printf("generatorExpectedCreatablesNotFound: %+v\n", generatorExpectedCreatablesNotFound)
	fmt.Printf("ledgerBoxOptinsUnexpected: %+v\n", ledgerBoxOptinsUnexpected)
	fmt.Printf("expectedOptinsNotFound: %+v\n", generatorExpectedOptinsNotFound)
	return errs
>>>>>>> 74b5f192
}<|MERGE_RESOLUTION|>--- conflicted
+++ resolved
@@ -18,7 +18,6 @@
 
 import (
 	_ "embed"
-	"encoding/binary"
 	"encoding/json"
 	"errors"
 	"fmt"
@@ -27,11 +26,6 @@
 	"os"
 	"time"
 
-<<<<<<< HEAD
-=======
-	"github.com/algorand/avm-abi/apps"
-	"github.com/algorand/go-algorand/agreement"
->>>>>>> 74b5f192
 	cconfig "github.com/algorand/go-algorand/config"
 	"github.com/algorand/go-algorand/ledger/ledgercore"
 	"github.com/algorand/go-algorand/protocol"
@@ -41,10 +35,6 @@
 	"github.com/algorand/go-algorand/daemon/algod/api/server/v2/generated/model"
 	"github.com/algorand/go-algorand/data/basics"
 	"github.com/algorand/go-algorand/data/bookkeeping"
-<<<<<<< HEAD
-=======
-	"github.com/algorand/go-algorand/data/committee"
->>>>>>> 74b5f192
 	txn "github.com/algorand/go-algorand/data/transactions"
 )
 
@@ -348,11 +338,7 @@
 	if err != nil {
 		return err
 	}
-<<<<<<< HEAD
 	minTxnsForBlock := g.minTxnsForBlock(g.round)
-=======
-	numTxnForBlock := g.txnForRound(g.round)
->>>>>>> 74b5f192
 
 	var intra uint64 = 0
 	var cert rpcs.EncodedBlockCert
@@ -360,7 +346,6 @@
 		// we'll write genesis block / offset round for non-empty database
 		cert.Block, _, _ = g.ledger.BlockCert(basics.Round(round - g.roundOffset))
 	} else {
-<<<<<<< HEAD
 		g.setBlockHeader(&cert)
 
 		txGroupsAD := [][]txn.SignedTxnWithAD{}
@@ -397,79 +382,6 @@
 			if len(errs) > 0 {
 				return fmt.Errorf("introspectLedgerVsGenerator: %w", errors.Join(errs...))
 			}
-=======
-		// generate a block
-		cert.Block.BlockHeader = bookkeeping.BlockHeader{
-			Round:          basics.Round(g.round),
-			Branch:         bookkeeping.BlockHash{},
-			Seed:           committee.Seed{},
-			TxnCommitments: bookkeeping.TxnCommitments{NativeSha512_256Commitment: crypto.Digest{}},
-			TimeStamp:      g.timestamp,
-			GenesisID:      g.genesisID,
-			GenesisHash:    g.genesisHash,
-			RewardsState: bookkeeping.RewardsState{
-				FeeSink:                   g.feeSink,
-				RewardsPool:               g.rewardsPool,
-				RewardsLevel:              0,
-				RewardsRate:               0,
-				RewardsResidue:            0,
-				RewardsRecalculationRound: 0,
-			},
-			UpgradeState: bookkeeping.UpgradeState{
-				CurrentProtocol: g.protocol,
-			},
-			UpgradeVote:        bookkeeping.UpgradeVote{},
-			StateProofTracking: nil,
-		}
-
-		// Generate the transactions
-		transactions := []txn.SignedTxnInBlock{}
-		for intra < numTxnForBlock {
-			var signedTxns []txn.SignedTxn
-			var ads []txn.ApplyData
-			var err error
-			signedTxns, ads, intra, err = g.generateSignedTxns(g.round, intra)
-			if err != nil {
-				// return err
-				return fmt.Errorf("failed to generate transaction: %w", err)
-			}
-			if len(signedTxns) == 0 {
-				return fmt.Errorf("failed to generate transaction: no transactions given")
-			}
-			if len(signedTxns) != len(ads) {
-				return fmt.Errorf("failed to generate transaction: mismatched number of signed transactions (%d) and apply data (%d)", len(signedTxns), len(ads))
-			}
-			for i, stx := range signedTxns {
-				stib, err := cert.Block.BlockHeader.EncodeSignedTxn(stx, ads[i])
-				if err != nil {
-					return fmt.Errorf("failed to encode transaction: %w", err)
-				}
-				transactions = append(transactions, stib)
-			}
-		}
-
-		if intra < numTxnForBlock {
-			return fmt.Errorf("not enough transactions generated: %d > %d", numTxnForBlock, intra)
-		}
-
-		cert.Block.BlockHeader.TxnCounter = g.txnCounter + intra
-		cert.Block.Payset = transactions
-		cert.Certificate = agreement.Certificate{} // empty certificate for clarity
-
-		var errs []error
-		err := g.ledger.AddBlock(cert.Block, cert.Certificate)
-		if err != nil {
-			errs = append(errs, fmt.Errorf("error in AddBlock: %w", err))
-		}
-		if g.verbose {
-			errs2 := g.introspectLedgerVsGenerator(g.round, intra)
-			if errs2 != nil {
-				errs = append(errs, errs2...)
-			}
-		}
-		if len(errs) > 0 {
-			return fmt.Errorf("%d error(s): %v", len(errs), errs)
->>>>>>> 74b5f192
 		}
 	}
 	cert.Block.BlockHeader.Round = basics.Round(round)
@@ -613,7 +525,6 @@
 
 // ---- Transaction Generation (Pay/Asset/Apps) ----
 
-<<<<<<< HEAD
 func (g *generator) generateTxGroup(round uint64, intra uint64) ([]txn.SignedTxnWithAD, uint64 /* nextIntra */, error) {
 	// TODO: return the number of transactions generated instead of updating intra!!!
 	selection, err := weightedSelection(g.transactionWeights, getTransactionOptions(), paymentTx)
@@ -622,23 +533,11 @@
 	}
 
 	var signedTxns []txn.SignedTxn
-=======
-func (g *generator) generateSignedTxns(round uint64, intra uint64) ([]txn.SignedTxn, []txn.ApplyData, uint64 /* nextIntra */, error) {
-	// TODO: return the number of transactions generated instead of updating intra!!!
-	selection, err := weightedSelection(g.transactionWeights, getTransactionOptions(), paymentTx)
-	if err != nil {
-		return nil, nil, intra, err
-	}
-
-	var signedTxns []txn.SignedTxn
-	var ads []txn.ApplyData
->>>>>>> 74b5f192
 	var nextIntra uint64
 	var expectedID uint64
 	switch selection {
 	case paymentTx:
 		var signedTxn txn.SignedTxn
-<<<<<<< HEAD
 		signedTxn, nextIntra, err = g.generatePaymentTxn(round, intra)
 		signedTxns = []txn.SignedTxn{signedTxn}
 	case assetTx:
@@ -664,33 +563,6 @@
 		txnGroupAD[i] = txn.SignedTxnWithAD{SignedTxn: signedTxns[i]}
 
 		// for debugging:
-=======
-		var ad txn.ApplyData
-		signedTxn, ad, nextIntra, err = g.generatePaymentTxn(round, intra)
-		signedTxns = []txn.SignedTxn{signedTxn}
-		ads = []txn.ApplyData{ad}
-	case assetTx:
-		var signedTxn txn.SignedTxn
-		var ad txn.ApplyData
-		signedTxn, ad, nextIntra, expectedID, err = g.generateAssetTxn(round, intra)
-		signedTxns = []txn.SignedTxn{signedTxn}
-		ads = []txn.ApplyData{ad}
-	case applicationTx:
-		signedTxns, ads, nextIntra, expectedID, err = g.generateAppTxn(round, intra)
-	default:
-		return nil, nil, intra, fmt.Errorf("no generator available for %s", selection)
-	}
-
-	if err != nil {
-		return nil, nil, intra, fmt.Errorf("error generating transaction: %w", err)
-	}
-
-	if len(signedTxns) == 0 {
-		return nil, nil, intra, fmt.Errorf("no transactions generated")
-	}
-
-	for i := range signedTxns {
->>>>>>> 74b5f192
 		g.latestPaysetWithExpectedID = append(
 			g.latestPaysetWithExpectedID,
 			txnWithExpectedID{
@@ -701,37 +573,22 @@
 			},
 		)
 	}
-<<<<<<< HEAD
 	return txnGroupAD, nextIntra, nil
-=======
-	return signedTxns, ads, nextIntra, nil
->>>>>>> 74b5f192
 }
 
 // ---- 1. Pay Transactions ----
 
 // generatePaymentTxn creates a new payment transaction. The sender is always a genesis account, the receiver is random,
 // or a new account.
-<<<<<<< HEAD
 func (g *generator) generatePaymentTxn(round uint64, intra uint64) (txn.SignedTxn, uint64 /* nextIntra */, error) {
 	selection, err := weightedSelection(g.payTxWeights, getPaymentTxOptions(), paymentPayTx)
 	if err != nil {
 		return txn.SignedTxn{}, intra, err
-=======
-func (g *generator) generatePaymentTxn(round uint64, intra uint64) (txn.SignedTxn, txn.ApplyData, uint64 /* nextIntra */, error) {
-	selection, err := weightedSelection(g.payTxWeights, getPaymentTxOptions(), paymentPayTx)
-	if err != nil {
-		return txn.SignedTxn{}, txn.ApplyData{}, intra, err
->>>>>>> 74b5f192
 	}
 	return g.generatePaymentTxnInternal(selection.(TxTypeID), round, intra)
 }
 
-<<<<<<< HEAD
 func (g *generator) generatePaymentTxnInternal(selection TxTypeID, round uint64, intra uint64) (txn.SignedTxn, uint64 /* nextIntra */, error) {
-=======
-func (g *generator) generatePaymentTxnInternal(selection TxTypeID, round uint64, intra uint64) (txn.SignedTxn, txn.ApplyData, uint64 /* nextIntra */, error) {
->>>>>>> 74b5f192
 	defer g.recordData(track(selection))
 	minBal := g.params.MinBalance
 
@@ -768,28 +625,16 @@
 	g.numPayments++
 
 	transaction := g.makePaymentTxn(g.makeTxnHeader(sender, round, intra), receiver, amount, basics.Address{})
-<<<<<<< HEAD
 	return signTxn(transaction), intra + 1, nil
-=======
-	return signTxn(transaction), txn.ApplyData{}, intra + 1, nil
->>>>>>> 74b5f192
 }
 
 // ---- 2. Asset Transactions ----
 
-<<<<<<< HEAD
 func (g *generator) generateAssetTxn(round uint64, intra uint64) (txn.SignedTxn, uint64 /* nextIntra */, uint64 /* assetID */, error) {
 	start := time.Now()
 	selection, err := weightedSelection(g.assetTxWeights, getAssetTxOptions(), assetXfer)
 	if err != nil {
 		return txn.SignedTxn{}, intra, 0, err
-=======
-func (g *generator) generateAssetTxn(round uint64, intra uint64) (txn.SignedTxn, txn.ApplyData, uint64 /* nextIntra */, uint64 /* assetID */, error) {
-	start := time.Now()
-	selection, err := weightedSelection(g.assetTxWeights, getAssetTxOptions(), assetXfer)
-	if err != nil {
-		return txn.SignedTxn{}, txn.ApplyData{}, intra, 0, err
->>>>>>> 74b5f192
 	}
 
 	actual, transaction, assetID := g.generateAssetTxnInternal(selection.(TxTypeID), round, intra)
@@ -800,11 +645,7 @@
 		os.Exit(1)
 	}
 
-<<<<<<< HEAD
 	return signTxn(transaction), intra + 1, assetID, nil
-=======
-	return signTxn(transaction), txn.ApplyData{}, intra + 1, assetID, nil
->>>>>>> 74b5f192
 }
 
 func (g *generator) generateAssetTxnInternal(txType TxTypeID, round uint64, intra uint64) (actual TxTypeID, txn txn.Transaction, assetID uint64) {
@@ -963,7 +804,6 @@
 		fmt.Printf("\n\nthe sender account does not have enough algos for the transfer. idx %d, asset transaction type %v, num %d\n\n", senderIndex, actual, g.reportData[actual].GenerationCount)
 		os.Exit(1)
 	}
-<<<<<<< HEAD
 
 	if assetID == 0 {
 		fmt.Printf("\n\nthis should never happen: assetID is 0 but should have been set by \ngenerateAssetTxnInternalHint(txType=%s, round=%d, intra=%d, hintIndex=%d, hintIsNil=%t)\nactual=%s\n\n",
@@ -978,211 +818,6 @@
 
 // ---- for 3. App Transactions see generate_apps.go ----
 
-=======
-
-	if assetID == 0 {
-		fmt.Printf("\n\nthis should never happen: assetID is 0 but should have been set by \ngenerateAssetTxnInternalHint(txType=%s, round=%d, intra=%d, hintIndex=%d, hintIsNil=%t)\nactual=%s\n\n",
-			txType, round, intra, hintIndex, hint == nil, actual)
-		os.Exit(1)
-	}
-
-	g.balances[senderIndex] -= txn.Fee.ToUint64()
-
-	return
-}
-
-// ---- 3. App Transactions ----
-
-func (g *generator) generateAppTxn(round uint64, intra uint64) ([]txn.SignedTxn, []txn.ApplyData, uint64 /* nextIntra */, uint64 /* appID */, error) {
-	start := time.Now()
-	selection, err := weightedSelection(g.appTxWeights, getAppTxOptions(), appSwapCall)
-	if err != nil {
-		return nil, nil, intra, 0, err
-	}
-
-	actual, signedTxns, appID, err := g.generateAppCallInternal(selection.(TxTypeID), round, intra, nil)
-	if err != nil {
-		return nil, nil, intra, appID, fmt.Errorf("unexpected error received from generateAppCallInternal(): %w", err)
-	}
-
-	if _, ok := effects[actual]; ok {
-		txCount, err := g.countAndRecordEffects(actual, start)
-		intra += txCount
-		if err != nil {
-			return nil, nil, intra, appID, fmt.Errorf("failed to record app transaction %s: %w", actual, err)
-		}
-	} else { // no effects for actual, so exactly 1 transaction
-		g.recordData(actual, start)
-		intra++
-	}
-
-	ads := make([]txn.ApplyData, len(signedTxns))
-	for i := range signedTxns {
-		ads[i] = txn.ApplyData{}
-	}
-
-	return signedTxns, ads, intra, appID, nil
-}
-
-// generateAppCallInternal is the main workhorse for generating app transactions.
-// Senders are always genesis accounts, to avoid running out of funds.
-func (g *generator) generateAppCallInternal(txType TxTypeID, round, intra uint64, hintApp *appData) (TxTypeID, []txn.SignedTxn, uint64 /* appID */, error) {
-	var senderIndex uint64
-	if hintApp != nil {
-		senderIndex = hintApp.sender
-	} else {
-		senderIndex = rand.Uint64() % g.config.NumGenesisAccounts
-	}
-	senderAcct := indexToAccount(senderIndex)
-
-	actual, kind, appCallType, appID, err := g.getActualAppCall(txType, senderIndex)
-	if err != nil {
-		return "", nil, appID, err
-	}
-	if hintApp != nil && hintApp.appID != 0 {
-		// can only override the appID when non-zero in hintApp
-		appID = hintApp.appID
-	}
-	// WLOG: the matched cases below are now well-defined thanks to getActualAppCall()
-
-	var signedTxns []txn.SignedTxn
-	switch appCallType {
-	case appTxTypeCreate:
-		appID = g.txnCounter + intra + 1
-		signedTxns = g.makeAppCreateTxn(kind, senderAcct, round, intra, appID)
-		reSignTxns(signedTxns)
-
-		for k := range g.appMap {
-			if g.appMap[k][appID] != nil {
-				return "", nil, appID, fmt.Errorf("should never happen! app %d already exists for kind %s", appID, k)
-			}
-			if g.pendingAppMap[k][appID] != nil {
-				return "", nil, appID, fmt.Errorf("should never happen! app %d already pending for kind %s", appID, k)
-			}
-		}
-
-		ad := &appData{
-			appID:  appID,
-			sender: senderIndex,
-			kind:   kind,
-			optins: map[uint64]bool{},
-		}
-
-		g.pendingAppSlice[kind] = append(g.pendingAppSlice[kind], ad)
-		g.pendingAppMap[kind][appID] = ad
-
-	case appTxTypeOptin:
-		signedTxns = g.makeAppOptinTxn(senderAcct, round, intra, kind, appID)
-		reSignTxns(signedTxns)
-		if g.pendingAppMap[kind][appID] == nil {
-			ad := &appData{
-				appID:  appID,
-				sender: senderIndex,
-				kind:   kind,
-				optins: map[uint64]bool{},
-			}
-			g.pendingAppMap[kind][appID] = ad
-			g.pendingAppSlice[kind] = append(g.pendingAppSlice[kind], ad)
-		}
-		g.pendingAppMap[kind][appID].optins[senderIndex] = true
-
-	case appTxTypeCall:
-		signedTxns = []txn.SignedTxn{
-			signTxn(g.makeAppCallTxn(senderAcct, round, intra, appID)),
-		}
-
-	default:
-		return "", nil, appID, fmt.Errorf("unimplemented: invalid transaction type <%s> for app %d", appCallType, appID)
-	}
-
-	return actual, signedTxns, appID, nil
-}
-
-func (g *generator) getAppData(existing bool, kind appKind, senderIndex, appID uint64) (*appData, bool /* appInMap */, bool /* senderOptedin */) {
-	var appMapOrPendingAppMap map[appKind]map[uint64]*appData
-	if existing {
-		appMapOrPendingAppMap = g.appMap
-	} else {
-		appMapOrPendingAppMap = g.pendingAppMap
-	}
-
-	ad, ok := appMapOrPendingAppMap[kind][appID]
-	if !ok {
-		return nil, false, false
-	}
-	if !ad.optins[senderIndex] {
-		return ad, true, false
-	}
-	return ad, true, true
-}
-
-// getActualAppCall returns the actual transaction type, app kind, app transaction type and appID
-// * it returns actual = txType if there aren't any problems (for example create always is kept)
-// * it creates the app if the app of the given kind doesn't exist
-// * it switches to noopoc instead of optin when already opted into existing apps
-// * it switches to create instead of optin when only opted into pending apps
-// * it switches to optin when noopoc if not opted in and follows the logic of the optins above
-// * the appID is 0 for creates, and otherwise a random appID from the existing apps for the kind
-func (g *generator) getActualAppCall(txType TxTypeID, senderIndex uint64) (TxTypeID, appKind, appTxType, uint64 /* appID */, error) {
-	isApp, kind, appTxType, err := parseAppTxType(txType)
-	if err != nil {
-		return "", 0, 0, 0, err
-	}
-	if !isApp {
-		return "", 0, 0, 0, fmt.Errorf("should be an app but not parsed that way: %v", txType)
-	}
-
-	// creates get a quick pass:
-	if appTxType == appTxTypeCreate {
-		return txType, kind, appTxTypeCreate, 0, nil
-	}
-
-	numAppsForKind := uint64(len(g.appSlice[kind]))
-	if numAppsForKind == 0 {
-		// can't do anything else with the app if it doesn't exist, so must create it first!!!
-		return getAppTxType(kind, appTxTypeCreate), kind, appTxTypeCreate, 0, nil
-	}
-
-	if appTxType == appTxTypeOptin {
-		// pick a random app to optin:
-		appID := g.appSlice[kind][rand.Uint64()%numAppsForKind].appID
-
-		_, exists, optedIn := g.getAppData(true /* existing */, kind, senderIndex, appID)
-		if !exists {
-			return txType, kind, appTxType, appID, fmt.Errorf("should never happen! app %d of kind %s does not exist", appID, kind)
-		}
-
-		if optedIn {
-			// already optedin, so call the app instead:
-			return getAppTxType(kind, appTxTypeCall), kind, appTxTypeCall, appID, nil
-		}
-
-		_, _, optedInPending := g.getAppData(false /* pending */, kind, senderIndex, appID)
-		if optedInPending {
-			// about to get opted in, but can't optin twice or call yet, so create:
-			return getAppTxType(kind, appTxTypeCreate), kind, appTxTypeCreate, appID, nil
-		}
-		// not opted in or pending, so optin:
-		return txType, kind, appTxType, appID, nil
-	}
-
-	if appTxType != appTxTypeCall {
-		return "", 0, 0, 0, fmt.Errorf("unimplemented transaction type for app %s from %s", appTxType, txType)
-	}
-	// WLOG appTxTypeCall:
-
-	numAppsOptedin := uint64(len(g.accountAppOptins[kind][senderIndex]))
-	if numAppsOptedin == 0 {
-		// try again calling recursively but attempting to optin:
-		return g.getActualAppCall(getAppTxType(kind, appTxTypeOptin), senderIndex)
-	}
-	// WLOG appTxTypeCall with available optins:
-
-	appID := g.accountAppOptins[kind][senderIndex][rand.Uint64()%numAppsOptedin]
-	return txType, kind, appTxType, appID, nil
-}
-
->>>>>>> 74b5f192
 // ---- metric data recorders ----
 
 func track(id TxTypeID) (TxTypeID, time.Time) {
@@ -1190,97 +825,15 @@
 }
 
 func (g *generator) recordData(id TxTypeID, start time.Time) {
-<<<<<<< HEAD
 	g.latestData[id]++
-=======
-	g.recordOccurrences(id, 1, start)
-}
-
-func (g *generator) recordOccurrences(id TxTypeID, count uint64, start time.Time) {
-	g.latestData[id] += count
->>>>>>> 74b5f192
 	data := g.reportData[id]
 	data.GenerationCount += count
 	data.GenerationTime += time.Since(start)
 	g.reportData[id] = data
 }
 
-<<<<<<< HEAD
 // ---- sign transactions ----
 
-=======
-func (g *generator) countAndRecordEffects(id TxTypeID, start time.Time) (uint64, error) {
-	g.recordData(id, start) // this may be a bug!!!
-	count := uint64(1)
-	if consequences, ok := effects[id]; ok {
-		for _, effect := range consequences {
-			count += effect.count
-			g.recordOccurrences(effect.txType, effect.count, start)
-		}
-		return count, nil
-	}
-	return 1, fmt.Errorf("no effects for TxTypeId %v", id)
-}
-
-// ---- miscellaneous ----
-
-func (g *generator) txnForRound(round uint64) uint64 {
-	// There are no transactions in the 0th round
-	if round == 0 {
-		return 0
-	}
-	return g.config.TxnPerBlock
-}
-
-// startRound updates the generator's txnCounter based on the latest block header.
-// It is assumed that g.round has already been incremented in finishRound()
-func (g *generator) startRound() error {
-	if g.round == 0 {
-		// nothing to do in round 0
-		return nil
-	}
-
-	latestHeader, err := g.ledger.BlockHdr(basics.Round(g.round - 1))
-	if err != nil {
-		return fmt.Errorf("Could not obtain block header for round %d: %w", g.round, err)
-	}
-	g.txnCounter = latestHeader.TxnCounter
-	return nil
-}
-
-// finishRound tells the generator it can apply any pending state and updates its round
-func (g *generator) finishRound() {
-	g.timestamp += consensusTimeMilli
-	g.round++
-
-	// Apply pending assets...
-	g.assets = append(g.assets, g.pendingAssets...)
-	g.pendingAssets = nil
-
-	g.latestPaysetWithExpectedID = nil
-	g.latestData = make(map[TxTypeID]uint64)
-
-	for kind, pendingAppSlice := range g.pendingAppSlice {
-		for _, pendingApp := range pendingAppSlice {
-			appID := pendingApp.appID
-			if g.appMap[kind][appID] == nil {
-				g.appSlice[kind] = append(g.appSlice[kind], pendingApp)
-				g.appMap[kind][appID] = pendingApp
-				for sender := range pendingApp.optins {
-					g.accountAppOptins[kind][sender] = append(g.accountAppOptins[kind][sender], appID)
-				}
-			} else { // just union the optins when already exists
-				for sender := range pendingApp.optins {
-					g.appMap[kind][appID].optins[sender] = true
-					g.accountAppOptins[kind][sender] = append(g.accountAppOptins[kind][sender], appID)
-				}
-			}
-		}
-	}
-	g.resetPendingApps()
-}
-
->>>>>>> 74b5f192
 func signTxn(transaction txn.Transaction) txn.SignedTxn {
 	stxn := txn.SignedTxn{
 		Msig:     crypto.MultisigSig{},
@@ -1304,138 +857,4 @@
 	for i := range signedTxns {
 		addSignature(&signedTxns[i])
 	}
-<<<<<<< HEAD
-=======
-}
-
-func (g *generator) introspectLedgerVsGenerator(roundNumber, intra uint64) (errs []error) {
-	round := basics.Round(roundNumber)
-	block, err := g.ledger.Block(round)
-	if err != nil {
-		round = err.(ledgercore.ErrNoEntry).Committed
-		fmt.Printf("WARNING: inconsistent generator v. ledger state. Reset round=%d: %v\n", round, err)
-		errs = append(errs, err)
-	}
-
-	ledgerStateDeltas, err := g.ledger.GetStateDeltaForRound(round)
-	if err != nil {
-		errs = append(errs, err)
-	}
-
-	cumulative := make(map[TxTypeID]uint64)
-	for ttID, data := range g.reportData {
-		cumulative[ttID] = data.GenerationCount
-	}
-
-	sum := uint64(0)
-	for ttID, cnt := range cumulative {
-		if ttID == genesis {
-			continue
-		}
-		sum += cnt
-	}
-	fmt.Print("--------------------\n")
-	fmt.Printf("roundNumber (generator): %d\n", roundNumber)
-	fmt.Printf("round (ledger): %d\n", round)
-	fmt.Printf("g.txnCounter + intra: %d\n", g.txnCounter+intra)
-	fmt.Printf("block.BlockHeader.TxnCounter: %d\n", block.BlockHeader.TxnCounter)
-	fmt.Printf("len(g.latestPaysetWithExpectedID): %d\n", len(g.latestPaysetWithExpectedID))
-	fmt.Printf("g.latestData: %+v\n", g.latestData)
-	fmt.Printf("cumuluative : %+v\n", cumulative)
-	fmt.Printf("all txn sum: %d\n", sum)
-	fmt.Print("--------------------\n")
-
-	// ---- FROM THE LEDGER: box and createable evidence ---- //
-
-	ledgerBoxEvidenceCount := 0
-	ledgerBoxEvidence := make(map[uint64][]uint64)
-	boxes := ledgerStateDeltas.KvMods
-	for k := range boxes {
-		appID, nameIEsender, _ := apps.SplitBoxKey(k)
-		ledgerBoxEvidence[appID] = append(ledgerBoxEvidence[appID], binary.LittleEndian.Uint64([]byte(nameIEsender))-1)
-		ledgerBoxEvidenceCount++
-	}
-
-	// TODO: can get richer info about app-Creatables from:
-	// updates.Accts.AppResources
-	ledgerCreatableAppsEvidence := make(map[uint64]uint64)
-	for creatableID, creatable := range ledgerStateDeltas.Creatables {
-		if creatable.Ctype == basics.AppCreatable {
-			ledgerCreatableAppsEvidence[uint64(creatableID)] = accountToIndex(creatable.Creator)
-		}
-	}
-	fmt.Printf("ledgerBoxEvidenceCount: %d\n", ledgerBoxEvidenceCount)
-	fmt.Printf("ledgerCreatableAppsEvidence: %d\n", len(ledgerCreatableAppsEvidence))
-
-	// ---- FROM THE GENERATOR: expected created and optins ---- //
-
-	expectedCreated := map[appKind]map[uint64]uint64{
-		appKindBoxes: make(map[uint64]uint64),
-		appKindSwap:  make(map[uint64]uint64),
-	}
-	expectedOptins := map[appKind]map[uint64]map[uint64]bool{
-		appKindBoxes: make(map[uint64]map[uint64]bool),
-		appKindSwap:  make(map[uint64]map[uint64]bool),
-	}
-
-	expectedOptinsCount := 0
-	for kind, appMap := range g.pendingAppMap {
-		for appID, ad := range appMap {
-			if len(ad.optins) > 0 {
-				expectedOptins[kind][appID] = ad.optins
-				expectedOptinsCount += len(ad.optins)
-			} else {
-				expectedCreated[kind][appID] = ad.sender
-			}
-		}
-	}
-	fmt.Printf("expectedCreatedCount: %d\n", len(expectedCreated[appKindBoxes]))
-	fmt.Printf("expectedOptinsCount: %d\n", expectedOptinsCount)
-
-	// ---- COMPARE LEDGER AND GENERATOR EVIDENCE ---- //
-
-	ledgerCreatablesUnexpected := map[uint64]uint64{}
-	for creatableID, creator := range ledgerCreatableAppsEvidence {
-		if expectedCreated[appKindSwap][creatableID] != creator && expectedCreated[appKindBoxes][creatableID] != creator {
-			ledgerCreatablesUnexpected[creatableID] = creator
-		}
-	}
-	generatorExpectedCreatablesNotFound := map[uint64]uint64{}
-	for creatableID, creator := range expectedCreated[appKindBoxes] {
-		if ledgerCreatableAppsEvidence[creatableID] != creator {
-			generatorExpectedCreatablesNotFound[creatableID] = creator
-		}
-	}
-
-	ledgerBoxOptinsUnexpected := map[uint64][]uint64{}
-	for appId, boxOptins := range ledgerBoxEvidence {
-		for _, optin := range boxOptins {
-			if _, ok := expectedOptins[appKindBoxes][appId][optin]; !ok {
-				ledgerBoxOptinsUnexpected[appId] = append(ledgerBoxOptinsUnexpected[appId], optin)
-			}
-		}
-	}
-
-	generatorExpectedOptinsNotFound := map[uint64][]uint64{}
-	for appId, appOptins := range expectedOptins[appKindBoxes] {
-		for optin := range appOptins {
-			missing := true
-			for _, boxOptin := range ledgerBoxEvidence[appId] {
-				if boxOptin == optin {
-					missing = false
-					break
-				}
-			}
-			if missing {
-				generatorExpectedOptinsNotFound[appId] = append(generatorExpectedOptinsNotFound[appId], optin)
-			}
-		}
-	}
-
-	fmt.Printf("ledgerCreatablesUnexpected: %+v\n", ledgerCreatablesUnexpected)
-	fmt.Printf("generatorExpectedCreatablesNotFound: %+v\n", generatorExpectedCreatablesNotFound)
-	fmt.Printf("ledgerBoxOptinsUnexpected: %+v\n", ledgerBoxOptinsUnexpected)
-	fmt.Printf("expectedOptinsNotFound: %+v\n", generatorExpectedOptinsNotFound)
-	return errs
->>>>>>> 74b5f192
 }