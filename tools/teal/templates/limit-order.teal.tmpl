--- conflicted
+++ resolved
@@ -73,10 +73,6 @@
 &&
 int 1
 bnz label3
-<<<<<<< HEAD
-pop // check bug workaround
-=======
->>>>>>> 42ec2689
 label2:
 txn FirstValid
 int TMPL_TIMEOUT
@@ -89,14 +85,5 @@
 int 0
 ==
 &&
-<<<<<<< HEAD
-&&
 label3:
-&&
-&&
-&&
-&&
-=======
-label3:
->>>>>>> 42ec2689
 &&