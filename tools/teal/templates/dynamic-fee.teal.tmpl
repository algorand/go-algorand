--- conflicted
+++ resolved
@@ -19,9 +19,6 @@
 global GroupSize
 int 2
 ==
-<<<<<<< HEAD
-
-=======
 gtxn 0 TypeEnum
 int 1
 ==
@@ -34,82 +31,35 @@
 txn Fee
 ==
 &&
->>>>>>> a1720b59
 txn GroupIndex
 int 1
 ==
 &&
-<<<<<<< HEAD
-
-=======
->>>>>>> a1720b59
 txn TypeEnum
 int 1
 ==
 &&
-<<<<<<< HEAD
-
-=======
->>>>>>> a1720b59
 txn Receiver
 addr TMPL_TO
 ==
 &&
-<<<<<<< HEAD
-
-=======
->>>>>>> a1720b59
 txn CloseRemainderTo
 addr TMPL_CLS
 ==
 &&
-<<<<<<< HEAD
-
-=======
->>>>>>> a1720b59
 txn Amount
 int TMPL_AMT
 ==
 &&
-<<<<<<< HEAD
-
-=======
->>>>>>> a1720b59
 txn FirstValid
 int TMPL_FV
 ==
 &&
-<<<<<<< HEAD
-
-=======
->>>>>>> a1720b59
 txn LastValid
 int TMPL_LV
 ==
 &&
-<<<<<<< HEAD
-
-=======
->>>>>>> a1720b59
 txn Lease
 byte base64 TMPL_LEASE
 ==
-<<<<<<< HEAD
-&&
-
-gtxn 1 TypeEnum
-int 1
-==
-&&
-
-gtxn 1 Receiver
-txn Sender
-==
-&&
-
-gtxn 1 Amount
-txn Fee
-==
-=======
->>>>>>> a1720b59
 &&