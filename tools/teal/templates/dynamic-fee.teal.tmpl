// Implements a payment transaction with an undetermined fee.
// This is delegate logic.
//
// This must be present on the first of two transactions.
//
// The first transaction should send money to this account.
// It must send an amount equal to txn.Fee.
//
// The second transaction should be from this account.
// TMPL_LEASE is mandatory!
//
// Parameters:
//  - TMPL_TO: the payment receiver
//  - TMPL_CLS: the account to close the payment to
//  - TMPL_AMT: the amount of the payment
//  - TMPL_FV: the first valid round of the transaction
//  - TMPL_LV: the last valid round of the transaction
//  - TMPL_LEASE: string to use for the transaction lease
global GroupSize
int 2
==
gtxn 0 TypeEnum
int 1
==
<<<<<<< HEAD
gtxn 0 Receiver
txn Sender
==
gtxn 0 Amount
txn Fee
==
=======
&&
gtxn 0 Receiver
txn Sender
==
&&
gtxn 0 Amount
txn Fee
==
&&
>>>>>>> 42ec2689
txn GroupIndex
int 1
==
&&
txn TypeEnum
int 1
==
&&
txn Receiver
addr TMPL_TO
==
&&
txn CloseRemainderTo
addr TMPL_CLS
==
&&
txn Amount
int TMPL_AMT
==
&&
txn FirstValid
int TMPL_FV
==
&&
txn LastValid
int TMPL_LV
==
&&
txn Lease
byte base64 TMPL_LEASE
==
<<<<<<< HEAD
&&
&&
&&
&&
&&
&&
&&
&&
&&
&&
=======
>>>>>>> 42ec2689
&&<|MERGE_RESOLUTION|>--- conflicted
+++ resolved
@@ -22,14 +22,6 @@
 gtxn 0 TypeEnum
 int 1
 ==
-<<<<<<< HEAD
-gtxn 0 Receiver
-txn Sender
-==
-gtxn 0 Amount
-txn Fee
-==
-=======
 &&
 gtxn 0 Receiver
 txn Sender
@@ -39,7 +31,6 @@
 txn Fee
 ==
 &&
->>>>>>> 42ec2689
 txn GroupIndex
 int 1
 ==
@@ -71,17 +62,4 @@
 txn Lease
 byte base64 TMPL_LEASE
 ==
-<<<<<<< HEAD
-&&
-&&
-&&
-&&
-&&
-&&
-&&
-&&
-&&
-&&
-=======
->>>>>>> 42ec2689
 &&