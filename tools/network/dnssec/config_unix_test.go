--- conflicted
+++ resolved
@@ -23,20 +23,12 @@
 	"testing"
 	"time"
 
-<<<<<<< HEAD
-	"github.com/algorand/go-algorand/testpartitioning"
-=======
 	"github.com/algorand/go-algorand/test/partitiontest"
->>>>>>> 916154b5
 	"github.com/stretchr/testify/require"
 )
 
 func TestConfigEmpty(t *testing.T) {
-<<<<<<< HEAD
-	testpartitioning.PartitionTest(t)
-=======
 	partitiontest.PartitionTest(t)
->>>>>>> 916154b5
 
 	a := require.New(t)
 
@@ -59,11 +51,7 @@
 }
 
 func TestConfig(t *testing.T) {
-<<<<<<< HEAD
-	testpartitioning.PartitionTest(t)
-=======
 	partitiontest.PartitionTest(t)
->>>>>>> 916154b5
 
 	a := require.New(t)
 
