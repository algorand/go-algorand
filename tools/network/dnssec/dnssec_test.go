// Copyright (C) 2019-2021 Algorand, Inc.
// This file is part of go-algorand
//
// go-algorand is free software: you can redistribute it and/or modify
// it under the terms of the GNU Affero General Public License as
// published by the Free Software Foundation, either version 3 of the
// License, or (at your option) any later version.
//
// go-algorand is distributed in the hope that it will be useful,
// but WITHOUT ANY WARRANTY; without even the implied warranty of
// MERCHANTABILITY or FITNESS FOR A PARTICULAR PURPOSE.  See the
// GNU Affero General Public License for more details.
//
// You should have received a copy of the GNU Affero General Public License
// along with go-algorand.  If not, see <https://www.gnu.org/licenses/>.

package dnssec

import (
	"context"
	"net"
	"testing"
	"time"

	"github.com/algorand/go-algorand/logging"
<<<<<<< HEAD
	"github.com/algorand/go-algorand/testpartitioning"
=======
	"github.com/algorand/go-algorand/test/partitiontest"
>>>>>>> 916154b5
	"github.com/miekg/dns"
	"github.com/stretchr/testify/require"
)

func TestLookup(t *testing.T) {
<<<<<<< HEAD
	testpartitioning.PartitionTest(t)
=======
	partitiontest.PartitionTest(t)
>>>>>>> 916154b5

	a := require.New(t)

	r := makeEmptyTestResolver()
	dnssec := Resolver{
		client:     r,
		trustChain: makeTrustChain(r),
		maxHops:    DefaultMaxHops,
	}

	var err error
	rootKSK, rootKSKsk := getKey(".", dns.ZONE|dns.SEP)
	rootZSK, rootZSKsk := getKey(".", dns.ZONE)
	rootAnchor := rootKSK.ToDS(dns.SHA256)

	// make . zone
	err = r.updateDSRecord(".", &[]dns.DS{*rootAnchor}, time.Time{})
	a.NoError(err)
	err = r.updateDNSKeyRecord(".", rootKSK, rootKSKsk, time.Time{})
	a.NoError(err)
	err = r.updateDNSKeyRecord(".", rootZSK, rootZSKsk, time.Time{})
	a.NoError(err)

	testKSK, testKSKsk := getKey("test.", dns.ZONE|dns.SEP)
	testZSK, testZSKsk := getKey("test.", dns.ZONE)
	testZSK2, testZSK2sk := getKey("test.", dns.ZONE)

	// make test. zone
	err = r.updateDSRecord("test.", &[]dns.DS{*testKSK.ToDS(dns.SHA256)}, time.Time{})
	a.NoError(err)
	err = r.updateDNSKeyRecord("test.", testKSK, testKSKsk, time.Time{})
	a.NoError(err)
	err = r.updateDNSKeyRecord("test.", testZSK, testZSKsk, time.Time{})
	a.NoError(err)
	err = r.updateARecord("www.test.", net.IPv4(1, 2, 3, 4), time.Time{})
	a.NoError(err)

	// create one more signature for www.test. but do not store the key
	// ensure that one signature and the matched key found and validated
	rrset := r.entries["www.test."][dns.TypeA]
	sig, err := r.sign(rrset.rr, "test.", testZSK2.KeyTag(), time.Time{}, testZSK2sk)
	old := rrset.sig
	rrset.sig = []dns.RRSIG{sig}
	rrset.sig = append(rrset.sig, old...)
	r.entries["www.test."][dns.TypeA] = rrset

	addrs, err := dnssec.LookupIPAddr(context.Background(), "www.test.")
	a.NoError(err)
	a.Equal(2, len(addrs))
	a.Equal(net.IPv4(1, 2, 3, 4), addrs[0].IP)

	// check SRV
	srv0 := dns.SRV{
		Hdr:      dns.RR_Header{Name: "my-srv.test.", Rrtype: dns.TypeSRV, Class: dns.ClassINET, Ttl: 3600},
		Priority: 2,
		Weight:   1,
		Port:     80,
		Target:   "target0.test.",
	}
	srv1 := srv0
	srv1.Target = "target1.test."
	srv1.Priority = 3
	srv1.Weight = 2
	srv2 := srv0
	srv2.Target = "target2.test."
	srv2.Priority = 1
	srv2.Weight = 1
	srvs := []dns.RR{&srv0, &srv1, &srv2}
	err = r.updateRegRecord("my-srv.test.", "test.", dns.TypeSRV, srvs, time.Time{})
	a.NoError(err)

	name, res, err := dnssec.LookupSRV(context.Background(), "", "", "my-srv.test.")
	a.NoError(err)
	a.Equal("my-srv.test.", name)
	a.Equal(3, len(res))
	// check sorting
	a.Equal("target2.test.", res[0].Target)
	a.Equal("target0.test.", res[1].Target)
	a.Equal("target1.test.", res[2].Target)

	name, res, err = dnssec.LookupSRV(context.Background(), "", "", "my-srv-1.test.")
	a.Error(err)

	// check CNAME
	cname := dns.CNAME{
		Hdr:    dns.RR_Header{Name: "algo.test.", Rrtype: dns.TypeCNAME, Class: dns.ClassINET, Ttl: 3600},
		Target: "my-algo.test.",
	}
	err = r.updateRegRecord("algo.test.", "test.", dns.TypeCNAME, []dns.RR{&cname}, time.Time{})
	a.NoError(err)

	_, err = dnssec.LookupCNAME(context.Background(), "algo.test.")
	a.Error(err)
	a.Contains(err.Error(), "my-algo.test. not found")

	_, err = dnssec.LookupCNAME(context.Background(), "algo-1.test.")
	a.Error(err)

	err = r.updateARecord("my-algo.test.", net.IPv4(11, 12, 13, 14), time.Time{})
	a.NoError(err)
	addrs, err = dnssec.LookupIPAddr(context.Background(), "algo.test.")
	a.NoError(err)
	a.Equal(net.IPv4(11, 12, 13, 14), addrs[0].IP)

	addrs, err = dnssec.LookupIPAddr(context.Background(), "algo-1.test.")
	a.Error(err)
	a.Empty(addrs)

	// test double redirection
	cname1 := dns.CNAME{
		Hdr:    dns.RR_Header{Name: "main.test.", Rrtype: dns.TypeCNAME, Class: dns.ClassINET, Ttl: 3600},
		Target: "follower1.test.",
	}
	err = r.updateRegRecord("main.test.", "test.", dns.TypeCNAME, []dns.RR{&cname1}, time.Time{})
	a.NoError(err)

	cname2 := dns.CNAME{
		Hdr:    dns.RR_Header{Name: "follower1.test.", Rrtype: dns.TypeCNAME, Class: dns.ClassINET, Ttl: 3600},
		Target: "follower2.test.",
	}
	err = r.updateRegRecord("follower1.test.", "test.", dns.TypeCNAME, []dns.RR{&cname2}, time.Time{})
	a.NoError(err)

	err = r.updateARecord("follower2.test.", net.IPv4(21, 22, 23, 24), time.Time{})
	a.NoError(err)

	dnssec.maxHops = 3
	addrs, err = dnssec.LookupIPAddr(context.Background(), "main.test.")
	a.NoError(err)
	a.Equal(net.IPv4(21, 22, 23, 24), addrs[0].IP)

	dnssec.maxHops = 2
	addrs, err = dnssec.LookupIPAddr(context.Background(), "main.test.")
	a.Error(err)
	a.Empty(addrs)

	// check non-existing
	addrs, err = dnssec.LookupIPAddr(context.Background(), "main-12.test.")
	a.Error(err)
	a.Empty(addrs)

	// create a loop and expect failure
	delete(r.entries["follower2.test."], dns.TypeA)
	cname3 := dns.CNAME{
		Hdr:    dns.RR_Header{Name: "follower2.test.", Rrtype: dns.TypeCNAME, Class: dns.ClassINET, Ttl: 3600},
		Target: "main.test.",
	}
	err = r.updateRegRecord("follower2.test.", "test.", dns.TypeCNAME, []dns.RR{&cname3}, time.Time{})
	a.NoError(err)

	dnssec.maxHops = DefaultMaxHops
	addrs, err = dnssec.LookupIPAddr(context.Background(), "main.test.")
	a.Error(err)
	a.Contains(err.Error(), "loop detected: main.test. already seen")
	a.Empty(addrs)

	// create double CNAME entry and expect failure due to DNS RFC violation
	delete(r.entries["follower2.test."], dns.TypeCNAME)
	cname4 := dns.CNAME{
		Hdr:    dns.RR_Header{Name: "follower2.test.", Rrtype: dns.TypeCNAME, Class: dns.ClassINET, Ttl: 3600},
		Target: "algo.test.",
	}
	err = r.updateRegRecord("follower2.test.", "test.", dns.TypeCNAME, []dns.RR{&cname3, &cname4}, time.Time{})
	a.NoError(err)
	// err = r.updateARecord("follower2.test.", net.IPv4(21, 22, 23, 24), time.Time{})
	a.NoError(err)

	addrs, err = dnssec.LookupIPAddr(context.Background(), "follower2.test.")
	a.Error(err)
	a.Contains(err.Error(), "multiple CNAME RR detected")
	a.Empty(addrs)

	// delete root and expect error on broken chain
	delete(r.entries, ".")

	dnssec = Resolver{
		client:     r,
		trustChain: makeTrustChain(r),
		maxHops:    DefaultMaxHops,
	}
	addrs, err = dnssec.LookupIPAddr(context.Background(), "www.test.")
	a.Error(err)
	a.Contains(err.Error(), ". not found")
}

func TestLookupAux(t *testing.T) {
<<<<<<< HEAD
	testpartitioning.PartitionTest(t)
=======
	partitiontest.PartitionTest(t)
>>>>>>> 916154b5

	a := require.New(t)

	r := makeEmptyTestResolver()
	dnssec := Resolver{
		client:     r,
		trustChain: makeTrustChain(r),
		maxHops:    DefaultMaxHops,
	}

	var err error
	rootKSK, rootKSKsk := getKey(".", dns.ZONE|dns.SEP)
	rootZSK, rootZSKsk := getKey(".", dns.ZONE)
	rootAnchor := rootKSK.ToDS(dns.SHA256)

	// make . zone
	err = r.updateDSRecord(".", &[]dns.DS{*rootAnchor}, time.Time{})
	a.NoError(err)
	err = r.updateDNSKeyRecord(".", rootKSK, rootKSKsk, time.Time{})
	a.NoError(err)
	err = r.updateDNSKeyRecord(".", rootZSK, rootZSKsk, time.Time{})
	a.NoError(err)

	testKSK, testKSKsk := getKey("test.", dns.ZONE|dns.SEP)
	testZSK, testZSKsk := getKey("test.", dns.ZONE)

	// make test. zone
	err = r.updateDSRecord("test.", &[]dns.DS{*testKSK.ToDS(dns.SHA256)}, time.Time{})
	a.NoError(err)
	err = r.updateDNSKeyRecord("test.", testKSK, testKSKsk, time.Time{})
	a.NoError(err)
	err = r.updateDNSKeyRecord("test.", testZSK, testZSKsk, time.Time{})
	a.NoError(err)

	// check MX
	mxIn := []dns.RR{
		&dns.MX{
			Hdr:        dns.RR_Header{Name: "test.", Rrtype: dns.TypeMX, Class: dns.ClassINET, Ttl: 3600},
			Preference: 1,
			Mx:         "mail.test.",
		},
	}
	err = r.updateRegRecord("test.", "test.", dns.TypeMX, mxIn, time.Time{})
	a.NoError(err)
	mxOut, err := dnssec.LookupMX(context.Background(), "test.")
	a.NoError(err)
	a.Equal(1, len(mxOut))
	a.Equal("mail.test.", mxOut[0].Host)

	// check TXT
	txtIn := []dns.RR{
		&dns.TXT{
			Hdr: dns.RR_Header{Name: "test.", Rrtype: dns.TypeTXT, Class: dns.ClassINET, Ttl: 3600},
			Txt: []string{"some text", "some other text"},
		},
		&dns.TXT{
			Hdr: dns.RR_Header{Name: "test.", Rrtype: dns.TypeTXT, Class: dns.ClassINET, Ttl: 3600},
			Txt: []string{"aaa"},
		},
	}
	err = r.updateRegRecord("test.", "test.", dns.TypeTXT, txtIn, time.Time{})
	a.NoError(err)
	txtOut, err := dnssec.LookupTXT(context.Background(), "test.")
	a.NoError(err)
	a.Equal(3, len(txtOut))
	a.Equal("some text", txtOut[0])

	// check NS
	nsIn := []dns.RR{
		&dns.NS{
			Hdr: dns.RR_Header{Name: "test.", Rrtype: dns.TypeNS, Class: dns.ClassINET, Ttl: 3600},
			Ns:  "ns.test.",
		},
	}
	err = r.updateRegRecord("test.", "test.", dns.TypeNS, nsIn, time.Time{})
	a.NoError(err)
	nsOut, err := dnssec.LookupNS(context.Background(), "test.")
	a.NoError(err)
	a.Equal(1, len(nsOut))
	a.Equal("ns.test.", nsOut[0].Host)

	// check TLSA
	tlsaIn := []dns.RR{
		&dns.TLSA{
			Hdr:          dns.RR_Header{Name: "test.", Rrtype: dns.TypeTLSA, Class: dns.ClassINET, Ttl: 3600},
			Usage:        1,
			Selector:     2,
			MatchingType: 3,
			Certificate:  "AABBCCDD",
		},
	}
	err = r.updateRegRecord("_443._tcp.test.", "test.", dns.TypeTLSA, tlsaIn, time.Time{})
	a.NoError(err)
	tlsaOut, err := dnssec.LookupTLSA(context.Background(), "443", "tcp", "test.")
	a.NoError(err)
	a.Equal(1, len(tlsaOut))
	a.Equal(TLSARec{1, 2, 3, "AABBCCDD"}, tlsaOut[0])
}

func TestDeadNS(t *testing.T) {
<<<<<<< HEAD
	testpartitioning.PartitionTest(t)
=======
	partitiontest.PartitionTest(t)
>>>>>>> 916154b5

	t.Skip() // skip real network tests in autotest
	a := require.New(t)

	r := MakeDnssecResolver([]ResolverAddress{"192.168.12.34:5678", "10.12.34.56:890"}, time.Microsecond)
	addrs, err := r.LookupIPAddr(context.Background(), "example.com")
	a.Error(err)
	a.Contains(err.Error(), "no answer for")
	a.Empty(addrs)

	// possible race :( with 100ms timeout
	r = MakeDnssecResolver([]ResolverAddress{"192.168.12.34:5678", "1.1.1.1:53"}, 100*time.Millisecond)
	addrs, err = r.LookupIPAddr(context.Background(), "example.com")
	a.NoError(err)
	a.Equal(1, len(addrs))
}

func TestRealRequests(t *testing.T) {
<<<<<<< HEAD
	testpartitioning.PartitionTest(t)
=======
	partitiontest.PartitionTest(t)
>>>>>>> 916154b5

	t.Skip() // skip real network tests in autotest
	a := require.New(t)

	// A
	r := MakeDnssecResolver(DefaultDnssecAwareNSServers, time.Second)
	addrs, err := r.LookupIPAddr(context.Background(), "example.com")
	a.NoError(err)
	a.Equal(1, len(addrs))
	addrs, err = r.LookupIPAddr(context.Background(), "www.example.com")
	a.NoError(err)
	a.Equal(1, len(addrs))
	addrs, err = r.LookupIPAddr(context.Background(), "www.algorand.com")
	a.NoError(err)
	a.Equal(2, len(addrs))
	_, err = r.LookupIPAddr(context.Background(), "dnssec-failed.org")
	a.Error(err)

	// SRV
	srvFullName := "_algobootstrap._tcp.mainnet.algorand.network."
	name, entries, err := r.LookupSRV(context.Background(), "algobootstrap", "tcp", "mainnet.algorand.network")
	a.NoError(err)
	a.Equal(srvFullName, name)
	a.Greater(len(entries), 1)

	// CNAME
	cname := "r-sn.algorand-mainnet.network."
	cnameResult, err := r.LookupCNAME(context.Background(), cname)
	a.NoError(err)
	a.NotEmpty(cnameResult)

	addrs, err = r.LookupIPAddr(context.Background(), cname)
	a.NoError(err)
	a.NotEmpty(addrs)

	// CNAME -> A -> IP
	// fails, no DNSSEC on the second hop
	// addrs, err = r.LookupIPRecursive("r-br.algorand-mainnet.network", 2)
	// a.NoError(err)
	// a.Equal(1, len(addrs))

	// fails, as well, no DNSSEC on the second hop
	// but it is two-level aliasing
	r.(*Resolver).maxHops = 1
	addrs, err = r.LookupIPAddr(context.Background(), "relay-montreal-mainnet-algorand.algorand-mainnet.network.")
	a.Error(err)
	a.Contains(err.Error(), "exceed max attempts")
}

func TestDefaultResolver(t *testing.T) {
<<<<<<< HEAD
	testpartitioning.PartitionTest(t)
=======
	partitiontest.PartitionTest(t)
>>>>>>> 916154b5

	a := require.New(t)
	r := MakeDefaultDnssecResolver("127.0.0.1", logging.Base())
	provided := len(DefaultDnssecAwareNSServers) + 1
	actual := len(r.(*Resolver).EffectiveResolverDNS())
	a.GreaterOrEqual(actual, provided)
}<|MERGE_RESOLUTION|>--- conflicted
+++ resolved
@@ -23,21 +23,13 @@
 	"time"
 
 	"github.com/algorand/go-algorand/logging"
-<<<<<<< HEAD
-	"github.com/algorand/go-algorand/testpartitioning"
-=======
 	"github.com/algorand/go-algorand/test/partitiontest"
->>>>>>> 916154b5
 	"github.com/miekg/dns"
 	"github.com/stretchr/testify/require"
 )
 
 func TestLookup(t *testing.T) {
-<<<<<<< HEAD
-	testpartitioning.PartitionTest(t)
-=======
-	partitiontest.PartitionTest(t)
->>>>>>> 916154b5
+	partitiontest.PartitionTest(t)
 
 	a := require.New(t)
 
@@ -224,11 +216,7 @@
 }
 
 func TestLookupAux(t *testing.T) {
-<<<<<<< HEAD
-	testpartitioning.PartitionTest(t)
-=======
-	partitiontest.PartitionTest(t)
->>>>>>> 916154b5
+	partitiontest.PartitionTest(t)
 
 	a := require.New(t)
 
@@ -329,11 +317,7 @@
 }
 
 func TestDeadNS(t *testing.T) {
-<<<<<<< HEAD
-	testpartitioning.PartitionTest(t)
-=======
-	partitiontest.PartitionTest(t)
->>>>>>> 916154b5
+	partitiontest.PartitionTest(t)
 
 	t.Skip() // skip real network tests in autotest
 	a := require.New(t)
@@ -352,11 +336,7 @@
 }
 
 func TestRealRequests(t *testing.T) {
-<<<<<<< HEAD
-	testpartitioning.PartitionTest(t)
-=======
-	partitiontest.PartitionTest(t)
->>>>>>> 916154b5
+	partitiontest.PartitionTest(t)
 
 	t.Skip() // skip real network tests in autotest
 	a := require.New(t)
@@ -407,11 +387,7 @@
 }
 
 func TestDefaultResolver(t *testing.T) {
-<<<<<<< HEAD
-	testpartitioning.PartitionTest(t)
-=======
-	partitiontest.PartitionTest(t)
->>>>>>> 916154b5
+	partitiontest.PartitionTest(t)
 
 	a := require.New(t)
 	r := MakeDefaultDnssecResolver("127.0.0.1", logging.Base())
