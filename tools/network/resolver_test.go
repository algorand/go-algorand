--- conflicted
+++ resolved
@@ -22,20 +22,12 @@
 	"testing"
 	"time"
 
-<<<<<<< HEAD
-	"github.com/algorand/go-algorand/testpartitioning"
-=======
 	"github.com/algorand/go-algorand/test/partitiontest"
->>>>>>> 916154b5
 	"github.com/stretchr/testify/require"
 )
 
 func TestResolver(t *testing.T) {
-<<<<<<< HEAD
-	testpartitioning.PartitionTest(t)
-=======
 	partitiontest.PartitionTest(t)
->>>>>>> 916154b5
 
 	// start with a resolver that has no specific DNS address defined.
 	// we want to make sure that it will go to the default DNS server ( 8.8.8.8 )
