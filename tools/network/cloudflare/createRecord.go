--- conflicted
+++ resolved
@@ -149,11 +149,7 @@
 		return nil, err
 	}
 	if response.StatusCode != http.StatusOK {
-<<<<<<< HEAD
-		return nil, fmt.Errorf("Response status code %d", response.StatusCode)
-=======
 		return nil, fmt.Errorf("Response status code %d; body = %s", response.StatusCode, string(body))
->>>>>>> 61cef961
 	}
 	var parsedReponse CreateDNSRecordResponse
 	if err := json.Unmarshal(body, &parsedReponse); err != nil {
