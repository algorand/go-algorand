// Copyright (C) 2019 Algorand, Inc.
// This file is part of go-algorand
//
// go-algorand is free software: you can redistribute it and/or modify
// it under the terms of the GNU Affero General Public License as
// published by the Free Software Foundation, either version 3 of the
// License, or (at your option) any later version.
//
// go-algorand is distributed in the hope that it will be useful,
// but WITHOUT ANY WARRANTY; without even the implied warranty of
// MERCHANTABILITY or FITNESS FOR A PARTICULAR PURPOSE.  See the
// GNU Affero General Public License for more details.
//
// You should have received a copy of the GNU Affero General Public License
// along with go-algorand.  If not, see <https://www.gnu.org/licenses/>.

package pingpong

import (
	"encoding/json"
	"io"
	"os"
	"time"

	"github.com/algorand/go-algorand/util/codecs"
)

// ConfigFilename name of configuration file
const ConfigFilename = "ppconfig.json"

// PpConfig defines configuration structure for
type PpConfig struct {
	SrcAccount      string
	DelayBetweenTxn time.Duration
	RandomizeFee    bool
	RandomizeAmt    bool
	RandomizeDst    bool
	MaxFee          uint64
	MinFee          uint64
	MaxAmt          uint64
	TxnPerSec       uint64
	NumPartAccounts uint32
	RunTime         time.Duration
	RestTime        time.Duration
	RefreshTime     time.Duration
	MinAccountFunds uint64
	Quiet           bool
	RandomNote      bool
	Program         []byte
	LogicArgs       [][]byte
<<<<<<< HEAD
=======
	GroupSize       uint32
	NumAsset        uint32
	MinAccountAsset uint64
>>>>>>> f7fd0424
}

// DefaultConfig object for Ping Pong
var DefaultConfig = PpConfig{
	SrcAccount:      "",
	DelayBetweenTxn: 100,
	RandomizeFee:    false,
	RandomizeAmt:    false,
	RandomizeDst:    false,
	MaxFee:          10000,
	MinFee:          1000,
	MaxAmt:          1000,
	TxnPerSec:       200,
	NumPartAccounts: 10,
	RunTime:         10 * time.Second,
	RestTime:        1 * time.Hour, // Long default rest to avoid accidental DoS
	RefreshTime:     10 * time.Second,
	MinAccountFunds: 100000,
	GroupSize:       1,
	NumAsset:        0,
	MinAccountAsset: 10000000,
}

// LoadConfigFromFile reads and loads Ping Pong configuration
func LoadConfigFromFile(file string) (cfg PpConfig, err error) {
	cfg = DefaultConfig

	f, err := os.Open(file)
	if err != nil {
		return
	}
	defer f.Close()

	dec := json.NewDecoder(f)
	err = dec.Decode(&cfg)
	return cfg, err
}

// Save writes configuration to a file
func (cfg PpConfig) Save(file string) error {
	f, err := os.Create(file)
	if err != nil {
		return err
	}
	defer f.Close()
	enc := codecs.NewFormattedJSONEncoder(f)
	return enc.Encode(cfg)
}

// Dump configuration to output stream
func (cfg PpConfig) Dump(stream io.Writer) {
	enc := codecs.NewFormattedJSONEncoder(stream)
	enc.Encode(cfg)
}<|MERGE_RESOLUTION|>--- conflicted
+++ resolved
@@ -48,12 +48,9 @@
 	RandomNote      bool
 	Program         []byte
 	LogicArgs       [][]byte
-<<<<<<< HEAD
-=======
 	GroupSize       uint32
 	NumAsset        uint32
 	MinAccountAsset uint64
->>>>>>> f7fd0424
 }
 
 // DefaultConfig object for Ping Pong
