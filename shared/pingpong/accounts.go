// Copyright (C) 2019-2022 Algorand, Inc.
// This file is part of go-algorand
//
// go-algorand is free software: you can redistribute it and/or modify
// it under the terms of the GNU Affero General Public License as
// published by the Free Software Foundation, either version 3 of the
// License, or (at your option) any later version.
//
// go-algorand is distributed in the hope that it will be useful,
// but WITHOUT ANY WARRANTY; without even the implied warranty of
// MERCHANTABILITY or FITNESS FOR A PARTICULAR PURPOSE.  See the
// GNU Affero General Public License for more details.
//
// You should have received a copy of the GNU Affero General Public License
// along with go-algorand.  If not, see <https://www.gnu.org/licenses/>.

package pingpong

import (
	"encoding/binary"
	"fmt"
<<<<<<< HEAD
	"io/fs"
	"io/ioutil"
=======
	"log"
>>>>>>> fbd5b17e
	"math/rand"
	"os"
	"path/filepath"
	"sort"
	"strings"
	"time"

	"github.com/algorand/go-algorand/config"
	"github.com/algorand/go-algorand/crypto"
	"github.com/algorand/go-algorand/crypto/passphrase"
	v1 "github.com/algorand/go-algorand/daemon/algod/api/spec/v1"
	algodAcct "github.com/algorand/go-algorand/data/account"
	"github.com/algorand/go-algorand/data/basics"
	"github.com/algorand/go-algorand/data/transactions"
	"github.com/algorand/go-algorand/data/transactions/logic"
	"github.com/algorand/go-algorand/libgoal"
	"github.com/algorand/go-algorand/util/db"
)

func deterministicAccounts(initCfg PpConfig) <-chan *crypto.SignatureSecrets {
	out := make(chan *crypto.SignatureSecrets)
<<<<<<< HEAD
	go func() {
		// randomly select numAccounts from generatedAccountsCount
		numAccounts := initCfg.NumPartAccounts
		totalAccounts := initCfg.GeneratedAccountsCount
		selected := make(map[uint32]bool)

=======
	if initCfg.GeneratedAccountSampleMethod == "" || initCfg.GeneratedAccountSampleMethod == "random" {
		go randomDeterministicAccounts(initCfg, out)
	} else if initCfg.GeneratedAccountSampleMethod == "sequential" {
		go sequentialDeterministicAccounts(initCfg, out)
	} else if initCfg.GeneratedAccountSampleMethod == "mnemonic" {
		go mnemonicDeterministicAccounts(initCfg, out)
	}
	return out
}

func randomDeterministicAccounts(initCfg PpConfig, out chan *crypto.SignatureSecrets) {
	numAccounts := initCfg.NumPartAccounts
	totalAccounts := initCfg.GeneratedAccountsCount
	if totalAccounts < uint64(numAccounts)*4 {
		// simpler rand strategy for smaller totalAccounts
		order := rand.Perm(int(totalAccounts))[:numAccounts]
		for _, acct := range order {
			var seed crypto.Seed
			binary.LittleEndian.PutUint64(seed[:], uint64(acct))
			out <- crypto.GenerateSignatureSecrets(seed)
		}
	} else {
		// randomly select numAccounts from generatedAccountsCount
		// better for generatedAccountsCount much bigger than numAccounts
		selected := make(map[uint32]bool, numAccounts)
>>>>>>> fbd5b17e
		for uint32(len(selected)) < numAccounts {
			acct := uint32(rand.Int31n(int32(totalAccounts)))
			if selected[acct] {
				continue // already picked this account
			}
			// generate deterministic secret key from integer ID
			// same uint64 seed used as netdeploy/remote/deployedNetwork.go
			var seed crypto.Seed
			binary.LittleEndian.PutUint64(seed[:], uint64(acct))
			out <- crypto.GenerateSignatureSecrets(seed)
			selected[acct] = true
		}
<<<<<<< HEAD
		close(out)
	}()
	return out
}

func fileAccounts(ac libgoal.Client) (out <-chan *crypto.SignatureSecrets, err error) {
=======
	}
	close(out)
}

func sequentialDeterministicAccounts(initCfg PpConfig, out chan *crypto.SignatureSecrets) {
	for i := uint32(0); i < initCfg.NumPartAccounts; i++ {
		acct := uint64(i) + uint64(initCfg.GeneratedAccountsOffset)
		var seed crypto.Seed
		binary.LittleEndian.PutUint64(seed[:], uint64(acct))
		out <- crypto.GenerateSignatureSecrets(seed)
	}
	close(out)
}

func mnemonicDeterministicAccounts(initCfg PpConfig, out chan *crypto.SignatureSecrets) {
	for _, mnemonic := range initCfg.GeneratedAccountsMnemonics {
		seedbytes, err := passphrase.MnemonicToKey(mnemonic)
		if err != nil {
			fmt.Fprintf(os.Stderr, "Cannot recover key seed from mnemonic: %v\n", err)
			os.Exit(1)
		}
		var seed crypto.Seed
		copy(seed[:], seedbytes)
		out <- crypto.GenerateSignatureSecrets(seed)
	}
	close(out)
}

// load accounts from ${ALGORAND_DATA}/${netname}-${version}/*.rootkey
func fileAccounts(ac *libgoal.Client) (out <-chan *crypto.SignatureSecrets, err error) {
>>>>>>> fbd5b17e
	genID, err2 := ac.GenesisID()
	if err2 != nil {
		err = err2
		return
	}
	genesisDir := filepath.Join(ac.DataDir(), genID)
	files, err2 := os.ReadDir(genesisDir)
	if err2 != nil {
		err = err2
		return
	}

	ch := make(chan *crypto.SignatureSecrets)
	go enumerateFileAccounts(files, genesisDir, ch)
	return ch, nil
}

<<<<<<< HEAD
func enumerateFileAccounts(files []fs.FileInfo, genesisDir string, out chan<- *crypto.SignatureSecrets) {
=======
func enumerateFileAccounts(files []os.DirEntry, genesisDir string, out chan<- *crypto.SignatureSecrets) {
>>>>>>> fbd5b17e
	for _, info := range files {
		var handle db.Accessor

		// If it can't be a participation key database, skip it
		if !config.IsRootKeyFilename(info.Name()) {
			continue
		}

		// Fetch a handle to this database
		handle, err := db.MakeErasableAccessor(filepath.Join(genesisDir, info.Name()))
		if err != nil {
			// Couldn't open it, skip it
			continue
		}

		// Fetch an account.Participation from the database
		root, err := algodAcct.RestoreRoot(handle)
		handle.Close()
		if err != nil {
			// Couldn't read it, skip it
			continue
		}

		out <- root.Secrets()
	}
	close(out)
}
<<<<<<< HEAD

func (pps *WorkerState) ensureAccounts(ac libgoal.Client, initCfg PpConfig) (accounts map[string]*pingPongAccount, cfg PpConfig, err error) {
	accounts = make(map[string]*pingPongAccount)
	cfg = initCfg

	var accountSecrets <-chan *crypto.SignatureSecrets
	if initCfg.DeterministicKeys {
		accountSecrets = deterministicAccounts(initCfg)
	} else {
		accountSecrets, err = fileAccounts(ac)
		if err != nil {
			return
		}
	}

	var srcAcctPresent bool
	var richestAccount string
	var richestBalance uint64

	for secret := range accountSecrets {
		publicKey := secret.SignatureVerifier
		accountAddress := basics.Address(publicKey)
=======
>>>>>>> fbd5b17e

func (pps *WorkerState) ensureAccounts(ac *libgoal.Client) (err error) {
	if pps.accounts == nil {
		pps.accounts = make(map[string]*pingPongAccount)
	}

	if pps.cinfo.OptIns == nil {
		pps.cinfo.OptIns = make(map[uint64][]string, pps.cfg.NumAsset+pps.cfg.NumApp)
	}
	if pps.cinfo.AssetParams == nil {
		pps.cinfo.AssetParams = make(map[uint64]v1.AssetParams, pps.cfg.NumAsset)
	}
	if pps.cinfo.AppParams == nil {
		pps.cinfo.AppParams = make(map[uint64]v1.AppParams, pps.cfg.NumApp)
	}

	sources := make([]<-chan *crypto.SignatureSecrets, 0, 2)
	// read file accounts for local big source money
	var fileSource <-chan *crypto.SignatureSecrets
	fileSource, err = fileAccounts(ac)
	if err != nil {
		return
	}
	sources = append(sources, fileSource)
	if pps.cfg.DeterministicKeys {
		// add deterministic key accounts for re-use across runs
		detSource := deterministicAccounts(pps.cfg)
		sources = append(sources, detSource)
	}

	var srcAcctPresent bool
	var richestAccount string
	var richestBalance uint64

	for _, source := range sources {
		for secret := range source {
			publicKey := secret.SignatureVerifier
			accountAddress := basics.Address(publicKey)
			addr := accountAddress.String()

			if addr == pps.cfg.SrcAccount {
				srcAcctPresent = true
			}

			// TODO: switch to v2 API
			//ai, err := ac.AccountInformationV2(addr, false)
			ai, err := ac.AccountInformation(addr)
			if err != nil {
				return err
			}
			amt := ai.Amount

			if !srcAcctPresent && amt > richestBalance {
				richestAccount = addr
				richestBalance = amt
			}

			ppa := &pingPongAccount{
				balance: amt,
				sk:      secret,
				pk:      accountAddress,
			}

			pps.integrateAccountInfo(addr, ppa, ai)

			if !pps.cfg.Quiet {
				fmt.Printf("Found local account: %s\n", ppa.String())
			}

<<<<<<< HEAD
		accounts[accountAddress.String()] = &pingPongAccount{
			balance: amt,
			sk:      secret,
			pk:      accountAddress,
=======
			pps.accounts[addr] = ppa
>>>>>>> fbd5b17e
		}
	}

	if !srcAcctPresent {
		if pps.cfg.SrcAccount != "" {
			err = fmt.Errorf("specified Source Account '%s' not found", pps.cfg.SrcAccount)
			return
		}

		if richestBalance >= pps.cfg.MinAccountFunds {
			pps.cfg.SrcAccount = richestAccount

			fmt.Printf("Identified richest account to use for Source Account: %s -> %v\n", richestAccount, richestBalance)
		} else {
			err = fmt.Errorf("no accounts found with sufficient stake (> %d)", pps.cfg.MinAccountFunds)
			return
		}
	} else {
		fmt.Printf("Located Source Account: %s -> %v\n", pps.cfg.SrcAccount, pps.accounts[pps.cfg.SrcAccount])
	}

	return
}

func (pps *WorkerState) integrateAccountInfo(addr string, ppa *pingPongAccount, ai v1.Account) {
	ppa.balance = ai.Amount
	// assets this account has created
	for assetID, ap := range ai.AssetParams {
		pps.cinfo.OptIns[assetID] = uniqueAppend(pps.cinfo.OptIns[assetID], addr)
		pps.cinfo.AssetParams[assetID] = ap
	}
	// assets held
	for assetID, holding := range ai.Assets {
		pps.cinfo.OptIns[assetID] = uniqueAppend(pps.cinfo.OptIns[assetID], addr)
		if ppa.holdings == nil {
			ppa.holdings = make(map[uint64]uint64)
		}
		ppa.holdings[assetID] = holding.Amount
	}
	// apps created by this account
	for appID, ap := range ai.AppParams {
		pps.cinfo.OptIns[appID] = uniqueAppend(pps.cinfo.OptIns[appID], addr)
		pps.cinfo.AppParams[appID] = ap
	}
	// apps opted into
	for appID := range ai.AppLocalStates {
		pps.cinfo.OptIns[appID] = uniqueAppend(pps.cinfo.OptIns[appID], addr)
	}
}

type assetopti struct {
	assetID uint64
	params  v1.AssetParams // TODO: switch to v2 API
	optins  []string       // addr strings
}

type assetSet []assetopti

// Len is part of sort.Interface
func (as *assetSet) Len() int {
	return len(*as)
}

// Less is part of sort.Interface
// This is a reversed sort, higher values first
func (as *assetSet) Less(a, b int) bool {
	return len((*as)[a].optins) > len((*as)[b].optins)
}

// Swap is part of sort.Interface
func (as *assetSet) Swap(a, b int) {
	t := (*as)[a]
	(*as)[a] = (*as)[b]
	(*as)[b] = t
}

func (pps *WorkerState) prepareAssets(client *libgoal.Client) (err error) {
	if pps.cinfo.AssetParams == nil {
		pps.cinfo.AssetParams = make(map[uint64]v1.AssetParams)
	}
	if pps.cinfo.OptIns == nil {
		pps.cinfo.OptIns = make(map[uint64][]string)
	}

	// create new assets as needed
	err = pps.makeNewAssets(client)
	if err != nil {
		return
	}

	// find the most-opted-in assets to work with
	assets := make([]assetopti, len(pps.cinfo.AssetParams))
	pos := 0
	for assetID, params := range pps.cinfo.AssetParams {
		assets[pos].assetID = assetID
		assets[pos].params = params
		assets[pos].optins = pps.cinfo.OptIns[assetID]
		pos++
	}
	ta := assetSet(assets)
	sort.Sort(&ta)
	if len(assets) > int(pps.cfg.NumAsset) {
		assets = assets[:pps.cfg.NumAsset]
		nap := make(map[uint64]v1.AssetParams, pps.cfg.NumAsset)
		for _, asset := range assets {
			nap[asset.assetID] = asset.params
		}
		pps.cinfo.AssetParams = nap
	}

	// opt-in more accounts as needed
	for assetID := range pps.cinfo.AssetParams {
		for addr, acct := range pps.accounts {
			_, has := acct.holdings[assetID]
			if !has {
				tx, sendErr := client.MakeUnsignedAssetSendTx(assetID, 0, addr, "", "")
				if sendErr != nil {
					fmt.Printf("Cannot initiate asset optin %v in account %v\n", assetID, addr)
					err = sendErr
					continue
				}

				tx, err = client.FillUnsignedTxTemplate(addr, 0, 0, pps.cfg.MaxFee, tx)
				if err != nil {
					fmt.Printf("Cannot fill asset optin %v in account %v\n", assetID, addr)
					continue
				}
				tx.Note = pps.makeNextUniqueNoteField()

				pps.schedule(1)
				_, err = signAndBroadcastTransaction(acct, tx, client)
				if err != nil {
					_, _ = fmt.Fprintf(os.Stderr, "signing and broadcasting asset optin failed with error %v\n", err)
					continue
				}
				pps.cinfo.OptIns[assetID] = uniqueAppend(pps.cinfo.OptIns[assetID], addr)
			}
		}
	}

	// Could distribute value here, but just waits till constructAssetTxn()
	return
}

const totalSupply = 10_000_000_000_000_000

func (pps *WorkerState) makeNewAssets(client *libgoal.Client) (err error) {
	if len(pps.cinfo.AssetParams) >= int(pps.cfg.NumAsset) {
		return
	}
	assetsNeeded := int(pps.cfg.NumAsset) - len(pps.cinfo.AssetParams)
	newAssetAddrs := make(map[string]*pingPongAccount, assetsNeeded)
	for addr, acct := range pps.accounts {
		if assetsNeeded <= 0 {
			break
		}
		assetsNeeded--
		var meta [32]byte
		crypto.RandBytes(meta[:])
		assetName := fmt.Sprintf("pong%d_%d", len(pps.cinfo.AssetParams), rand.Intn(8999)+1000)
		if !pps.cfg.Quiet {
			fmt.Printf("Creating asset %s\n", assetName)
		}
		tx, createErr := client.MakeUnsignedAssetCreateTx(totalSupply, false, addr, addr, addr, addr, "ping", assetName, "", meta[:], 0)
		if createErr != nil {
			fmt.Printf("Cannot make asset create txn with meta %v\n", meta)
			err = createErr
			return
		}
		tx, err = client.FillUnsignedTxTemplate(addr, 0, 0, pps.cfg.MaxFee, tx)
		if err != nil {
			fmt.Printf("Cannot fill asset creation txn\n")
			return
		}
		tx.Note = pps.makeNextUniqueNoteField()
		pps.schedule(1)
		_, err = signAndBroadcastTransaction(pps.accounts[addr], tx, client)
		if err != nil {
			_, _ = fmt.Fprintf(os.Stderr, "signing and broadcasting asset creation failed with error %v\n", err)
			return
		}
		newAssetAddrs[addr] = acct
	}
	// wait for new assets to be created, fetch account data for them
	newAssets := make(map[uint64]v1.AssetParams, assetsNeeded)
	timeout := time.Now().Add(10 * time.Second)
	for len(newAssets) < assetsNeeded {
		for addr, acct := range newAssetAddrs {
			// TODO: switch to v2 API
			ai, err := client.AccountInformation(addr)
			if err != nil {
				fmt.Printf("Warning: cannot lookup source account after assets creation")
				time.Sleep(1 * time.Second)
				continue
			}
			for assetID, ap := range ai.AssetParams {
				pps.cinfo.OptIns[assetID] = uniqueAppend(pps.cinfo.OptIns[assetID], addr)
				_, has := pps.cinfo.AssetParams[assetID]
				if !has {
					newAssets[assetID] = ap
				}
			}
			for assetID, holding := range ai.Assets {
				pps.cinfo.OptIns[assetID] = uniqueAppend(pps.cinfo.OptIns[assetID], addr)
				if acct.holdings == nil {
					acct.holdings = make(map[uint64]uint64)
				}
				acct.holdings[assetID] = holding.Amount
			}
		}
		if time.Now().After(timeout) {
			// complain, but try to keep running on what assets we have
			log.Printf("WARNING took too long to create new assets")
			// TODO: error?
			break
		}
	}
	for assetID, ap := range newAssets {
		pps.cinfo.AssetParams[assetID] = ap
	}
	return nil
}

func signAndBroadcastTransaction(senderAccount *pingPongAccount, tx transactions.Transaction, client *libgoal.Client) (txID string, err error) {
	signedTx := tx.Sign(senderAccount.sk)
	txID, err = client.BroadcastTransaction(signedTx)
	if err != nil {
		fmt.Printf("Cannot broadcast transaction %+v\nerror %v \n", signedTx, err)
		return
	}
	senderAccount.addBalance(-int64(tx.Fee.Raw))
	return
}

func genBigNoOpAndBigHashes(numOps uint32, numHashes uint32, hashSize string) []byte {
	var progParts []string
	progParts = append(progParts, `#pragma version 2`)
	progParts = append(progParts, `byte base64 AA==`)

	for i := uint32(0); i < numHashes; i++ {
		progParts = append(progParts, hashSize)
	}
	for i := uint32(0); i < numOps/2; i++ {
		progParts = append(progParts, `int 1`)
		progParts = append(progParts, `pop`)
	}
	progParts = append(progParts, `int 1`)
	progParts = append(progParts, `return`)
	progAsm := strings.Join(progParts, "\n")
	ops, err := logic.AssembleString(progAsm)
	if err != nil {
		panic(err)
	}
	return ops.Program
}

func genAppProgram(numOps uint32, numHashes uint32, hashSize string, numGlobalKeys uint32, numLocalKeys uint32) ([]byte, string) {
	prologueSize := uint32(2 + 3 + 2 + 1 + 1 + 3)
	prologue := `#pragma version 2
		txn ApplicationID
		bz ok
		txn OnCompletion
		int OptIn
		==
		bnz ok
	`

	// goto flip if first key exists
	flipBranchSize := uint32(1 + 1 + 1 + 1 + 3 + 1)
	flipBranch := `
		int 0  // current app id  [0]
		int 1  // key  [1, 0]
		itob   // ["\x01", 0]
		app_global_get_ex // [0|1, x]
		bnz flip  // [x]
		pop    // []
	`

	writePrefix := `
		write:
		int 0  // [0]
	`

	writeBlockSize := uint32(6)
	writeBlock := `
		int 1           // [1, 0]
		+               // [1]
		dup             // [1, 1]
		itob            // ["\x01", 1]
		dup             // ["\x01", "\x01", 1]
		app_global_put  // [1]
	`

	writeSuffix := `
		pop    // []
		int 1  // [1]
		return
	`

	writeLocBlockPrefix := `
		// handle a rare case when there is no opt ins for this app
		// the caller adds opted in accounts to txn.Accounts
		txn NumAccounts // [x, n]
		int 1           // [1, x, n]
		==              // [0/1, n]
		bnz ok          // [n]
	`

	writeLocBlockSize := uint32(15 + 2)
	writeLocBlock := `
		int 1           // [1, n]
		+               // [1+n]
		dup             // [1+n, 1+n]
		dup             // [1+n, 1+n, 1+n]
		store 0         // [1+n, 1+n]
		txn NumAccounts // [N, 1+n, 1+n]
		int 1           // [1, N, 1+n, 1+n]
		-               // [N-1, 1+n, 1+n],  exclude sender
		%               // [A, 1+n], A = 1+n mod N-1
		int 1           // [1, A, 1+n],
		+               // [A+1, 1+n]
		load 0          // [1+n, A+1, 1+n]
		itob            // ["\x n+1", A+1, 1+n]
		dup             // ["\x n+1", "\x n+1", A, 1+n]
		app_local_put   // [1+n]
	`

	// flip stored value's low bit
	flipPrefix := `
		flip:    // [x]
		btoi     // [n]
		int 1    // [1, n]
		^        // [n^1]
		itob     // ["\x n^1"]
		store 0  // []
		int 1    // [1]
		itob     // ["x01"]
		load 0   // ["\x n^1", "x01"]
		app_global_put  // []
	`

	flipSuffix := `
		int 1
		return
	`

	epilogue := `
		ok:
		int 1
		return
	`

	// generate assembly
	progParts := append([]string{}, prologue)
	progParts = append(progParts, flipBranch)
	progParts = append(progParts, writePrefix)
	for i := uint32(0); i < numGlobalKeys; i++ {
		progParts = append(progParts, writeBlock)
	}
	progParts = append(progParts, writeLocBlockPrefix)
	for i := uint32(0); i < numLocalKeys; i++ {
		progParts = append(progParts, writeLocBlock)
	}
	if numHashes > 0 {
		progParts = append(progParts, `byte base64 AA==`)
		for i := uint32(0); i < numHashes; i++ {
			progParts = append(progParts, hashSize)
		}
	}
	written := prologueSize + flipBranchSize + numHashes + numGlobalKeys*writeBlockSize + numLocalKeys*writeLocBlockSize
	if written < numOps {
		left := numOps - written - 20 // allow some space
		for i := uint32(0); i < left/2; i++ {
			progParts = append(progParts, `int 1`)
			progParts = append(progParts, `pop`)
		}
	}
	progParts = append(progParts, writeSuffix)
	progParts = append(progParts, flipPrefix)
	progParts = append(progParts, flipSuffix)
	progParts = append(progParts, epilogue)
	progAsm := strings.Join(progParts, "\n")

	// assemble
	ops, err := logic.AssembleString(progAsm)
	if err != nil {
		panic(err)
	}
	return ops.Program, progAsm
}

func waitForNextRoundOrSleep(client *libgoal.Client, waitTime time.Duration) {
	status, err := client.Status()
	if err == nil {
		status, err = client.WaitForRound(status.LastRound)
		if err == nil {
			return
		}
	}
	time.Sleep(waitTime)
}

func (pps *WorkerState) sendAsGroup(txgroup []transactions.Transaction, client *libgoal.Client, senders []string) (err error) {
	if len(txgroup) == 0 {
		err = fmt.Errorf("sendAsGroup: empty group")
		return
	}
	gid, gidErr := client.GroupID(txgroup)
	if gidErr != nil {
		err = gidErr
		return
	}
	stxgroup := make([]transactions.SignedTxn, len(txgroup))
	for i, txn := range txgroup {
		txn.Group = gid
		stxgroup[i] = txn.Sign(pps.accounts[senders[i]].sk)
	}
repeat:
	broadcastErr := client.BroadcastTransactionGroup(stxgroup)
	if broadcastErr != nil {
		if strings.Contains(broadcastErr.Error(), "broadcast queue full") {
			fmt.Printf("failed to send broadcast app creation txn group, broadcast queue full. sleeping & retrying.\n")
			waitForNextRoundOrSleep(client, 500*time.Millisecond)
			goto repeat
		}
		fmt.Printf("Cannot broadcast app creation txn group - %#v\n", stxgroup)
		err = broadcastErr
		return
	}
	return
}

var proto *config.ConsensusParams

func getProto(client *libgoal.Client) (config.ConsensusParams, error) {
	if proto == nil {
		var err error
		status, err := client.Status()
		if err != nil {
			return config.ConsensusParams{}, err
		}
		currentProto, err := client.ConsensusParams(status.LastRound)
		if err != nil {
			return config.ConsensusParams{}, err
		}
		proto = &currentProto
	}

	return *proto, nil
}

// ensure that cfg.NumPartAccounts have cfg.NumAppOptIn opted in selecting from cfg.NumApp
func (pps *WorkerState) prepareApps(client *libgoal.Client) (err error) {
	if pps.cinfo.AppParams == nil {
		pps.cinfo.AppParams = make(map[uint64]v1.AppParams)
	}

	if pps.cinfo.OptIns == nil {
		pps.cinfo.OptIns = make(map[uint64][]string, pps.cfg.NumAsset+pps.cfg.NumApp)
	}

	// generate new apps
	// cycle through accts and create apps until the desired quantity is reached
	var txgroup []transactions.Transaction
	var senders []string
	var newAppAddrs []string
	appsPerAddr := make(map[string]int)
	totalAppCnt := len(pps.cinfo.AppParams)
	for totalAppCnt < int(pps.cfg.NumApp) {
		for addr, acct := range pps.accounts {
			if totalAppCnt >= int(pps.cfg.NumApp) {
				break
			}

			var tx transactions.Transaction
			tx, err = pps.newApp(addr, client)
			if err != nil {
				return
			}
			newAppAddrs = append(newAppAddrs, addr)
			acct.addBalance(-int64(pps.cfg.MaxFee))
			txgroup = append(txgroup, tx)
			senders = append(senders, addr)
			if len(txgroup) == int(pps.cfg.GroupSize) {
				pps.schedule(len(txgroup))
				err = pps.sendAsGroup(txgroup, client, senders)
				if err != nil {
					return
				}
				txgroup = txgroup[:0]
				senders = senders[:0]
			}

			appsPerAddr[addr]++
			totalAppCnt++
		}
	}
	if len(txgroup) > 0 {
		pps.schedule(len(txgroup))
		err = pps.sendAsGroup(txgroup, client, senders)
		if err != nil {
			return
		}
		txgroup = txgroup[:0]
		senders = senders[:0]
	}

	// update pps.cinfo.AppParams to ensure newly created apps are present
	for _, addr := range newAppAddrs {
		var ai v1.Account
		for {
			ai, err = client.AccountInformation(addr)
			if err != nil {
				fmt.Printf("Warning, cannot lookup source account")
				return
			}
			if len(ai.AppParams) >= appsPerAddr[addr] {
				break
			}
			waitForNextRoundOrSleep(client, 500*time.Millisecond)
			// TODO : if we fail here for too long, we should re-create new accounts, etc.
		}
		ai, err = client.AccountInformation(addr)
		if err != nil {
			return
		}

		for appID, ap := range ai.AppParams {
			pps.cinfo.OptIns[appID] = uniqueAppend(pps.cinfo.OptIns[appID], addr)
			pps.cinfo.AppParams[appID] = ap
		}
	}

	// opt-in more accounts to apps
	acctPerApp := (pps.cfg.NumAppOptIn * pps.cfg.NumPartAccounts) / pps.cfg.NumApp
	for appid := range pps.cinfo.AppParams {
		optins := pps.cinfo.OptIns[appid]
		for addr, acct := range pps.accounts {
			if len(optins) >= int(acctPerApp) {
				break
			}
			// opt-in the account to the app
			var tx transactions.Transaction
			tx, err = pps.appOptIn(addr, appid, client)
			if err != nil {
				return
			}
			acct.addBalance(-int64(pps.cfg.MaxFee))
			txgroup = append(txgroup, tx)
			senders = append(senders, addr)
			if len(txgroup) == int(pps.cfg.GroupSize) {
				pps.schedule(len(txgroup))
				err = pps.sendAsGroup(txgroup, client, senders)
				if err != nil {
					return
				}
				txgroup = txgroup[:0]
				senders = senders[:0]
			}

		}
	}
	if len(txgroup) > 0 {
		pps.schedule(len(txgroup))
		err = pps.sendAsGroup(txgroup, client, senders)
		if err != nil {
			return
		}
		//txgroup = txgroup[:0]
		//senders = senders[:0]
	}
	return
}

func (pps *WorkerState) newApp(addr string, client *libgoal.Client) (tx transactions.Transaction, err error) {
	// generate app program with roughly some number of operations
	prog, asm := genAppProgram(pps.cfg.AppProgOps, pps.cfg.AppProgHashes, pps.cfg.AppProgHashSize, pps.cfg.AppGlobKeys, pps.cfg.AppLocalKeys)
	if !pps.cfg.Quiet {
		fmt.Printf("generated program: \n%s\n", asm)
	}
	globSchema := basics.StateSchema{NumByteSlice: proto.MaxGlobalSchemaEntries}
	locSchema := basics.StateSchema{NumByteSlice: proto.MaxLocalSchemaEntries}

	tx, err = client.MakeUnsignedAppCreateTx(transactions.NoOpOC, prog, prog, globSchema, locSchema, nil, nil, nil, nil, 0)
	if err != nil {
		fmt.Printf("Cannot create app txn\n")
		panic(err)
		// TODO : if we fail here for too long, we should re-create new accounts, etc.
	}

	tx, err = client.FillUnsignedTxTemplate(addr, 0, 0, pps.cfg.MaxFee, tx)
	if err != nil {
		fmt.Printf("Cannot fill app creation txn\n")
		panic(err)
		// TODO : if we fail here for too long, we should re-create new accounts, etc.
	}

	// Ensure different txids
	tx.Note = pps.makeNextUniqueNoteField()

	return tx, err
}

func (pps *WorkerState) appOptIn(addr string, appID uint64, client *libgoal.Client) (tx transactions.Transaction, err error) {
	tx, err = client.MakeUnsignedAppOptInTx(appID, nil, nil, nil, nil)
	if err != nil {
		fmt.Printf("Cannot create app txn\n")
		panic(err)
	}

	tx, err = client.FillUnsignedTxTemplate(addr, 0, 0, pps.cfg.MaxFee, tx)
	if err != nil {
		fmt.Printf("Cannot fill app creation txn\n")
		panic(err)
	}

	// Ensure different txids
	tx.Note = pps.makeNextUniqueNoteField()
	return
}

func takeTopAccounts(allAccounts map[string]*pingPongAccount, numAccounts uint32, srcAccount string) (accounts map[string]*pingPongAccount) {
	allAddrs := make([]string, len(allAccounts))
	var i int
	for addr := range allAccounts {
		allAddrs[i] = addr
		i++
	}
	// Sort richest to poorest
	sort.SliceStable(allAddrs, func(i, j int) bool {
		amt1 := allAccounts[allAddrs[i]]
		amt2 := allAccounts[allAddrs[j]]
		return amt1.getBalance() > amt2.getBalance()
	})

	// Now populate a new map with just the accounts needed
	accountsRequired := int(numAccounts + 1) // Participating and Src
	accounts = make(map[string]*pingPongAccount)
	accounts[srcAccount] = allAccounts[srcAccount]
	for _, addr := range allAddrs {
		accounts[addr] = allAccounts[addr]
		if len(accounts) == accountsRequired {
			break
		}
	}
	return
}

// generate random ephemeral accounts
// TODO: don't do this and _always_ use the deterministic account mechanism?
func (pps *WorkerState) generateAccounts() {
	var seed crypto.Seed

	for accountsRequired := int(pps.cfg.NumPartAccounts+1) - len(pps.accounts); accountsRequired > 0; accountsRequired-- {
		crypto.RandBytes(seed[:])
		privateKey := crypto.GenerateSignatureSecrets(seed)
		publicKey := basics.Address(privateKey.SignatureVerifier)

		pps.accounts[publicKey.String()] = &pingPongAccount{
			sk: privateKey,
			pk: publicKey,
		}
	}
}

func uniqueAppend(they []string, x string) []string {
	for _, v := range they {
		if v == x {
			return they
		}
	}
	return append(they, x)
}<|MERGE_RESOLUTION|>--- conflicted
+++ resolved
@@ -19,12 +19,7 @@
 import (
 	"encoding/binary"
 	"fmt"
-<<<<<<< HEAD
-	"io/fs"
-	"io/ioutil"
-=======
 	"log"
->>>>>>> fbd5b17e
 	"math/rand"
 	"os"
 	"path/filepath"
@@ -46,14 +41,6 @@
 
 func deterministicAccounts(initCfg PpConfig) <-chan *crypto.SignatureSecrets {
 	out := make(chan *crypto.SignatureSecrets)
-<<<<<<< HEAD
-	go func() {
-		// randomly select numAccounts from generatedAccountsCount
-		numAccounts := initCfg.NumPartAccounts
-		totalAccounts := initCfg.GeneratedAccountsCount
-		selected := make(map[uint32]bool)
-
-=======
 	if initCfg.GeneratedAccountSampleMethod == "" || initCfg.GeneratedAccountSampleMethod == "random" {
 		go randomDeterministicAccounts(initCfg, out)
 	} else if initCfg.GeneratedAccountSampleMethod == "sequential" {
@@ -79,7 +66,6 @@
 		// randomly select numAccounts from generatedAccountsCount
 		// better for generatedAccountsCount much bigger than numAccounts
 		selected := make(map[uint32]bool, numAccounts)
->>>>>>> fbd5b17e
 		for uint32(len(selected)) < numAccounts {
 			acct := uint32(rand.Int31n(int32(totalAccounts)))
 			if selected[acct] {
@@ -92,14 +78,6 @@
 			out <- crypto.GenerateSignatureSecrets(seed)
 			selected[acct] = true
 		}
-<<<<<<< HEAD
-		close(out)
-	}()
-	return out
-}
-
-func fileAccounts(ac libgoal.Client) (out <-chan *crypto.SignatureSecrets, err error) {
-=======
 	}
 	close(out)
 }
@@ -130,7 +108,6 @@
 
 // load accounts from ${ALGORAND_DATA}/${netname}-${version}/*.rootkey
 func fileAccounts(ac *libgoal.Client) (out <-chan *crypto.SignatureSecrets, err error) {
->>>>>>> fbd5b17e
 	genID, err2 := ac.GenesisID()
 	if err2 != nil {
 		err = err2
@@ -148,11 +125,7 @@
 	return ch, nil
 }
 
-<<<<<<< HEAD
-func enumerateFileAccounts(files []fs.FileInfo, genesisDir string, out chan<- *crypto.SignatureSecrets) {
-=======
 func enumerateFileAccounts(files []os.DirEntry, genesisDir string, out chan<- *crypto.SignatureSecrets) {
->>>>>>> fbd5b17e
 	for _, info := range files {
 		var handle db.Accessor
 
@@ -180,31 +153,6 @@
 	}
 	close(out)
 }
-<<<<<<< HEAD
-
-func (pps *WorkerState) ensureAccounts(ac libgoal.Client, initCfg PpConfig) (accounts map[string]*pingPongAccount, cfg PpConfig, err error) {
-	accounts = make(map[string]*pingPongAccount)
-	cfg = initCfg
-
-	var accountSecrets <-chan *crypto.SignatureSecrets
-	if initCfg.DeterministicKeys {
-		accountSecrets = deterministicAccounts(initCfg)
-	} else {
-		accountSecrets, err = fileAccounts(ac)
-		if err != nil {
-			return
-		}
-	}
-
-	var srcAcctPresent bool
-	var richestAccount string
-	var richestBalance uint64
-
-	for secret := range accountSecrets {
-		publicKey := secret.SignatureVerifier
-		accountAddress := basics.Address(publicKey)
-=======
->>>>>>> fbd5b17e
 
 func (pps *WorkerState) ensureAccounts(ac *libgoal.Client) (err error) {
 	if pps.accounts == nil {
@@ -274,14 +222,7 @@
 				fmt.Printf("Found local account: %s\n", ppa.String())
 			}
 
-<<<<<<< HEAD
-		accounts[accountAddress.String()] = &pingPongAccount{
-			balance: amt,
-			sk:      secret,
-			pk:      accountAddress,
-=======
 			pps.accounts[addr] = ppa
->>>>>>> fbd5b17e
 		}
 	}
 
