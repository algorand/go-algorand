--- conflicted
+++ resolved
@@ -204,11 +204,7 @@
 				return
 			}
 			tx.Note = pps.makeNextUniqueNoteField()
-<<<<<<< HEAD
-			_, err = signAndBroadcastTransaction(accounts, addr, tx, client, pps.cfg)
-=======
 			_, err = signAndBroadcastTransaction(accounts[addr], tx, client)
->>>>>>> f57e5856
 			if err != nil {
 				_, _ = fmt.Fprintf(os.Stderr, "signing and broadcasting asset creation failed with error %v\n", err)
 				return
@@ -221,14 +217,6 @@
 	}
 
 	// wait until all the assets created
-<<<<<<< HEAD
-	r, err := client.Status()
-	if err != nil {
-		fmt.Printf("Error: failed to obtain last round after assets creation")
-		return
-	}
-=======
->>>>>>> f57e5856
 	allAssets := make(map[uint64]string, int(pps.cfg.NumAsset)*len(accounts))
 	for addr := range accounts {
 		if addr == pps.cfg.SrcAccount {
@@ -251,16 +239,7 @@
 				fmt.Printf("Error: %s\n", err.Error())
 				return
 			}
-<<<<<<< HEAD
-			r, err = client.WaitForRound(r.LastRound)
-			if err != nil {
-				fmt.Printf("Warning: failed to wait for round %d after assets creation", r.LastRound)
-				time.Sleep(1 * time.Second)
-				continue
-			}
-=======
 			waitForNextRoundOrSleep(client, 500*time.Millisecond)
->>>>>>> f57e5856
 		}
 		assetParams := account.AssetParams
 		if !pps.cfg.Quiet {
@@ -322,20 +301,12 @@
 			}
 			tx.Note = pps.makeNextUniqueNoteField()
 
-<<<<<<< HEAD
-			_, err = signAndBroadcastTransaction(accounts, addr, tx, client, pps.cfg)
-=======
 			_, err = signAndBroadcastTransaction(accounts[addr], tx, client)
->>>>>>> f57e5856
 			if err != nil {
 				_, _ = fmt.Fprintf(os.Stderr, "signing and broadcasting asset optin failed with error %v\n", err)
 				return
 			}
 			totalSent++
-<<<<<<< HEAD
-			accounts[addr].addBalance(-int64(tx.Fee.Raw))
-=======
->>>>>>> f57e5856
 
 			optIns[k] = append(optIns[k], addr)
 			optInsByAddr[addr][k] = true
@@ -345,15 +316,7 @@
 	}
 
 	// wait until all opt-ins completed
-<<<<<<< HEAD
-	r, err = client.Status()
-	if err != nil {
-		fmt.Printf("Error: failed to obtain last round after assets opt in")
-		return
-	}
-=======
 	waitForNextRoundOrSleep(client, 500*time.Millisecond)
->>>>>>> f57e5856
 	for addr := range accounts {
 		if addr == pps.cfg.SrcAccount {
 			continue
@@ -380,17 +343,7 @@
 				fmt.Printf("Error: %s\n", err.Error())
 				return
 			}
-<<<<<<< HEAD
-			updatedStatus, waitErr := client.WaitForRound(r.LastRound)
-			if waitErr != nil {
-				fmt.Printf("Warning: failed to wait for round %d after assets opt in", r.LastRound+1)
-				time.Sleep(1 * time.Second)
-				continue
-			}
-			r = updatedStatus
-=======
 			waitForNextRoundOrSleep(client, 500*time.Millisecond)
->>>>>>> f57e5856
 		}
 	}
 
@@ -443,11 +396,7 @@
 				}
 			}
 
-<<<<<<< HEAD
-			_, err = signAndBroadcastTransaction(accounts, creator, tx, client, pps.cfg)
-=======
 			_, err = signAndBroadcastTransaction(accounts[creator], tx, client)
->>>>>>> f57e5856
 			if err != nil {
 				_, _ = fmt.Fprintf(os.Stderr, "signing and broadcasting asset distribution failed with error %v\n", err)
 				return
@@ -462,15 +411,7 @@
 	}
 
 	// wait for all transfers acceptance
-<<<<<<< HEAD
-	r, err = client.Status()
-	if err != nil {
-		fmt.Printf("Error: failed to obtain last round after assets distribution")
-		return
-	}
-=======
 	waitForNextRoundOrSleep(client, 500*time.Millisecond)
->>>>>>> f57e5856
 	deadline := time.Now().Add(3 * time.Minute)
 	var pending v1.PendingTransactions
 	for {
@@ -487,16 +428,7 @@
 			fmt.Printf("Warning: assets distribution took too long")
 			break
 		}
-<<<<<<< HEAD
-		r, err = client.WaitForRound(r.LastRound)
-		if err != nil {
-			fmt.Printf("Warning: failed to wait for round %d after assets distribution", r.LastRound)
-			time.Sleep(1 * time.Second)
-			continue
-		}
-=======
 		waitForNextRoundOrSleep(client, 500*time.Millisecond)
->>>>>>> f57e5856
 	}
 	return
 }
@@ -508,14 +440,7 @@
 		fmt.Printf("Cannot broadcast transaction %+v\nerror %v \n", signedTx, err)
 		return
 	}
-<<<<<<< HEAD
-	if !cfg.Quiet {
-		fmt.Printf("Broadcast transaction %v\n", txID)
-	}
-	accounts[sender].addBalance(-int64(tx.Fee.Raw))
-=======
 	senderAccount.addBalance(-int64(tx.Fee.Raw))
->>>>>>> f57e5856
 	return
 }
 
@@ -676,11 +601,7 @@
 	return ops.Program, progAsm
 }
 
-<<<<<<< HEAD
-func (pps *WorkerState) waitForNextRoundOrSleep(client libgoal.Client, waitTime time.Duration) {
-=======
 func waitForNextRoundOrSleep(client libgoal.Client, waitTime time.Duration) {
->>>>>>> f57e5856
 	status, err := client.Status()
 	if err == nil {
 		status, err = client.WaitForRound(status.LastRound)
@@ -711,19 +632,7 @@
 	if broadcastErr != nil {
 		if strings.Contains(broadcastErr.Error(), "broadcast queue full") {
 			fmt.Printf("failed to send broadcast app creation txn group, broadcast queue full. sleeping & retrying.\n")
-<<<<<<< HEAD
-			stat, err2 := client.Status()
-			if err2 == nil {
-				_, err2 = client.WaitForRound(stat.LastRound)
-				if err2 != nil {
-					time.Sleep(500 * time.Millisecond)
-				}
-			} else {
-				time.Sleep(500 * time.Millisecond)
-			}
-=======
 			waitForNextRoundOrSleep(client, 500*time.Millisecond)
->>>>>>> f57e5856
 			goto repeat
 		}
 		fmt.Printf("Cannot broadcast app creation txn group - %#v\n", stxgroup)
@@ -881,11 +790,7 @@
 			if len(account.AppParams) >= accountsApplicationCount[appAccount.Address] {
 				break
 			}
-<<<<<<< HEAD
-			pps.waitForNextRoundOrSleep(client, 500*time.Millisecond)
-=======
 			waitForNextRoundOrSleep(client, 500*time.Millisecond)
->>>>>>> f57e5856
 			// TODO : if we fail here for too long, we should re-create new accounts, etc.
 		}
 		for idx, v := range account.AppParams {
