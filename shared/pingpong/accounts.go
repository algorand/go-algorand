--- conflicted
+++ resolved
@@ -742,32 +742,6 @@
 		senders = senders[:0]
 	}
 
-<<<<<<< HEAD
-	// generate app program with roughly some number of operations
-	prog, asm := genAppProgram(cfg.AppProgOps, cfg.AppProgHashes, cfg.AppProgHashSize, cfg.AppGlobKeys, cfg.AppLocalKeys, cfg.NumBox)
-	if !cfg.Quiet {
-		fmt.Printf("generated program: \n%s\n", asm)
-	}
-	globSchema := basics.StateSchema{NumByteSlice: proto.MaxGlobalSchemaEntries}
-	locSchema := basics.StateSchema{NumByteSlice: proto.MaxLocalSchemaEntries}
-
-	// for each account, store the number of expected applications.
-	accountsApplicationCount := make(map[string]int)
-
-	// create apps
-	for idx, appAccount := range appAccounts {
-		begin := idx * appsPerAcct
-		end := (idx + 1) * appsPerAcct
-		if end > toCreate {
-			end = toCreate
-		}
-
-		var txgroup []transactions.Transaction
-		var senders []string
-		for i := begin; i < end; i++ {
-			var tx transactions.Transaction
-			tx, err = client.MakeUnsignedAppCreateTx(transactions.NoOpOC, prog, prog, globSchema, locSchema, nil, nil, nil, nil, nil, 0)
-=======
 	// opt-in more accounts to apps
 	acctPerApp := (pps.cfg.NumAppOptIn * pps.cfg.NumPartAccounts) / pps.cfg.NumApp
 	for appid := range pps.cinfo.AppParams {
@@ -779,7 +753,6 @@
 			// opt-in the account to the app
 			var tx transactions.Transaction
 			tx, err = pps.appOptIn(addr, appid, client)
->>>>>>> a0905d3d
 			if err != nil {
 				return
 			}
@@ -807,12 +780,21 @@
 		//txgroup = txgroup[:0]
 		//senders = senders[:0]
 	}
+
+	for appid := range pps.cinfo.AppParams {
+		// opt-in the account to the app
+		err = pps.appFundFromSourceAccount(appid, client)
+		if err != nil {
+			return
+		}
+	}
+
 	return
 }
 
 func (pps *WorkerState) newApp(addr string, client *libgoal.Client) (tx transactions.Transaction, err error) {
 	// generate app program with roughly some number of operations
-	prog, asm := genAppProgram(pps.cfg.AppProgOps, pps.cfg.AppProgHashes, pps.cfg.AppProgHashSize, pps.cfg.AppGlobKeys, pps.cfg.AppLocalKeys)
+	prog, asm := genAppProgram(pps.cfg.AppProgOps, pps.cfg.AppProgHashes, pps.cfg.AppProgHashSize, pps.cfg.AppGlobKeys, pps.cfg.AppLocalKeys, pps.cfg.NumBox)
 	if !pps.cfg.Quiet {
 		fmt.Printf("generated program: \n%s\n", asm)
 	}
@@ -846,37 +828,6 @@
 		panic(err)
 	}
 
-<<<<<<< HEAD
-	// fund apps if necessary, currently only needed for boxes
-	if cfg.NumBox > 0 {
-		var srcFunds uint64
-		srcFunds, err = client.GetBalance(cfg.SrcAccount)
-		if err != nil {
-			return
-		}
-
-		nextSendTime := time.Now()
-		for _, aidx := range aidxs {
-			appAddr := basics.AppIndex(aidx).Address()
-			mbr := proto.MinBalance +
-				proto.BoxFlatMinBalance*uint64(cfg.NumBox) +
-				proto.BoxByteMinBalance*(proto.MaxBoxSize+uint64(proto.MaxAppKeyLen))*uint64(cfg.NumBox)
-
-			schedule(pps.cfg.TxnPerSec, &nextSendTime)
-			var txn transactions.Transaction
-			txn, err = pps.sendPaymentFromSourceAccount(client, appAddr.String(), 0, mbr, accounts[cfg.SrcAccount])
-			if err != nil {
-				return
-			}
-
-			srcFunds -= mbr
-			srcFunds -= txn.Fee.Raw
-		}
-
-		accounts[cfg.SrcAccount].setBalance(srcFunds)
-	}
-
-=======
 	tx, err = client.FillUnsignedTxTemplate(addr, 0, 0, pps.cfg.MaxFee, tx)
 	if err != nil {
 		fmt.Printf("Cannot fill app creation txn\n")
@@ -885,8 +836,36 @@
 
 	// Ensure different txids
 	tx.Note = pps.makeNextUniqueNoteField()
->>>>>>> a0905d3d
 	return
+}
+
+func (pps *WorkerState) appFundFromSourceAccount(appID uint64, client *libgoal.Client) (err error) {
+	// currently, apps only need to be funded if boxes are used
+	if pps.cfg.NumBox > 0 {
+		var srcFunds uint64
+		srcFunds, err = client.GetBalance(pps.cfg.SrcAccount)
+		if err != nil {
+			return err
+		}
+
+		appAddr := basics.AppIndex(appID).Address()
+		mbr := proto.MinBalance +
+			proto.BoxFlatMinBalance*uint64(pps.cfg.NumBox) +
+			proto.BoxByteMinBalance*(proto.MaxBoxSize+uint64(proto.MaxAppKeyLen))*uint64(pps.cfg.NumBox)
+
+		pps.schedule(1)
+		var txn transactions.Transaction
+		txn, err = pps.sendPaymentFromSourceAccount(client, appAddr.String(), 0, mbr, pps.accounts[pps.cfg.SrcAccount])
+		if err != nil {
+			return err
+		}
+
+		srcFunds -= mbr
+		srcFunds -= txn.Fee.Raw
+		pps.accounts[pps.cfg.SrcAccount].setBalance(srcFunds)
+	}
+
+	return nil
 }
 
 func takeTopAccounts(allAccounts map[string]*pingPongAccount, numAccounts uint32, srcAccount string) (accounts map[string]*pingPongAccount) {
