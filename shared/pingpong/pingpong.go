--- conflicted
+++ resolved
@@ -278,12 +278,11 @@
 	return tx, nil
 }
 
-<<<<<<< HEAD
 // waitPendingTransactions waits until all the pending transactions coming from the given
 // accounts map have been cleared out of the transaction pool. A prerequesite for this is that
 // there is no other source who might be generating transactions that would come from these account
 // addresses.
-func waitPendingTransactions(accounts map[string]uint64, client libgoal.Client) error {
+func waitPendingTransactions(accounts map[string]*pingPongAccount, client libgoal.Client) error {
 	for from := range accounts {
 	repeat:
 		txnList, err := client.GetPendingTransactionsByAddress(from, 0)
@@ -311,7 +310,7 @@
 	return nil
 }
 
-func refreshAccounts(accounts map[string]uint64, client libgoal.Client, cfg PpConfig) error {
+func (pps *WorkerState) refreshAccounts(accounts map[string]*pingPongAccount, client libgoal.Client, cfg PpConfig) error {
 	// wait until all the pending transcations have been sent; otherwise, getting the balance
 	// is pretty much meaningless.
 	fmt.Printf("waiting for all transactions to be accepted before refreshing accounts.\n")
@@ -320,9 +319,6 @@
 		return err
 	}*/
 
-=======
-func (pps *WorkerState) refreshAccounts(accounts map[string]*pingPongAccount, client libgoal.Client, cfg PpConfig) error {
->>>>>>> 8835bfdd
 	for addr := range accounts {
 		amount, err := client.GetBalance(addr)
 		if err != nil {
@@ -640,7 +636,7 @@
 
 		if fromGains, has := pendingAccountGains[from]; has {
 			gainsAdded := false
-			if accounts[from] < halfFullAccountBalance {
+			if accounts[from].balance < halfFullAccountBalance {
 				txnList, err2 := client.GetPendingTransactionsByAddress(from, 0)
 				if err2 != nil {
 					_, _ = fmt.Fprintf(os.Stderr, "GetPendingTransactionsByAddress failed: %v\n", err2)
@@ -673,7 +669,7 @@
 						_, _ = fmt.Fprintf(os.Stderr, "GetBalance was unable to figure account balance: %v\n", err)
 						return
 					}
-					accounts[from] = amount
+					accounts[from].balance = amount
 					gainsAdded = true
 				}
 			}
@@ -830,8 +826,7 @@
 		}
 
 		successCount++
-<<<<<<< HEAD
-		accounts[from] = uint64(fromBalanceChange + int64(accounts[from]))
+		accounts[from].balance = uint64(fromBalanceChange + int64(accounts[from].balance))
 		// avoid updating the "to" account :
 		// since we can't control the execution order of these transactions,
 		// we don't want to use the fact that an account has XXX algos while it does not.
@@ -847,10 +842,6 @@
 		}
 
 		// the logic here would sleep for the remaining of time to match the desired cfg.DelayBetweenTxn
-=======
-		accounts[from].balance = uint64(fromBalanceChange + int64(accounts[from].balance))
-		accounts[to].balance = uint64(toBalanceChange + int64(accounts[to].balance))
->>>>>>> 8835bfdd
 		if cfg.DelayBetweenTxn > 0 {
 			time.Sleep(cfg.DelayBetweenTxn)
 		}
