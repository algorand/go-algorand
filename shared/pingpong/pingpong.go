--- conflicted
+++ resolved
@@ -41,7 +41,6 @@
 	}
 
 	if cfg.NumAsset > 0 {
-
 		// zero out max amount for asset transactions
 		cfg.MaxAmt = 0
 
@@ -51,13 +50,6 @@
 			err = walletErr
 			return
 		}
-<<<<<<< HEAD
-	} else if cfg.NumApp > 0 {
-		appParams, err = prepareApps(accounts, ac, cfg)
-		if err != nil {
-			return
-		}
-=======
 		fmt.Printf("Generating %v new accounts for asset transfer test\n", cfg.NumPartAccounts)
 		// remove existing accounts except for src account
 		for k := range accounts {
@@ -91,11 +83,15 @@
 		for k := range assetAccounts {
 			accounts[k] = assetAccounts[k]
 		}
+	} else if cfg.NumApp > 0 {
+		appParams, err = prepareApps(accounts, ac, cfg)
+		if err != nil {
+			return
+		}
 	}
 
 	for addr := range accounts {
 		fmt.Printf("**** participant account %v\n", addr)
->>>>>>> b7137810
 	}
 
 	err = fundAccounts(accounts, ac, cfg)
@@ -457,11 +453,7 @@
 		txn.Lease = lease
 		txn, err = client.FillUnsignedTxTemplate(from, 0, 0, cfg.MaxFee, txn)
 		if !cfg.Quiet {
-<<<<<<< HEAD
-			fmt.Fprintf(os.Stdout, "Calling app %d\n", aidx)
-=======
-			_, _ = fmt.Fprintf(os.Stdout, "Sending %d : %s -> %s\n", amt, from, to)
->>>>>>> b7137810
+			_, _ = fmt.Fprintf(os.Stdout, "Calling app %d : %s\n", aidx, from)
 		}
 	} else if cfg.NumAsset > 0 { // Construct asset transaction
 		txn, err = client.MakeUnsignedAssetSendTx(aidx, amt, to, "", "")
@@ -473,16 +465,7 @@
 		txn.Lease = lease
 		txn, err = client.FillUnsignedTxTemplate(from, 0, 0, cfg.MaxFee, txn)
 		if !cfg.Quiet {
-<<<<<<< HEAD
-			fmt.Fprintf(os.Stdout, "Sending %d asset %d: %s -> %s\n", amt, aidx, from, to)
-		}
-	} else {
-		txn, err = client.ConstructPayment(from, to, fee, amt, noteField[:], "", lease, 0, 0)
-		if !cfg.Quiet {
-			fmt.Fprintf(os.Stdout, "Sending %d : %s -> %s\n", amt, from, to)
-=======
-			_, _ = fmt.Fprintf(os.Stdout, "Sending %d asset %d: %s -> %s\n", amt, assetID, from, to)
->>>>>>> b7137810
+			_, _ = fmt.Fprintf(os.Stdout, "Sending %d asset %d: %s -> %s\n", amt, aidx, from, to)
 		}
 	}
 
