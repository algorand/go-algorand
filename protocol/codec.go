// Copyright (C) 2019-2020 Algorand, Inc.
// This file is part of go-algorand
//
// go-algorand is free software: you can redistribute it and/or modify
// it under the terms of the GNU Affero General Public License as
// published by the Free Software Foundation, either version 3 of the
// License, or (at your option) any later version.
//
// go-algorand is distributed in the hope that it will be useful,
// but WITHOUT ANY WARRANTY; without even the implied warranty of
// MERCHANTABILITY or FITNESS FOR A PARTICULAR PURPOSE.  See the
// GNU Affero General Public License for more details.
//
// You should have received a copy of the GNU Affero General Public License
// along with go-algorand.  If not, see <https://www.gnu.org/licenses/>.

package protocol

import (
	"fmt"
	"io"
	"os"
	"sync"

	"github.com/algorand/go-codec/codec"
	"github.com/algorand/msgp/msgp"
)

// CodecHandle is used to instantiate msgpack encoders and decoders
// with our settings (canonical, paranoid about decoding errors)
var CodecHandle *codec.MsgpackHandle

// JSONHandle is used to instantiate JSON encoders and decoders
// with our settings (canonical, paranoid about decoding errors)
var JSONHandle *codec.JsonHandle

// Decoder is our interface for a thing that can decode objects.
type Decoder interface {
	Decode(objptr interface{}) error
}

func init() {
	CodecHandle = new(codec.MsgpackHandle)
	CodecHandle.ErrorIfNoField = true
	CodecHandle.ErrorIfNoArrayExpand = true
	CodecHandle.Canonical = true
	CodecHandle.RecursiveEmptyCheck = true
	CodecHandle.WriteExt = true
	CodecHandle.PositiveIntUnsigned = true
	CodecHandle.Raw = true

	JSONHandle = new(codec.JsonHandle)
	JSONHandle.ErrorIfNoField = true
	JSONHandle.ErrorIfNoArrayExpand = true
	JSONHandle.Canonical = true
	JSONHandle.RecursiveEmptyCheck = true
	JSONHandle.Indent = 2
	JSONHandle.HTMLCharsAsIs = true
}

type codecBytes struct {
	enc *codec.Encoder

	// Reuse this slice variable so that we don't have to allocate a fresh
	// slice object (runtime.newobject), separate from allocating the slice
	// payload (runtime.makeslice).
	buf []byte
}

var codecBytesPool = sync.Pool{
	New: func() interface{} {
		return &codecBytes{
			enc: codec.NewEncoderBytes(nil, CodecHandle),
		}
	},
}

var codecStreamPool = sync.Pool{
	New: func() interface{} {
		return codec.NewEncoder(nil, CodecHandle)
	},
}

const initEncodeBufSize = 256

// EncodeReflect returns a msgpack-encoded byte buffer for a given object,
// using reflection.
func EncodeReflect(obj interface{}) []byte {
	codecBytes := codecBytesPool.Get().(*codecBytes)
	codecBytes.buf = make([]byte, initEncodeBufSize)
	codecBytes.enc.ResetBytes(&codecBytes.buf)
	codecBytes.enc.MustEncode(obj)
	res := codecBytes.buf
	// Don't use defer because it incurs a non-trivial overhead
	// for encoding small objects.  If MustEncode panics, we will
	// let the GC deal with the codecBytes object.
	codecBytesPool.Put(codecBytes)
	return res
}

// EncodeMsgp returns a msgpack-encoded byte buffer, requiring
// that we pre-generated the code for doing so using msgp.
func EncodeMsgp(obj msgp.Marshaler) []byte {
	res, err := obj.MarshalMsg(nil)
	if err != nil {
		panic(err)
	}
<<<<<<< HEAD

	return res
}

// Encode returns a msgpack-encoded byte buffer for a given object.
func Encode(obj interface{}) []byte {
	msgp, ok := obj.(msgp.Marshaler)
	if ok && msgp.CanMarshalMsg(msgp) {
		return EncodeMsgp(msgp)
	}
	return EncodeReflect(obj)
}

// CountingWriter is an implementation of io.Writer that tracks the number
// of bytes written (but discards the actual bytes).
type CountingWriter struct {
	N int
}
=======
>>>>>>> 5df2b13a

	return res
}

// Encode returns a msgpack-encoded byte buffer for a given object.
func Encode(obj msgp.Marshaler) []byte {
	if obj.CanMarshalMsg(obj) {
		return EncodeMsgp(obj)
	}

	// Use fmt instead of logging to avoid import loops;
	// the expectation is that this should never happen.
	fmt.Fprintf(os.Stderr, "Encoding %T using go-codec; stray embedded field?\n", obj)
	return EncodeReflect(obj)
}

// EncodeStream is like Encode but writes to an io.Writer instead.
func EncodeStream(w io.Writer, obj interface{}) {
	enc := codecStreamPool.Get().(*codec.Encoder)
	enc.Reset(w)
	enc.MustEncode(obj)
	// Don't use defer because it incurs a non-trivial overhead
	// for encoding small objects.  If MustEncode panics, we will
	// let the GC deal with the enc object.
	codecStreamPool.Put(enc)
}

// EncodeJSON returns a JSON-encoded byte buffer for a given object
func EncodeJSON(obj interface{}) []byte {
	var b []byte
	enc := codec.NewEncoderBytes(&b, JSONHandle)
	enc.MustEncode(obj)
	return b
}

// DecodeReflect attempts to decode a msgpack-encoded byte buffer
// into an object instance pointed to by objptr, using reflection.
func DecodeReflect(b []byte, objptr interface{}) error {
	dec := codec.NewDecoderBytes(b, CodecHandle)
	return dec.Decode(objptr)
}

// DecodeMsgp attempts to decode a msgpack-encoded byte buffer into
// an object instance pointed to by objptr, requiring that we pre-
// generated the code for doing so using msgp.
func DecodeMsgp(b []byte, objptr msgp.Unmarshaler) (err error) {
	defer func() {
		if x := recover(); x != nil {
			err = fmt.Errorf("DecodeMsgp: %v", x)
		}
	}()

	var rem []byte
	rem, err = objptr.UnmarshalMsg(b)
	if err != nil {
		return err
	}

	// go-codec compat: allow remaining bytes, because go-codec allows it too
	if false {
		if len(rem) != 0 {
			return fmt.Errorf("decoding left %d remaining bytes", len(rem))
		}
	}

	return nil
}

// Decode attempts to decode a msgpack-encoded byte buffer
// into an object instance pointed to by objptr.
<<<<<<< HEAD
func Decode(b []byte, objptr interface{}) error {
	msgp, ok := objptr.(msgp.Unmarshaler)
	if ok && msgp.CanUnmarshalMsg(msgp) {
		return DecodeMsgp(b, msgp)
	}
=======
func Decode(b []byte, objptr msgp.Unmarshaler) error {
	if objptr.CanUnmarshalMsg(objptr) {
		return DecodeMsgp(b, objptr)
	}

	// Use fmt instead of logging to avoid import loops;
	// the expectation is that this should never happen.
	fmt.Fprintf(os.Stderr, "Decoding %T using go-codec; stray embedded field?\n", objptr)

>>>>>>> 5df2b13a
	return DecodeReflect(b, objptr)
}

// DecodeStream is like Decode but reads from an io.Reader instead.
func DecodeStream(r io.Reader, objptr interface{}) error {
	dec := codec.NewDecoder(r, CodecHandle)
	return dec.Decode(objptr)
}

// DecodeJSON attempts to decode a JSON-encoded byte buffer into an
// object instance pointed to by objptr
func DecodeJSON(b []byte, objptr interface{}) error {
	dec := codec.NewDecoderBytes(b, JSONHandle)
	return dec.Decode(objptr)
}

// NewEncoder returns an encoder object writing bytes into [w].
func NewEncoder(w io.Writer) *codec.Encoder {
	return codec.NewEncoder(w, CodecHandle)
}

// NewDecoder returns a decoder object reading bytes from [r].
func NewDecoder(r io.Reader) Decoder {
	return codec.NewDecoder(r, CodecHandle)
}

// NewJSONDecoder returns a json decoder object reading bytes from [r].
func NewJSONDecoder(r io.Reader) Decoder {
	return codec.NewDecoder(r, JSONHandle)
}

// NewDecoderBytes returns a decoder object reading bytes from [b].
func NewDecoderBytes(b []byte) Decoder {
	return codec.NewDecoderBytes(b, CodecHandle)
}<|MERGE_RESOLUTION|>--- conflicted
+++ resolved
@@ -105,27 +105,6 @@
 	if err != nil {
 		panic(err)
 	}
-<<<<<<< HEAD
-
-	return res
-}
-
-// Encode returns a msgpack-encoded byte buffer for a given object.
-func Encode(obj interface{}) []byte {
-	msgp, ok := obj.(msgp.Marshaler)
-	if ok && msgp.CanMarshalMsg(msgp) {
-		return EncodeMsgp(msgp)
-	}
-	return EncodeReflect(obj)
-}
-
-// CountingWriter is an implementation of io.Writer that tracks the number
-// of bytes written (but discards the actual bytes).
-type CountingWriter struct {
-	N int
-}
-=======
->>>>>>> 5df2b13a
 
 	return res
 }
@@ -196,13 +175,6 @@
 
 // Decode attempts to decode a msgpack-encoded byte buffer
 // into an object instance pointed to by objptr.
-<<<<<<< HEAD
-func Decode(b []byte, objptr interface{}) error {
-	msgp, ok := objptr.(msgp.Unmarshaler)
-	if ok && msgp.CanUnmarshalMsg(msgp) {
-		return DecodeMsgp(b, msgp)
-	}
-=======
 func Decode(b []byte, objptr msgp.Unmarshaler) error {
 	if objptr.CanUnmarshalMsg(objptr) {
 		return DecodeMsgp(b, objptr)
@@ -212,7 +184,6 @@
 	// the expectation is that this should never happen.
 	fmt.Fprintf(os.Stderr, "Decoding %T using go-codec; stray embedded field?\n", objptr)
 
->>>>>>> 5df2b13a
 	return DecodeReflect(b, objptr)
 }
 
