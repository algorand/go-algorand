// Copyright (C) 2019-2020 Algorand, Inc.
// This file is part of go-algorand
//
// go-algorand is free software: you can redistribute it and/or modify
// it under the terms of the GNU Affero General Public License as
// published by the Free Software Foundation, either version 3 of the
// License, or (at your option) any later version.
//
// go-algorand is distributed in the hope that it will be useful,
// but WITHOUT ANY WARRANTY; without even the implied warranty of
// MERCHANTABILITY or FITNESS FOR A PARTICULAR PURPOSE.  See the
// GNU Affero General Public License for more details.
//
// You should have received a copy of the GNU Affero General Public License
// along with go-algorand.  If not, see <https://www.gnu.org/licenses/>.

package protocol

import (
	"fmt"
	"io"
	"os"
	"sync"

	"github.com/algorand/go-codec/codec"
	"github.com/algorand/msgp/msgp"
)

// CodecHandle is used to instantiate msgpack encoders and decoders
// with our settings (canonical, paranoid about decoding errors)
var CodecHandle *codec.MsgpackHandle

// JSONHandle is used to instantiate JSON encoders and decoders
// with our settings (canonical, paranoid about decoding errors)
var JSONHandle *codec.JsonHandle

// JSONStrictHandle is the same as JSONHandle but with MapKeyAsString=true
// for correct maps[int]interface{} encoding
var JSONStrictHandle *codec.JsonHandle

// Decoder is our interface for a thing that can decode objects.
type Decoder interface {
	Decode(objptr interface{}) error
}

func init() {
	CodecHandle = new(codec.MsgpackHandle)
	CodecHandle.ErrorIfNoField = true
	CodecHandle.ErrorIfNoArrayExpand = true
	CodecHandle.Canonical = true
	CodecHandle.RecursiveEmptyCheck = true
	CodecHandle.WriteExt = true
	CodecHandle.PositiveIntUnsigned = true
	CodecHandle.Raw = true

	JSONHandle = new(codec.JsonHandle)
	JSONHandle.ErrorIfNoField = true
	JSONHandle.ErrorIfNoArrayExpand = true
	JSONHandle.Canonical = true
	JSONHandle.RecursiveEmptyCheck = true
	JSONHandle.Indent = 2
	JSONHandle.HTMLCharsAsIs = true

	JSONStrictHandle = new(codec.JsonHandle)
	JSONStrictHandle.ErrorIfNoField = JSONHandle.ErrorIfNoField
	JSONStrictHandle.ErrorIfNoArrayExpand = JSONHandle.ErrorIfNoArrayExpand
	JSONStrictHandle.Canonical = JSONHandle.Canonical
	JSONStrictHandle.RecursiveEmptyCheck = JSONHandle.RecursiveEmptyCheck
	JSONStrictHandle.Indent = JSONHandle.Indent
	JSONStrictHandle.HTMLCharsAsIs = JSONHandle.HTMLCharsAsIs
	JSONStrictHandle.MapKeyAsString = true
}

type codecBytes struct {
	enc *codec.Encoder

	// Reuse this slice variable so that we don't have to allocate a fresh
	// slice object (runtime.newobject), separate from allocating the slice
	// payload (runtime.makeslice).
	buf []byte
}

var codecBytesPool = sync.Pool{
	New: func() interface{} {
		return &codecBytes{
			enc: codec.NewEncoderBytes(nil, CodecHandle),
		}
	},
}

var codecStreamPool = sync.Pool{
	New: func() interface{} {
		return codec.NewEncoder(nil, CodecHandle)
	},
}

const initEncodeBufSize = 256

// EncodeReflect returns a msgpack-encoded byte buffer for a given object,
// using reflection.
func EncodeReflect(obj interface{}) []byte {
	codecBytes := codecBytesPool.Get().(*codecBytes)
	codecBytes.buf = make([]byte, initEncodeBufSize)
	codecBytes.enc.ResetBytes(&codecBytes.buf)
	codecBytes.enc.MustEncode(obj)
	res := codecBytes.buf
	// Don't use defer because it incurs a non-trivial overhead
	// for encoding small objects.  If MustEncode panics, we will
	// let the GC deal with the codecBytes object.
	codecBytesPool.Put(codecBytes)
	return res
}

// EncodeMsgp returns a msgpack-encoded byte buffer, requiring
// that we pre-generated the code for doing so using msgp.
func EncodeMsgp(obj msgp.Marshaler) []byte {
	res, err := obj.MarshalMsg(nil)
	if err != nil {
		panic(err)
	}

	return res
}

// Encode returns a msgpack-encoded byte buffer for a given object.
func Encode(obj msgp.Marshaler) []byte {
	if obj.CanMarshalMsg(obj) {
		return EncodeMsgp(obj)
	}

	// Use fmt instead of logging to avoid import loops;
	// the expectation is that this should never happen.
	fmt.Fprintf(os.Stderr, "Encoding %T using go-codec; stray embedded field?\n", obj)
	return EncodeReflect(obj)
}

// EncodeStream is like Encode but writes to an io.Writer instead.
func EncodeStream(w io.Writer, obj interface{}) {
	enc := codecStreamPool.Get().(*codec.Encoder)
	enc.Reset(w)
	enc.MustEncode(obj)
	// Don't use defer because it incurs a non-trivial overhead
	// for encoding small objects.  If MustEncode panics, we will
	// let the GC deal with the enc object.
	codecStreamPool.Put(enc)
}

// EncodeJSON returns a JSON-encoded byte buffer for a given object
func EncodeJSON(obj interface{}) []byte {
	var b []byte
	enc := codec.NewEncoderBytes(&b, JSONHandle)
	enc.MustEncode(obj)
	return b
}

<<<<<<< HEAD
=======
// EncodeJSONStrict returns a JSON-encoded byte buffer for a given object
// It is the same EncodeJSON but encodes map's int keys as strings
func EncodeJSONStrict(obj interface{}) []byte {
	var b []byte
	enc := codec.NewEncoderBytes(&b, JSONStrictHandle)
	enc.MustEncode(obj)
	return b
}

>>>>>>> 91e4032e
// DecodeReflect attempts to decode a msgpack-encoded byte buffer
// into an object instance pointed to by objptr, using reflection.
func DecodeReflect(b []byte, objptr interface{}) error {
	dec := codec.NewDecoderBytes(b, CodecHandle)
	return dec.Decode(objptr)
}

// DecodeMsgp attempts to decode a msgpack-encoded byte buffer into
// an object instance pointed to by objptr, requiring that we pre-
// generated the code for doing so using msgp.
func DecodeMsgp(b []byte, objptr msgp.Unmarshaler) (err error) {
	defer func() {
		if x := recover(); x != nil {
			err = fmt.Errorf("DecodeMsgp: %v", x)
		}
	}()

	var rem []byte
	rem, err = objptr.UnmarshalMsg(b)
	if err != nil {
		return err
	}

	// go-codec compat: allow remaining bytes, because go-codec allows it too
	if false {
		if len(rem) != 0 {
			return fmt.Errorf("decoding left %d remaining bytes", len(rem))
		}
	}

	return nil
}

// Decode attempts to decode a msgpack-encoded byte buffer
// into an object instance pointed to by objptr.
func Decode(b []byte, objptr msgp.Unmarshaler) error {
	if objptr.CanUnmarshalMsg(objptr) {
		return DecodeMsgp(b, objptr)
	}

	// Use fmt instead of logging to avoid import loops;
	// the expectation is that this should never happen.
	fmt.Fprintf(os.Stderr, "Decoding %T using go-codec; stray embedded field?\n", objptr)

	return DecodeReflect(b, objptr)
}

// DecodeStream is like Decode but reads from an io.Reader instead.
func DecodeStream(r io.Reader, objptr interface{}) error {
	dec := codec.NewDecoder(r, CodecHandle)
	return dec.Decode(objptr)
}

// DecodeJSON attempts to decode a JSON-encoded byte buffer into an
// object instance pointed to by objptr
func DecodeJSON(b []byte, objptr interface{}) error {
	dec := codec.NewDecoderBytes(b, JSONHandle)
	return dec.Decode(objptr)
}

// NewEncoder returns an encoder object writing bytes into [w].
func NewEncoder(w io.Writer) *codec.Encoder {
	return codec.NewEncoder(w, CodecHandle)
}

// NewDecoder returns a decoder object reading bytes from [r].
func NewDecoder(r io.Reader) Decoder {
	return codec.NewDecoder(r, CodecHandle)
}

// NewJSONDecoder returns a json decoder object reading bytes from [r].
func NewJSONDecoder(r io.Reader) Decoder {
	return codec.NewDecoder(r, JSONHandle)
}

// NewDecoderBytes returns a decoder object reading bytes from [b].
func NewDecoderBytes(b []byte) Decoder {
	return codec.NewDecoderBytes(b, CodecHandle)
}<|MERGE_RESOLUTION|>--- conflicted
+++ resolved
@@ -153,8 +153,6 @@
 	return b
 }
 
-<<<<<<< HEAD
-=======
 // EncodeJSONStrict returns a JSON-encoded byte buffer for a given object
 // It is the same EncodeJSON but encodes map's int keys as strings
 func EncodeJSONStrict(obj interface{}) []byte {
@@ -164,7 +162,6 @@
 	return b
 }
 
->>>>>>> 91e4032e
 // DecodeReflect attempts to decode a msgpack-encoded byte buffer
 // into an object instance pointed to by objptr, using reflection.
 func DecodeReflect(b []byte, objptr interface{}) error {
