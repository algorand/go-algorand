// Copyright (C) 2019 Algorand, Inc.
// This file is part of go-algorand
//
// go-algorand is free software: you can redistribute it and/or modify
// it under the terms of the GNU Affero General Public License as
// published by the Free Software Foundation, either version 3 of the
// License, or (at your option) any later version.
//
// go-algorand is distributed in the hope that it will be useful,
// but WITHOUT ANY WARRANTY; without even the implied warranty of
// MERCHANTABILITY or FITNESS FOR A PARTICULAR PURPOSE.  See the
// GNU Affero General Public License for more details.
//
// You should have received a copy of the GNU Affero General Public License
// along with go-algorand.  If not, see <https://www.gnu.org/licenses/>.

package protocol

// ConsensusVersion is a string that identifies a version of the
// consensus protocol.
type ConsensusVersion string

// DEPRECATEDConsensusV0 is a baseline version of the Algorand consensus protocol.
// at the time versioning was introduced.
// It is now deprecated.
const DEPRECATEDConsensusV0 = ConsensusVersion("v0")

// DEPRECATEDConsensusV1 adds support for Genesis ID in transactions, but does not
// require it (transactions missing a GenesisID value are still allowed).
// It is now deprecated.
const DEPRECATEDConsensusV1 = ConsensusVersion("v1")

// DEPRECATEDConsensusV2 fixes a bug in the agreement protocol where proposalValues
// fail to commit to the original period and sender of a block.
const DEPRECATEDConsensusV2 = ConsensusVersion("v2")

// DEPRECATEDConsensusV3 adds support for fine-grained ephemeral keys.
const DEPRECATEDConsensusV3 = ConsensusVersion("v3")

// DEPRECATEDConsensusV4 adds support for a min balance and a transaction that
// closes out an account.
const DEPRECATEDConsensusV4 = ConsensusVersion("v4")

// DEPRECATEDConsensusV5 sets MinTxnFee to 1000 and fixes a blance lookback bug
const DEPRECATEDConsensusV5 = ConsensusVersion("v5")

// DEPRECATEDConsensusV6 adds support for explicit ephemeral-key parameters
const DEPRECATEDConsensusV6 = ConsensusVersion("v6")

// ConsensusV7 increases MaxBalLookback to 320 in preparation for
// the twin seeds change.
const ConsensusV7 = ConsensusVersion("v7")

// ConsensusV8 uses the new parameters and seed derivation policy
// from the agreement protocol's security analysis.
const ConsensusV8 = ConsensusVersion("v8")

// ConsensusV9 increases min balance to 100,000 microAlgos.
const ConsensusV9 = ConsensusVersion("v9")

// ConsensusV10 introduces fast partition recovery.
const ConsensusV10 = ConsensusVersion("v10")

// ConsensusV11 introduces efficient encoding of SignedTxn using SignedTxnInBlock.
const ConsensusV11 = ConsensusVersion("v11")

// ConsensusV12 increases the maximum length of a version string.
const ConsensusV12 = ConsensusVersion("v12")

// ConsensusV13 makes the consensus version a meaningful string.
const ConsensusV13 = ConsensusVersion(
	// Points to version of the Algorand spec as of May 21, 2019.
	"https://github.com/algorand/spec/tree/0c8a9dc44d7368cc266d5407b79fb3311f4fc795",
)

// ConsensusV14 adds tracking of closing amounts in ApplyData,
// and enables genesis hash in transactions.
const ConsensusV14 = ConsensusVersion(
	"https://github.com/algorand/spec/tree/2526b6ae062b4fe5e163e06e41e1d9b9219135a9",
)

// ConsensusV15 adds tracking of reward distributions in ApplyData.
const ConsensusV15 = ConsensusVersion(
	"https://github.com/algorand/spec/tree/a26ed78ed8f834e2b9ccb6eb7d3ee9f629a6e622",
)

// ConsensusV16 fixes domain separation in Credentials and requires GenesisHash.
const ConsensusV16 = ConsensusVersion(
	"https://github.com/algorand/spec/tree/22726c9dcd12d9cddce4a8bd7e8ccaa707f74101",
)

// ConsensusV17 points to 'final' spec commit
const ConsensusV17 = ConsensusVersion(
	"https://github.com/algorandfoundation/specs/tree/5615adc36bad610c7f165fa2967f4ecfa75125f0",
)

<<<<<<< HEAD
// ConsensusVFuture adds the ability to issue a transaction that marks an account non-participating
const ConsensusVFuture = ConsensusVersion(
	"---->!!!TODO!!!<----",
=======
// ConsensusV18 points to reward calculation spec commit
const ConsensusV18 = ConsensusVersion(
	"https://github.com/algorandfoundation/specs/tree/6c6bd668be0ab14098e51b37e806c509f7b7e31f",
)

// ConsensusFuture is a protocol that should not appear in any production
// network, but is used to test features before they are released.
const ConsensusFuture = ConsensusVersion(
	"future",
>>>>>>> 6bb41cd3
)

// !!! ********************* !!!
// !!! *** Please update ConsensusCurrentVersion when adding new protocol versions *** !!!
// !!! ********************* !!!

// ConsensusCurrentVersion is the latest version and should be used
// when a specific version is not provided.
const ConsensusCurrentVersion = ConsensusVFuture

// ConsensusTest0 is a version of ConsensusV0 used for testing
// (it has different approved upgrade paths).
const ConsensusTest0 = ConsensusVersion("test0")

// ConsensusTest1 is an extension of ConsensusTest0 that
// supports a sorted-list balance commitment.
const ConsensusTest1 = ConsensusVersion("test1")

// ConsensusTestBigBlocks is a version of ConsensusV0 used for testing
// with big block size (large MaxTxnBytesPerBlock).
// at the time versioning was introduced.
const ConsensusTestBigBlocks = ConsensusVersion("test-big-blocks")

// ConsensusTestRapidRewardRecalculation is a version of ConsensusCurrentVersion
// that decreases the RewardRecalculationInterval greatly.
const ConsensusTestRapidRewardRecalculation = ConsensusVersion("test-fast-reward-recalculation")

// ConsensusTestFastUpgrade is meant for testing of protocol upgrades:
// during testing, it is equivalent to another protocol with the exception
// of the upgrade parameters, which allow for upgrades to take place after
// only a few rounds.
func ConsensusTestFastUpgrade(proto ConsensusVersion) ConsensusVersion {
	return "test-fast-upgrade-" + proto
}<|MERGE_RESOLUTION|>--- conflicted
+++ resolved
@@ -94,11 +94,7 @@
 	"https://github.com/algorandfoundation/specs/tree/5615adc36bad610c7f165fa2967f4ecfa75125f0",
 )
 
-<<<<<<< HEAD
-// ConsensusVFuture adds the ability to issue a transaction that marks an account non-participating
-const ConsensusVFuture = ConsensusVersion(
-	"---->!!!TODO!!!<----",
-=======
+
 // ConsensusV18 points to reward calculation spec commit
 const ConsensusV18 = ConsensusVersion(
 	"https://github.com/algorandfoundation/specs/tree/6c6bd668be0ab14098e51b37e806c509f7b7e31f",
@@ -108,7 +104,6 @@
 // network, but is used to test features before they are released.
 const ConsensusFuture = ConsensusVersion(
 	"future",
->>>>>>> 6bb41cd3
 )
 
 // !!! ********************* !!!
