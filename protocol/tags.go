--- conflicted
+++ resolved
@@ -84,12 +84,6 @@
 // Matches  current network.MaxMessageLength
 const TopicMsgRespTagMaxSize = 6 * 1024 * 1024
 
-<<<<<<< HEAD
-// TxnTagMaxSize is the maximum size of a TxnTag message. This is equal to SignedTxnMaxSize()
-// which is size of just a single message containing maximum Stateproof. Since Stateproof
-// transactions can't be batched we don't need to multiply by MaxTxnBatchSize.
-const TxnTagMaxSize = 4394756
-=======
 // TxnTagMaxSize is the maximum size of a TxnTag message. The TxnTag is used to
 // send entire transaction groups. So, naively, we might set it to the maximum
 // group size times the maximum transaction size (plus a little bit for msgpack
@@ -107,7 +101,6 @@
 // be, but avoid trying to be precise.  See TestMaxSizesCorrect for the detailed
 // reasoning.
 const TxnTagMaxSize = 5_000_000
->>>>>>> 37a9a188
 
 // UniEnsBlockReqTagMaxSize is the maximum size of a UniEnsBlockReqTag message
 const UniEnsBlockReqTagMaxSize = 67
