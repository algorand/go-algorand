// Copyright (C) 2019-2021 Algorand, Inc.
// This file is part of go-algorand
//
// go-algorand is free software: you can redistribute it and/or modify
// it under the terms of the GNU Affero General Public License as
// published by the Free Software Foundation, either version 3 of the
// License, or (at your option) any later version.
//
// go-algorand is distributed in the hope that it will be useful,
// but WITHOUT ANY WARRANTY; without even the implied warranty of
// MERCHANTABILITY or FITNESS FOR A PARTICULAR PURPOSE.  See the
// GNU Affero General Public License for more details.
//
// You should have received a copy of the GNU Affero General Public License
// along with go-algorand.  If not, see <https://www.gnu.org/licenses/>.

package protocol

import (
	"reflect"
	"strings"
	"testing"

<<<<<<< HEAD
	"github.com/algorand/go-algorand/testpartitioning"
=======
	"github.com/algorand/go-algorand/test/partitiontest"
>>>>>>> 916154b5
	"github.com/stretchr/testify/require"
)

type TestArray [4]uint64

type TestStruct struct {
	_struct struct{} `codec:",omitempty,omitemptyarray"`
	A       int      `codec:",omitempty"`
	B       struct {
		B1 bool
		B2 string
	}
	C []byte
	E [8]string `codec:",omitemptyarray"`
	F [2]struct {
		F1 uint64
		F2 struct{}
	}
	G TestArray
	HelperStruct1
	H HelperStruct2
}

type HelperStruct1 struct {
	I map[string]string
}

type HelperStruct2 struct {
	J byte
	K string
}

func TestOmitEmpty(t *testing.T) {
<<<<<<< HEAD
	testpartitioning.PartitionTest(t)
=======
	partitiontest.PartitionTest(t)
>>>>>>> 916154b5

	var x TestStruct
	enc := EncodeReflect(&x)
	require.Equal(t, 1, len(enc))
}

func TestEncodeOrder(t *testing.T) {
<<<<<<< HEAD
	testpartitioning.PartitionTest(t)
=======
	partitiontest.PartitionTest(t)
>>>>>>> 916154b5

	var a struct {
		A int
		B string
	}
	a.A = 1
	a.B = "foo"

	var b struct {
		B string
		A int
	}
	b.A = 1
	b.B = "foo"

	require.Equal(t, EncodeReflect(&a), EncodeReflect(&b))

	var c struct {
		A int    `codec:"x"`
		B string `codec:"y"`
	}
	c.A = 1
	c.B = "foo"

	var d struct {
		A string `codec:"y"`
		B int    `codec:"x"`
	}
	d.B = 1
	d.A = "foo"

	type QQ struct {
		Q string `codec:"y"`
	}
	type RR struct {
		R int `codec:"x"`
	}

	var e struct {
		QQ
		RR
	}
	e.R = 1
	e.Q = "foo"

	require.Equal(t, EncodeReflect(&c), EncodeReflect(&d))
	require.Equal(t, EncodeReflect(&c), EncodeReflect(&e))
}

type InlineChild struct {
	X int `codec:"x"`
}

type InlineParent struct {
	InlineChild
}

func TestEncodeInline(t *testing.T) {
<<<<<<< HEAD
	testpartitioning.PartitionTest(t)
=======
	partitiontest.PartitionTest(t)
>>>>>>> 916154b5

	a := InlineChild{X: 5}
	b := InlineParent{InlineChild: a}

	require.Equal(t, EncodeReflect(a), EncodeReflect(b))
}

type embeddedMsgp struct {
	TxType
	A uint64
}

func TestEncodeEmbedded(t *testing.T) {
<<<<<<< HEAD
	testpartitioning.PartitionTest(t)
=======
	partitiontest.PartitionTest(t)
>>>>>>> 916154b5

	var x embeddedMsgp

	x.TxType = PaymentTx
	x.A = 5

	require.Equal(t, Encode(x), Encode(&x))
	require.Equal(t, Encode(x.TxType), Encode(&x.TxType))
	require.NotEqual(t, Encode(&x), Encode(&x.TxType))

	var y embeddedMsgp

	require.NoError(t, Decode(Encode(&x), &y))
	require.Equal(t, x, y)
}

func TestEncodeJSON(t *testing.T) {
<<<<<<< HEAD
	testpartitioning.PartitionTest(t)
=======
	partitiontest.PartitionTest(t)
>>>>>>> 916154b5

	type ar []string
	type mp struct {
		Map map[int]ar `codec:"ld,allocbound=config.MaxEvalDeltaAccounts"`
	}

	var v mp
	v.Map = make(map[int]ar)
	v.Map[0] = []string{"test0"}
	v.Map[1] = []string{"test1"}

	nonStrict := EncodeJSON(&v)
	strings.Contains(string(nonStrict), `0:`)
	strings.Contains(string(nonStrict), `1:`)

	strict := EncodeJSONStrict(&v)
	strings.Contains(string(strict), `"0":`)
	strings.Contains(string(strict), `"1":`)

	var nsv mp
	err := DecodeJSON(nonStrict, &nsv)
	require.NoError(t, err)

	var sv mp
	err = DecodeJSON(nonStrict, &sv)
	require.NoError(t, err)

	require.True(t, reflect.DeepEqual(v, nsv))
	require.True(t, reflect.DeepEqual(v, sv))
}<|MERGE_RESOLUTION|>--- conflicted
+++ resolved
@@ -21,11 +21,7 @@
 	"strings"
 	"testing"
 
-<<<<<<< HEAD
-	"github.com/algorand/go-algorand/testpartitioning"
-=======
 	"github.com/algorand/go-algorand/test/partitiontest"
->>>>>>> 916154b5
 	"github.com/stretchr/testify/require"
 )
 
@@ -59,11 +55,7 @@
 }
 
 func TestOmitEmpty(t *testing.T) {
-<<<<<<< HEAD
-	testpartitioning.PartitionTest(t)
-=======
 	partitiontest.PartitionTest(t)
->>>>>>> 916154b5
 
 	var x TestStruct
 	enc := EncodeReflect(&x)
@@ -71,11 +63,7 @@
 }
 
 func TestEncodeOrder(t *testing.T) {
-<<<<<<< HEAD
-	testpartitioning.PartitionTest(t)
-=======
 	partitiontest.PartitionTest(t)
->>>>>>> 916154b5
 
 	var a struct {
 		A int
@@ -134,11 +122,7 @@
 }
 
 func TestEncodeInline(t *testing.T) {
-<<<<<<< HEAD
-	testpartitioning.PartitionTest(t)
-=======
 	partitiontest.PartitionTest(t)
->>>>>>> 916154b5
 
 	a := InlineChild{X: 5}
 	b := InlineParent{InlineChild: a}
@@ -152,11 +136,7 @@
 }
 
 func TestEncodeEmbedded(t *testing.T) {
-<<<<<<< HEAD
-	testpartitioning.PartitionTest(t)
-=======
 	partitiontest.PartitionTest(t)
->>>>>>> 916154b5
 
 	var x embeddedMsgp
 
@@ -174,11 +154,7 @@
 }
 
 func TestEncodeJSON(t *testing.T) {
-<<<<<<< HEAD
-	testpartitioning.PartitionTest(t)
-=======
 	partitiontest.PartitionTest(t)
->>>>>>> 916154b5
 
 	type ar []string
 	type mp struct {
