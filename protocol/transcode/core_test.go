// Copyright (C) 2019-2021 Algorand, Inc.
// This file is part of go-algorand
//
// go-algorand is free software: you can redistribute it and/or modify
// it under the terms of the GNU Affero General Public License as
// published by the Free Software Foundation, either version 3 of the
// License, or (at your option) any later version.
//
// go-algorand is distributed in the hope that it will be useful,
// but WITHOUT ANY WARRANTY; without even the implied warranty of
// MERCHANTABILITY or FITNESS FOR A PARTICULAR PURPOSE.  See the
// GNU Affero General Public License for more details.
//
// You should have received a copy of the GNU Affero General Public License
// along with go-algorand.  If not, see <https://www.gnu.org/licenses/>.

package transcode

import (
	"encoding/base32"
	"fmt"
	"io"
	"io/ioutil"
	"testing"

	"github.com/stretchr/testify/require"

	"github.com/algorand/go-algorand/crypto"
	"github.com/algorand/go-algorand/protocol"
<<<<<<< HEAD
	"github.com/algorand/go-algorand/testpartitioning"
=======
	"github.com/algorand/go-algorand/test/partitiontest"
>>>>>>> 916154b5
)

func transcodeNoError(t *testing.T, mpToJSON bool, in io.ReadCloser, out io.WriteCloser) {
	defer in.Close()
	defer out.Close()
	err := Transcode(mpToJSON, false, false, in, out)
	require.NoError(t, err)
}

func testIdempotentRoundtrip(t *testing.T, mpdata []byte) {
	p1out, p1in := io.Pipe()
	p2out, p2in := io.Pipe()
	p3out, p3in := io.Pipe()

	go transcodeNoError(t, true, p1out, p2in)
	go transcodeNoError(t, false, p2out, p3in)

	go func() {
		if len(mpdata) > 0 {
			// Bug in some combination of go-codec and io.Pipe:
			// sending an empty write to a pipe causes the pipe
			// reader to return from Read() with a 0 byte count
			// but no EOF error.  This in turn causes go-codec
			// to decode an empty msgpack encoding as integer 0.
			p1in.Write(mpdata)
		}
		p1in.Close()
	}()
	res, err := ioutil.ReadAll(p3out)

	require.NoError(t, err)
	require.Equal(t, mpdata, res)
}

type objectType int

const (
	objectUint8 objectType = iota
	objectUint16
	objectUint32
	objectUint64
	objectInt8
	objectInt16
	objectInt32
	objectInt64
	objectBool
	objectBytes
	objectString
	objectArray
	objectSlice
	objectMap
	objectTypeMax
)

func randomObjectOfType(randtype uint64, width int, depth int) interface{} {
	if depth == 0 {
		return 0
	}

	objType := objectType(randtype % uint64(objectTypeMax))

	switch objType {
	case objectUint8:
		return uint8(crypto.RandUint64())
	case objectUint16:
		return uint16(crypto.RandUint64())
	case objectUint32:
		return uint32(crypto.RandUint64())
	case objectUint64:
		return uint64(crypto.RandUint64())
	case objectInt8:
		return int8(crypto.RandUint64())
	case objectInt16:
		return int16(crypto.RandUint64())
	case objectInt32:
		return int32(crypto.RandUint64())
	case objectInt64:
		return int64(crypto.RandUint64())
	case objectBool:
		return crypto.RandUint64()%2 == 0
	case objectBytes:
		var buf [64]byte
		crypto.RandBytes(buf[:])
		return buf[:]
	case objectString:
		var buf [64]byte
		crypto.RandBytes(buf[:])
		return base32.StdEncoding.EncodeToString(buf[:])
	case objectArray:
		var arr [2]interface{}
		for i := 0; i < len(arr); i++ {
			t := crypto.RandUint64()
			if t%uint64(objectTypeMax) == uint64(objectBytes) {
				// We cannot cleanly pass through an array of
				// binary blobs.
				t++
			}
			arr[i] = randomObjectOfType(t, width, depth-1)
		}
		return arr
	case objectSlice:
		slice := make([]interface{}, 0)
		sz := crypto.RandUint64() % uint64(width)
		for i := 0; i < int(sz); i++ {
			t := crypto.RandUint64()
			if t%uint64(objectTypeMax) == uint64(objectBytes) {
				// We cannot cleanly pass through an array of
				// binary blobs.
				t++
			}
			slice = append(slice, randomObjectOfType(t, width, depth-1))
		}
		return slice
	case objectMap:
		return randomMap(width, depth-1)
	default:
		panic("unreachable")
	}
}

func randomObject(width int, depth int) interface{} {
	return randomObjectOfType(crypto.RandUint64(), width, depth)
}

func randomMap(width int, depth int) interface{} {
	r := make(map[string]interface{})

	for i := 0; i < width; i++ {
		var k [8]byte
		crypto.RandBytes(k[:])
		r[base32.StdEncoding.EncodeToString(k[:])] = randomObject(width, depth)
	}

	return r
}

func TestIdempotence(t *testing.T) {
<<<<<<< HEAD
	testpartitioning.PartitionTest(t)
=======
	partitiontest.PartitionTest(t)
>>>>>>> 916154b5

	niter := 10000
	if testing.Short() {
		niter = 1000
	}

	for i := 0; i < niter; i++ {
		o := randomMap(6, 3)
		testIdempotentRoundtrip(t, protocol.EncodeReflect(o))
	}
}

func TestIdempotenceMultiobject(t *testing.T) {
<<<<<<< HEAD
	testpartitioning.PartitionTest(t)
=======
	partitiontest.PartitionTest(t)
>>>>>>> 916154b5

	niter := 1000
	if testing.Short() {
		niter = 100
	}

	for i := 0; i < niter; i++ {
		nobj := crypto.RandUint64() % 8
		buf := []byte{}
		for j := 0; j < int(nobj); j++ {
			buf = append(buf, protocol.EncodeReflect(randomMap(6, 3))...)
		}
		testIdempotentRoundtrip(t, buf)
	}
}

type childStruct struct {
	_struct struct{} `codec:",omitempty,omitemptyarray"`

	U uint64 `codec:"u"`
	I int64  `codec:"i"`
}

type parentStruct struct {
	_struct struct{} `codec:",omitempty,omitemptyarray"`

	A  []byte            `codec:"a"`
	M  map[string]string `codec:"m"`
	C  childStruct       `codec:"c"`
	D  []childStruct     `codec:"d"`
	S  string            `codec:"s"`
	B  bool              `codec:"b"`
	U8 uint8             `codec:"u8"`
}

func TestIdempotenceStruct(t *testing.T) {
<<<<<<< HEAD
	testpartitioning.PartitionTest(t)
=======
	partitiontest.PartitionTest(t)
>>>>>>> 916154b5

	niter := 10000
	if testing.Short() {
		niter = 1000
	}

	for i := 0; i < niter; i++ {
		var p parentStruct

		p.A = make([]byte, int(crypto.RandUint64()%64))
		crypto.RandBytes(p.A)
		p.B = crypto.RandUint64()%2 == 0
		p.S = fmt.Sprintf("S%dS", crypto.RandUint64())
		p.U8 = uint8(crypto.RandUint64())
		p.C.U = crypto.RandUint64()
		p.C.I = int64(crypto.RandUint64())
		p.D = make([]childStruct, 2)
		for j := 0; j < 2; j++ {
			p.D[j].U = crypto.RandUint64()
			p.D[j].I = int64(crypto.RandUint64())
		}

		mapKeys := crypto.RandUint64() % 4
		for k := 0; k < int(mapKeys); k++ {
			if p.M == nil {
				p.M = make(map[string]string)
			}
			p.M[fmt.Sprintf("K%dK", crypto.RandUint64())] = fmt.Sprintf("V%dV", crypto.RandUint64())
		}

		testIdempotentRoundtrip(t, protocol.EncodeReflect(&p))
	}
}<|MERGE_RESOLUTION|>--- conflicted
+++ resolved
@@ -27,11 +27,7 @@
 
 	"github.com/algorand/go-algorand/crypto"
 	"github.com/algorand/go-algorand/protocol"
-<<<<<<< HEAD
-	"github.com/algorand/go-algorand/testpartitioning"
-=======
 	"github.com/algorand/go-algorand/test/partitiontest"
->>>>>>> 916154b5
 )
 
 func transcodeNoError(t *testing.T, mpToJSON bool, in io.ReadCloser, out io.WriteCloser) {
@@ -169,11 +165,7 @@
 }
 
 func TestIdempotence(t *testing.T) {
-<<<<<<< HEAD
-	testpartitioning.PartitionTest(t)
-=======
 	partitiontest.PartitionTest(t)
->>>>>>> 916154b5
 
 	niter := 10000
 	if testing.Short() {
@@ -187,11 +179,7 @@
 }
 
 func TestIdempotenceMultiobject(t *testing.T) {
-<<<<<<< HEAD
-	testpartitioning.PartitionTest(t)
-=======
 	partitiontest.PartitionTest(t)
->>>>>>> 916154b5
 
 	niter := 1000
 	if testing.Short() {
@@ -228,11 +216,7 @@
 }
 
 func TestIdempotenceStruct(t *testing.T) {
-<<<<<<< HEAD
-	testpartitioning.PartitionTest(t)
-=======
 	partitiontest.PartitionTest(t)
->>>>>>> 916154b5
 
 	niter := 10000
 	if testing.Short() {
