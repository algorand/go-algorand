// Copyright (C) 2019-2021 Algorand, Inc.
// This file is part of go-algorand
//
// go-algorand is free software: you can redistribute it and/or modify
// it under the terms of the GNU Affero General Public License as
// published by the Free Software Foundation, either version 3 of the
// License, or (at your option) any later version.
//
// go-algorand is distributed in the hope that it will be useful,
// but WITHOUT ANY WARRANTY; without even the implied warranty of
// MERCHANTABILITY or FITNESS FOR A PARTICULAR PURPOSE.  See the
// GNU Affero General Public License for more details.
//
// You should have received a copy of the GNU Affero General Public License
// along with go-algorand.  If not, see <https://www.gnu.org/licenses/>.

package protocol

import (
	"fmt"
	"github.com/algorand/go-algorand/test/partitiontest"
	"io/ioutil"
	"math/rand"
	"os"
	"path"
	"path/filepath"
	"reflect"
	"runtime"
	"strings"
	"testing"

	"github.com/algorand/go-algorand/test/partitiontest"

	"github.com/algorand/go-deadlock"

	"github.com/algorand/msgp/msgp"
	"github.com/stretchr/testify/require"
)

const debugCodecTester = false

type msgpMarshalUnmarshal interface {
	msgp.Marshaler
	msgp.Unmarshaler
}

var rawMsgpType = reflect.TypeOf(msgp.Raw{})
var errSkipRawMsgpTesting = fmt.Errorf("skipping msgp.Raw serializing, since it won't be the same across go-codec and msgp")

func oneOf(n int) bool {
	return (rand.Int() % n) == 0
}

// RandomizeObject returns a random object of the same type as template
func RandomizeObject(template interface{}) (interface{}, error) {
	tt := reflect.TypeOf(template)
	if tt.Kind() != reflect.Ptr {
		return nil, fmt.Errorf("RandomizeObject: must be ptr")
	}
	v := reflect.New(tt.Elem())
	err := randomizeValue(v.Elem(), tt.String(), "")
	return v.Interface(), err
}

func parseStructTags(structTag string) map[string]string {
	tagsMap := map[string]string{}

	for _, tag := range strings.Split(reflect.StructTag(structTag).Get("codec"), ",") {
		elements := strings.Split(tag, "=")
		if len(elements) != 2 {
			continue
		}
		tagsMap[elements[0]] = elements[1]
	}
	return tagsMap
}

var printWarningOnce deadlock.Mutex
var warningMessages map[string]bool

func printWarning(warnMsg string) {
	printWarningOnce.Lock()
	defer printWarningOnce.Unlock()
	if warningMessages == nil {
		warningMessages = make(map[string]bool)
	}
	if !warningMessages[warnMsg] {
		warningMessages[warnMsg] = true
		fmt.Printf("%s\n", warnMsg)
	}
}

var testedDatatypesForAllocBound = map[string]bool{}
var testedDatatypesForAllocBoundMu = deadlock.Mutex{}

func checkMsgpAllocBoundDirective(dataType reflect.Type) bool {
	// does any of the go files in the package directory has the msgp:allocbound defined for that datatype ?
	gopath := os.Getenv("GOPATH")
	const repositoryRoot = "go-algorand/"
<<<<<<< HEAD
=======
	const thisFile = "protocol/codec_tester.go"
>>>>>>> 8835bfdd
	packageFilesPath := path.Join(gopath, "src", dataType.PkgPath())

	if _, err := os.Stat(packageFilesPath); os.IsNotExist(err) {
		// no such directory. Try to assemble the path based on the current working directory.
		cwd, err := os.Getwd()
		if err != nil {
			return false
		}
		if cwdPaths := strings.SplitAfter(cwd, repositoryRoot); len(cwdPaths) == 2 {
			cwd = cwdPaths[0]
		} else {
<<<<<<< HEAD
			return false
=======
			// try to assemble the project directory based on the current stack frame
			_, file, _, ok := runtime.Caller(0)
			if !ok {
				return false
			}
			cwd = strings.TrimSuffix(file, thisFile)
>>>>>>> 8835bfdd
		}

		relPkdPath := strings.SplitAfter(dataType.PkgPath(), repositoryRoot)
		if len(relPkdPath) != 2 {
			return false
		}
		packageFilesPath = path.Join(cwd, relPkdPath[1])
		if _, err := os.Stat(packageFilesPath); os.IsNotExist(err) {
			return false
		}
	}
	packageFiles := []string{}
	filepath.Walk(packageFilesPath, func(path string, info os.FileInfo, err error) error {
		if filepath.Ext(path) == ".go" {
			packageFiles = append(packageFiles, path)
		}
		return nil
	})
	for _, packageFile := range packageFiles {
		fileBytes, err := ioutil.ReadFile(packageFile)
		if err != nil {
			continue
		}
		if strings.Index(string(fileBytes), fmt.Sprintf("msgp:allocbound %s", dataType.Name())) != -1 {
			// message pack alloc bound definition was found.
			return true
		}
	}
	return false
}

func checkBoundsLimitingTag(val reflect.Value, datapath string, structTag string) (hasAllocBound bool) {
	var objType string
	if val.Kind() == reflect.Slice {
		objType = "slice"
	} else if val.Kind() == reflect.Map {
		objType = "map"
	}

	if structTag != "" {
		tagsMap := parseStructTags(structTag)

		if tagsMap["allocbound"] == "-" {
			printWarning(fmt.Sprintf("%s %s have an unbounded allocbound defined", objType, datapath))
			return
		}

		if _, have := tagsMap["allocbound"]; have {
			hasAllocBound = true
			testedDatatypesForAllocBoundMu.Lock()
			defer testedDatatypesForAllocBoundMu.Unlock()
			if val.Type().Name() == "" {
				testedDatatypesForAllocBound[datapath] = true
			} else {
				testedDatatypesForAllocBound[val.Type().Name()] = true
			}
			return
<<<<<<< HEAD
		}
	}
	// no struct tag, or have a struct tag with no allocbound.
	if val.Type().Name() != "" {
		testedDatatypesForAllocBoundMu.Lock()
		var exists bool
		hasAllocBound, exists = testedDatatypesForAllocBound[val.Type().Name()]
		testedDatatypesForAllocBoundMu.Unlock()
		if !exists {
			// does any of the go files in the package directory has the msgp:allocbound defined for that datatype ?
			hasAllocBound = checkMsgpAllocBoundDirective(val.Type())
			testedDatatypesForAllocBoundMu.Lock()
			testedDatatypesForAllocBound[val.Type().Name()] = hasAllocBound
			testedDatatypesForAllocBoundMu.Unlock()
			return
		} else if hasAllocBound {
			return
		}
	}
=======
		}
	}
	// no struct tag, or have a struct tag with no allocbound.
	if val.Type().Name() != "" {
		testedDatatypesForAllocBoundMu.Lock()
		var exists bool
		hasAllocBound, exists = testedDatatypesForAllocBound[val.Type().Name()]
		testedDatatypesForAllocBoundMu.Unlock()
		if !exists {
			// does any of the go files in the package directory has the msgp:allocbound defined for that datatype ?
			hasAllocBound = checkMsgpAllocBoundDirective(val.Type())
			testedDatatypesForAllocBoundMu.Lock()
			testedDatatypesForAllocBound[val.Type().Name()] = hasAllocBound
			testedDatatypesForAllocBoundMu.Unlock()
			return
		} else if hasAllocBound {
			return
		}
	}
>>>>>>> 8835bfdd

	if val.Type().Kind() == reflect.Slice || val.Type().Kind() == reflect.Map || val.Type().Kind() == reflect.Array {
		printWarning(fmt.Sprintf("%s %s does not have an allocbound defined for %s %s", objType, datapath, val.Type().String(), val.Type().PkgPath()))
	}
	return
}

func randomizeValue(v reflect.Value, datapath string, tag string) error {
	if oneOf(5) {
		// Leave zero value
		return nil
	}

	switch v.Kind() {
	case reflect.Uint, reflect.Uintptr, reflect.Uint8, reflect.Uint16, reflect.Uint32, reflect.Uint64:
		v.SetUint(rand.Uint64())
	case reflect.Int, reflect.Int8, reflect.Int16, reflect.Int32, reflect.Int64:
		v.SetInt(int64(rand.Uint64()))
	case reflect.String:
		var buf []byte
		len := rand.Int() % 64
		for i := 0; i < len; i++ {
			buf = append(buf, byte(rand.Uint32()))
		}
		v.SetString(string(buf))
	case reflect.Struct:
		st := v.Type()
		for i := 0; i < v.NumField(); i++ {
			f := st.Field(i)
			tag := f.Tag

			if f.PkgPath != "" && !f.Anonymous {
				// unexported
				continue
			}
			if rawMsgpType == f.Type {
				return errSkipRawMsgpTesting
			}
			err := randomizeValue(v.Field(i), datapath+"/"+f.Name, string(tag))
			if err != nil {
				return err
			}
		}
	case reflect.Array:
		for i := 0; i < v.Len(); i++ {
			err := randomizeValue(v.Index(i), fmt.Sprintf("%s/%d", datapath, i), "")
			if err != nil {
				return err
			}
		}
	case reflect.Slice:
		hasAllocBound := checkBoundsLimitingTag(v, datapath, tag)
		l := rand.Int() % 32
		if hasAllocBound {
			l = 1
		}
		s := reflect.MakeSlice(v.Type(), l, l)
		for i := 0; i < l; i++ {
			err := randomizeValue(s.Index(i), fmt.Sprintf("%s/%d", datapath, i), "")
			if err != nil {
				return err
			}
		}
		v.Set(s)
	case reflect.Bool:
		v.SetBool(rand.Uint32()%2 == 0)
	case reflect.Map:
		hasAllocBound := checkBoundsLimitingTag(v, datapath, tag)
		mt := v.Type()
		v.Set(reflect.MakeMap(mt))
		l := rand.Int() % 32
		if hasAllocBound {
			l = 1
		}
		for i := 0; i < l; i++ {
			mk := reflect.New(mt.Key())
			err := randomizeValue(mk.Elem(), fmt.Sprintf("%s/%d", datapath, i), "")
			if err != nil {
				return err
			}

			mv := reflect.New(mt.Elem())
			err = randomizeValue(mv.Elem(), fmt.Sprintf("%s/%d", datapath, i), "")
			if err != nil {
				return err
			}

			v.SetMapIndex(mk.Elem(), mv.Elem())
		}
	default:
		return fmt.Errorf("unsupported object kind %v", v.Kind())
	}
	return nil
}

// EncodingTest tests that our two msgpack codecs (msgp and go-codec)
// agree on encodings and decodings of random values of the type of
// template, returning an error if there is a mismatch.
func EncodingTest(template msgpMarshalUnmarshal) error {
	v0, err := RandomizeObject(template)
	if err != nil {
		return err
	}

	if debugCodecTester {
		ioutil.WriteFile("/tmp/v0", []byte(fmt.Sprintf("%#v", v0)), 0666)
	}

	e1 := EncodeMsgp(v0.(msgp.Marshaler))
	e2 := EncodeReflect(v0)

	// for debug, write out the encodings to a file
	if debugCodecTester {
		ioutil.WriteFile("/tmp/e1", e1, 0666)
		ioutil.WriteFile("/tmp/e2", e2, 0666)
	}

	if !reflect.DeepEqual(e1, e2) {
		return fmt.Errorf("encoding mismatch for %v: %v != %v", v0, e1, e2)
	}

	v1 := reflect.New(reflect.TypeOf(template).Elem()).Interface().(msgpMarshalUnmarshal)
	v2 := reflect.New(reflect.TypeOf(template).Elem()).Interface().(msgpMarshalUnmarshal)

	err = DecodeMsgp(e1, v1)
	if err != nil {
		return err
	}

	err = DecodeReflect(e1, v2)
	if err != nil {
		return err
	}

	if debugCodecTester {
		ioutil.WriteFile("/tmp/v1", []byte(fmt.Sprintf("%#v", v1)), 0666)
		ioutil.WriteFile("/tmp/v2", []byte(fmt.Sprintf("%#v", v2)), 0666)
	}

	// At this point, it might be that v differs from v1 and v2,
	// because there are multiple representations (e.g., an empty
	// byte slice could be either nil or a zero-length slice).
	// But we require that the msgp codec match the behavior of
	// go-codec.

	if !reflect.DeepEqual(v1, v2) {
		return fmt.Errorf("decoding mismatch")
	}

	// Finally, check that the value encodes back to the same encoding.

	ee1 := EncodeMsgp(v1)
	ee2 := EncodeReflect(v1)

	if debugCodecTester {
		ioutil.WriteFile("/tmp/ee1", ee1, 0666)
		ioutil.WriteFile("/tmp/ee2", ee2, 0666)
	}

	if !reflect.DeepEqual(e1, ee1) {
		return fmt.Errorf("re-encoding mismatch: e1 != ee1")
	}
	if !reflect.DeepEqual(e1, ee2) {
		return fmt.Errorf("re-encoding mismatch: e1 != ee2")
	}

	return nil
}

// RunEncodingTest runs several iterations of encoding/decoding
// consistency testing of object type specified by template.
func RunEncodingTest(t *testing.T, template msgpMarshalUnmarshal) {
	partitiontest.PartitionTest(t)
	for i := 0; i < 1000; i++ {
		err := EncodingTest(template)
		if err == errSkipRawMsgpTesting {
			// we want to skip the serilization test in this case.
			t.Skip()
			return
		}
		require.NoError(t, err)
	}
}<|MERGE_RESOLUTION|>--- conflicted
+++ resolved
@@ -18,7 +18,6 @@
 
 import (
 	"fmt"
-	"github.com/algorand/go-algorand/test/partitiontest"
 	"io/ioutil"
 	"math/rand"
 	"os"
@@ -97,10 +96,7 @@
 	// does any of the go files in the package directory has the msgp:allocbound defined for that datatype ?
 	gopath := os.Getenv("GOPATH")
 	const repositoryRoot = "go-algorand/"
-<<<<<<< HEAD
-=======
 	const thisFile = "protocol/codec_tester.go"
->>>>>>> 8835bfdd
 	packageFilesPath := path.Join(gopath, "src", dataType.PkgPath())
 
 	if _, err := os.Stat(packageFilesPath); os.IsNotExist(err) {
@@ -112,16 +108,12 @@
 		if cwdPaths := strings.SplitAfter(cwd, repositoryRoot); len(cwdPaths) == 2 {
 			cwd = cwdPaths[0]
 		} else {
-<<<<<<< HEAD
-			return false
-=======
 			// try to assemble the project directory based on the current stack frame
 			_, file, _, ok := runtime.Caller(0)
 			if !ok {
 				return false
 			}
 			cwd = strings.TrimSuffix(file, thisFile)
->>>>>>> 8835bfdd
 		}
 
 		relPkdPath := strings.SplitAfter(dataType.PkgPath(), repositoryRoot)
@@ -179,7 +171,6 @@
 				testedDatatypesForAllocBound[val.Type().Name()] = true
 			}
 			return
-<<<<<<< HEAD
 		}
 	}
 	// no struct tag, or have a struct tag with no allocbound.
@@ -199,27 +190,6 @@
 			return
 		}
 	}
-=======
-		}
-	}
-	// no struct tag, or have a struct tag with no allocbound.
-	if val.Type().Name() != "" {
-		testedDatatypesForAllocBoundMu.Lock()
-		var exists bool
-		hasAllocBound, exists = testedDatatypesForAllocBound[val.Type().Name()]
-		testedDatatypesForAllocBoundMu.Unlock()
-		if !exists {
-			// does any of the go files in the package directory has the msgp:allocbound defined for that datatype ?
-			hasAllocBound = checkMsgpAllocBoundDirective(val.Type())
-			testedDatatypesForAllocBoundMu.Lock()
-			testedDatatypesForAllocBound[val.Type().Name()] = hasAllocBound
-			testedDatatypesForAllocBoundMu.Unlock()
-			return
-		} else if hasAllocBound {
-			return
-		}
-	}
->>>>>>> 8835bfdd
 
 	if val.Type().Kind() == reflect.Slice || val.Type().Kind() == reflect.Map || val.Type().Kind() == reflect.Array {
 		printWarning(fmt.Sprintf("%s %s does not have an allocbound defined for %s %s", objType, datapath, val.Type().String(), val.Type().PkgPath()))
