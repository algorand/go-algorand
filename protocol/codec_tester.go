// Copyright (C) 2019-2025 Algorand, Inc.
// This file is part of go-algorand
//
// go-algorand is free software: you can redistribute it and/or modify
// it under the terms of the GNU Affero General Public License as
// published by the Free Software Foundation, either version 3 of the
// License, or (at your option) any later version.
//
// go-algorand is distributed in the hope that it will be useful,
// but WITHOUT ANY WARRANTY; without even the implied warranty of
// MERCHANTABILITY or FITNESS FOR A PARTICULAR PURPOSE.  See the
// GNU Affero General Public License for more details.
//
// You should have received a copy of the GNU Affero General Public License
// along with go-algorand.  If not, see <https://www.gnu.org/licenses/>.

package protocol

import (
	"fmt"
	"math/rand"
	"os"
	"path"
	"path/filepath"
	"reflect"
	"runtime"
	"strings"
	"testing"

	"github.com/algorand/go-algorand/test/partitiontest"

	"github.com/algorand/go-deadlock"

	"github.com/algorand/msgp/msgp"
	"github.com/stretchr/testify/require"
)

const debugCodecTester = false

type msgpMarshalUnmarshal interface {
	msgp.Marshaler
	msgp.Unmarshaler
}

var rawMsgpType = reflect.TypeOf(msgp.Raw{})
var errSkipRawMsgpTesting = fmt.Errorf("skipping msgp.Raw serializing, since it won't be the same across go-codec and msgp")

<<<<<<< HEAD
func oneOf(n int) bool {
	return (rand.Int() % n) == 0
}

type randomizeObjectCfg struct {
	// ZeroesEveryN will increase the chance of zero values being generated.
	ZeroesEveryN int
	// AllUintSizes will be equally likely to generate 8-bit, 16-bit, 32-bit, or 64-bit uints.
	AllUintSizes bool
}

// RandomizeObjectOption is an option for RandomizeObject
type RandomizeObjectOption func(*randomizeObjectCfg)

// RandomizeObjectWithZeroesEveryN sets the chance of zero values being generated (one in n)
func RandomizeObjectWithZeroesEveryN(n int) RandomizeObjectOption {
	return func(cfg *randomizeObjectCfg) { cfg.ZeroesEveryN = n }
}

// RandomizeObjectWithAllUintSizes will be equally likely to generate 8-bit, 16-bit, 32-bit, or 64-bit uints.
func RandomizeObjectWithAllUintSizes() RandomizeObjectOption {
	return func(cfg *randomizeObjectCfg) { cfg.AllUintSizes = true }
}

=======
>>>>>>> 039c9337
// RandomizeObject returns a random object of the same type as template
func RandomizeObject(template interface{}, opts ...RandomizeObjectOption) (interface{}, error) {
	cfg := randomizeObjectCfg{}
	for _, opt := range opts {
		opt(&cfg)
	}
	tt := reflect.TypeOf(template)
	if tt.Kind() != reflect.Ptr {
		return nil, fmt.Errorf("RandomizeObject: must be ptr")
	}
	v := reflect.New(tt.Elem())
	changes := int(^uint(0) >> 1)
	err := randomizeValue(v.Elem(), 0, tt.String(), "", &changes, cfg, make(map[reflect.Type]bool))
	return v.Interface(), err
}

// RandomizeObjectField returns a random object of the same type as template where a single field was modified.
func RandomizeObjectField(template interface{}, opts ...RandomizeObjectOption) (interface{}, error) {
	cfg := randomizeObjectCfg{}
	for _, opt := range opts {
		opt(&cfg)
	}
	tt := reflect.TypeOf(template)
	if tt.Kind() != reflect.Ptr {
		return nil, fmt.Errorf("RandomizeObject: must be ptr")
	}
	v := reflect.New(tt.Elem())
	changes := 1
	err := randomizeValue(v.Elem(), 0, tt.String(), "", &changes, cfg, make(map[reflect.Type]bool))
	return v.Interface(), err
}

func parseStructTags(structTag string) map[string]string {
	tagsMap := map[string]string{}

	for _, tag := range strings.Split(reflect.StructTag(structTag).Get("codec"), ",") {
		elements := strings.Split(tag, "=")
		if len(elements) != 2 {
			continue
		}
		tagsMap[elements[0]] = elements[1]
	}
	return tagsMap
}

var printWarningOnce deadlock.Mutex
var warningMessages map[string]bool

func printWarning(warnMsg string) {
	printWarningOnce.Lock()
	defer printWarningOnce.Unlock()
	if warningMessages == nil {
		warningMessages = make(map[string]bool)
	}
	if !warningMessages[warnMsg] {
		warningMessages[warnMsg] = true
		fmt.Printf("%s\n", warnMsg)
	}
}

var testedDatatypesForAllocBound = map[string]bool{}
var testedDatatypesForAllocBoundMu = deadlock.Mutex{}

func checkMsgpAllocBoundDirective(dataType reflect.Type) bool {
	// does any of the go files in the package directory has the msgp:allocbound defined for that datatype ?
	gopath := os.Getenv("GOPATH")
	const repositoryRoot = "go-algorand/"
	const thisFile = "protocol/codec_tester.go"
	packageFilesPath := path.Join(gopath, "src", dataType.PkgPath())

	if _, err := os.Stat(packageFilesPath); os.IsNotExist(err) {
		// no such directory. Try to assemble the path based on the current working directory.
		cwd, err := os.Getwd()
		if err != nil {
			return false
		}
		if cwdPaths := strings.SplitAfter(cwd, repositoryRoot); len(cwdPaths) == 2 {
			cwd = cwdPaths[0]
		} else {
			// try to assemble the project directory based on the current stack frame
			_, file, _, ok := runtime.Caller(0)
			if !ok {
				return false
			}
			cwd = strings.TrimSuffix(file, thisFile)
		}

		relPkdPath := strings.SplitAfter(dataType.PkgPath(), repositoryRoot)
		if len(relPkdPath) != 2 {
			return false
		}
		packageFilesPath = path.Join(cwd, relPkdPath[1])
		if _, err := os.Stat(packageFilesPath); os.IsNotExist(err) {
			return false
		}
	}
	packageFiles := []string{}
	filepath.Walk(packageFilesPath, func(path string, info os.FileInfo, err error) error {
		if filepath.Ext(path) == ".go" {
			packageFiles = append(packageFiles, path)
		}
		return nil
	})
	for _, packageFile := range packageFiles {
		fileBytes, err := os.ReadFile(packageFile)
		if err != nil {
			continue
		}
		if strings.Contains(string(fileBytes), fmt.Sprintf("msgp:allocbound %s", dataType.Name())) {
			// message pack alloc bound definition was found.
			return true
		}
	}
	return false
}

func checkBoundsLimitingTag(val reflect.Value, datapath string, structTag string) (hasAllocBound bool) {
	var objType string
	if val.Kind() == reflect.Slice {
		objType = "slice"
	} else if val.Kind() == reflect.Map {
		objType = "map"
	} else if val.Kind() == reflect.String {
		objType = "string"
	}

	if structTag != "" {
		tagsMap := parseStructTags(structTag)

		if tagsMap["allocbound"] == "-" {
			printWarning(fmt.Sprintf("%s %s have an unbounded allocbound defined", objType, datapath))
			return
		}

		if _, have := tagsMap["allocbound"]; have {
			hasAllocBound = true
			testedDatatypesForAllocBoundMu.Lock()
			defer testedDatatypesForAllocBoundMu.Unlock()
			if val.Type().Name() == "" {
				testedDatatypesForAllocBound[datapath] = true
			} else {
				testedDatatypesForAllocBound[val.Type().Name()] = true
			}
			return
		}
	}
	// no struct tag, or have a struct tag with no allocbound.
	if val.Type().Name() != "" {
		testedDatatypesForAllocBoundMu.Lock()
		var exists bool
		hasAllocBound, exists = testedDatatypesForAllocBound[val.Type().Name()]
		testedDatatypesForAllocBoundMu.Unlock()
		if !exists {
			// does any of the go files in the package directory has the msgp:allocbound defined for that datatype ?
			hasAllocBound = checkMsgpAllocBoundDirective(val.Type())
			testedDatatypesForAllocBoundMu.Lock()
			testedDatatypesForAllocBound[val.Type().Name()] = hasAllocBound
			testedDatatypesForAllocBoundMu.Unlock()
			return
		} else if hasAllocBound {
			return
		}
	}

	if val.Type().Kind() == reflect.Slice || val.Type().Kind() == reflect.Map || val.Type().Kind() == reflect.Array {
		printWarning(fmt.Sprintf("%s %s does not have an allocbound defined for %s %s", objType, datapath, val.Type().String(), val.Type().PkgPath()))
	}
	return
}

func randomizeValue(v reflect.Value, depth int, datapath string, tag string, remainingChanges *int, cfg randomizeObjectCfg, seenTypes map[reflect.Type]bool) error {
	if *remainingChanges == 0 {
		return nil
	}
	if depth != 0 && cfg.ZeroesEveryN > 0 && oneOf(cfg.ZeroesEveryN) {
		// Leave zero value
		return nil
	}

	/* Consider cutting off recursive structures by stopping at some datapath depth.

	    if len(datapath) > 200 {
			// Cut off recursive structures
			return nil
		}
	*/

	switch v.Kind() {
	case reflect.Uint, reflect.Uintptr, reflect.Uint8, reflect.Uint16, reflect.Uint32, reflect.Uint64:
		if strings.HasSuffix(datapath, "/HashType") &&
			strings.HasSuffix(v.Type().PkgPath(), "go-algorand/crypto") && v.Type().Name() == "HashType" {
			// generate value that will avoid protocol.ErrInvalidObject from HashType.Validate()
			v.SetUint(rand.Uint64() % 3) // 3 is crypto.MaxHashType
		} else {
			var num uint64
			if cfg.AllUintSizes {
				switch rand.Intn(4) {
				case 0: // fewer than 8 bits
					num = uint64(rand.Intn(1 << 8)) // 0 to 255
				case 1: // fewer than 16 bits
					num = uint64(rand.Intn(1 << 16)) // 0 to 65535
				case 2: // fewer than 32 bits
					num = uint64(rand.Uint32()) // 0 to 2^32-1
				case 3: // fewer than 64 bits
					num = rand.Uint64() // 0 to 2^64-1
				}
			} else {
				num = rand.Uint64()
			}
			v.SetUint(num)
		}
		*remainingChanges--
	case reflect.Int, reflect.Int8, reflect.Int16, reflect.Int32, reflect.Int64:
		v.SetInt(int64(rand.Uint64()))
		*remainingChanges--
	case reflect.String:
		hasAllocBound := checkBoundsLimitingTag(v, datapath, tag)
		var buf []byte
		var len int
		if strings.HasSuffix(v.Type().PkgPath(), "go-algorand/agreement") && v.Type().Name() == "serializableError" {
			// Don't generate empty strings for serializableError since nil values of *string type
			// will serialize differently by msgp and go-codec
			len = rand.Int()%63 + 1
		} else if strings.HasSuffix(v.Type().PkgPath(), "go-algorand/protocol") && v.Type().Name() == "TxType" {
			// protocol.TxType has allocbound defined as a custom msgp:allocbound directive so not supported by reflect
			len = rand.Int()%6 + 1
		} else if hasAllocBound {
			len = 1
		} else {
			len = rand.Int() % 64
		}
		for i := 0; i < len; i++ {
			buf = append(buf, byte(rand.Uint32()))
		}
		v.SetString(string(buf))
		*remainingChanges--
	case reflect.Ptr:
		v.Set(reflect.New(v.Type().Elem()))
		err := randomizeValue(reflect.Indirect(v), depth+1, datapath, tag, remainingChanges, cfg, seenTypes)
		if err != nil {
			return err
		}
	case reflect.Struct:
		st := v.Type()
		if !seenTypes[st] {
			seenTypes[st] = true
		} else {
			return nil
		}
		fieldsOrder := rand.Perm(v.NumField())
		for i := 0; i < v.NumField(); i++ {
			fieldIdx := fieldsOrder[i]
			f := st.Field(fieldIdx)
			tag := f.Tag

			if f.PkgPath != "" && !f.Anonymous {
				// unexported
				continue
			}
			if st.Name() == "messageEvent" && f.Name == "Tail" {
				// Don't try and set the Tail field since it's recursive
				continue
			}
			if rawMsgpType == f.Type {
				return errSkipRawMsgpTesting
			}
			err := randomizeValue(v.Field(fieldIdx), depth+1, datapath+"/"+f.Name, string(tag), remainingChanges, cfg, seenTypes)
			if err != nil {
				return err
			}
			if *remainingChanges == 0 {
				break
			}
			*remainingChanges--
		}
	case reflect.Array:
		indicesOrder := rand.Perm(v.Len())
		for i := 0; i < v.Len(); i++ {
			err := randomizeValue(v.Index(indicesOrder[i]), depth+1, fmt.Sprintf("%s/%d", datapath, indicesOrder[i]), "", remainingChanges, cfg, seenTypes)
			if err != nil {
				return err
			}
			if *remainingChanges == 0 {
				break
			}
			*remainingChanges--
		}
	case reflect.Slice:
		// we don't want to allocate a slice with size of 0. This is because decoding and encoding this slice
		// will result in nil and not slice of size 0
		l := rand.Int()%31 + 1

		hasAllocBound := checkBoundsLimitingTag(v, datapath, tag)
		if hasAllocBound {
			l = 1
		}
		s := reflect.MakeSlice(v.Type(), l, l)
		indicesOrder := rand.Perm(l)
		for i := 0; i < l; i++ {
			err := randomizeValue(s.Index(indicesOrder[i]), depth+1, fmt.Sprintf("%s/%d", datapath, indicesOrder[i]), "", remainingChanges, cfg, seenTypes)
			if err != nil {
				return err
			}
			if *remainingChanges == 0 {
				break
			}
		}
		v.Set(s)
		*remainingChanges--
	case reflect.Bool:
		v.SetBool(rand.Uint32()%2 == 0)
		*remainingChanges--
	case reflect.Map:
		hasAllocBound := checkBoundsLimitingTag(v, datapath, tag)
		mt := v.Type()
		v.Set(reflect.MakeMap(mt))
		l := rand.Int() % 32
		if hasAllocBound {
			l = 1
		}
		indicesOrder := rand.Perm(l)
		for i := 0; i < l; i++ {
			mk := reflect.New(mt.Key())
			err := randomizeValue(mk.Elem(), depth+1, fmt.Sprintf("%s/%d", datapath, indicesOrder[i]), "", remainingChanges, cfg, seenTypes)
			if err != nil {
				return err
			}

			mv := reflect.New(mt.Elem())
			err = randomizeValue(mv.Elem(), depth+1, fmt.Sprintf("%s/%d", datapath, indicesOrder[i]), "", remainingChanges, cfg, seenTypes)
			if err != nil {
				return err
			}

			v.SetMapIndex(mk.Elem(), mv.Elem())
			if *remainingChanges == 0 {
				break
			}
		}
	default:
		return fmt.Errorf("unsupported object kind %v", v.Kind())
	}
	return nil
}

// EncodingTest tests that our two msgpack codecs (msgp and go-codec)
// agree on encodings and decodings of random values of the type of
// template, returning an error if there is a mismatch.
func EncodingTest(template msgpMarshalUnmarshal) error {
	v0, err := RandomizeObject(template)
	if err != nil {
		return err
	}

	if debugCodecTester {
		err = os.WriteFile("/tmp/v0", []byte(fmt.Sprintf("%#v", v0)), 0666)
		if err != nil {
			return err
		}

	}

	e1 := EncodeMsgp(v0.(msgp.Marshaler))
	e2 := EncodeReflect(v0)

	// for debug, write out the encodings to a file
	if debugCodecTester {
		err = os.WriteFile("/tmp/e1", e1, 0666)
		if err != nil {
			return err
		}
		err = os.WriteFile("/tmp/e2", e2, 0666)
		if err != nil {
			return err
		}
	}

	if !reflect.DeepEqual(e1, e2) {
		return fmt.Errorf("encoding mismatch for %v: %v != %v", v0, e1, e2)
	}

	v1 := reflect.New(reflect.TypeOf(template).Elem()).Interface().(msgpMarshalUnmarshal)
	v2 := reflect.New(reflect.TypeOf(template).Elem()).Interface().(msgpMarshalUnmarshal)

	err = DecodeMsgp(e1, v1)
	if err != nil {
		return err
	}

	err = DecodeReflect(e1, v2)
	if err != nil {
		return err
	}

	if debugCodecTester {
		err = os.WriteFile("/tmp/v1", []byte(fmt.Sprintf("%#v", v1)), 0666)
		if err != nil {
			return err
		}
		err = os.WriteFile("/tmp/v2", []byte(fmt.Sprintf("%#v", v2)), 0666)
		if err != nil {
			return err
		}
	}

	// At this point, it might be that v differs from v1 and v2,
	// because there are multiple representations (e.g., an empty
	// byte slice could be either nil or a zero-length slice).
	// But we require that the msgp codec match the behavior of
	// go-codec.

	if !reflect.DeepEqual(v1, v2) {
		return fmt.Errorf("decoding mismatch")
	}

	// Finally, check that the value encodes back to the same encoding.

	ee1 := EncodeMsgp(v1)
	ee2 := EncodeReflect(v1)

	if debugCodecTester {
		err = os.WriteFile("/tmp/ee1", ee1, 0666)
		if err != nil {
			return err
		}
		err = os.WriteFile("/tmp/ee2", ee2, 0666)
		if err != nil {
			return err
		}
	}

	if !reflect.DeepEqual(e1, ee1) {
		return fmt.Errorf("re-encoding mismatch: e1 != ee1")
	}
	if !reflect.DeepEqual(e1, ee2) {
		return fmt.Errorf("re-encoding mismatch: e1 != ee2")
	}

	return nil
}

// RunEncodingTest runs several iterations of encoding/decoding
// consistency testing of object type specified by template.
func RunEncodingTest(t *testing.T, template msgpMarshalUnmarshal) {
	partitiontest.PartitionTest(t)
	for i := 0; i < 1000; i++ {
		err := EncodingTest(template)
		if err == errSkipRawMsgpTesting {
			// we want to skip the serilization test in this case.
			t.Skip()
			return
		}

		require.NoError(t, err)
	}
}<|MERGE_RESOLUTION|>--- conflicted
+++ resolved
@@ -45,11 +45,6 @@
 var rawMsgpType = reflect.TypeOf(msgp.Raw{})
 var errSkipRawMsgpTesting = fmt.Errorf("skipping msgp.Raw serializing, since it won't be the same across go-codec and msgp")
 
-<<<<<<< HEAD
-func oneOf(n int) bool {
-	return (rand.Int() % n) == 0
-}
-
 type randomizeObjectCfg struct {
 	// ZeroesEveryN will increase the chance of zero values being generated.
 	ZeroesEveryN int
@@ -70,8 +65,6 @@
 	return func(cfg *randomizeObjectCfg) { cfg.AllUintSizes = true }
 }
 
-=======
->>>>>>> 039c9337
 // RandomizeObject returns a random object of the same type as template
 func RandomizeObject(template interface{}, opts ...RandomizeObjectOption) (interface{}, error) {
 	cfg := randomizeObjectCfg{}
