--- conflicted
+++ resolved
@@ -373,12 +373,9 @@
 }
 
 func (l logger) UpdateTelemetryURI(uri string) (err error) {
-<<<<<<< HEAD
-=======
 	if l.loggerState.telemetry.hook == nil {
 		return nil
 	}
->>>>>>> 27964e7d
 	err = l.loggerState.telemetry.hook.UpdateHookURI(uri)
 	if err == nil {
 		telemetryConfig.URI = uri
