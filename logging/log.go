--- conflicted
+++ resolved
@@ -373,12 +373,6 @@
 }
 
 func (l logger) UpdateTelemetryURI(uri string) (err error) {
-<<<<<<< HEAD
-	if l.loggerState.telemetry.hook == nil {
-		return nil
-	}
-=======
->>>>>>> cea8009b
 	err = l.loggerState.telemetry.hook.UpdateHookURI(uri)
 	if err == nil {
 		telemetryConfig.URI = uri
