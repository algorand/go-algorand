--- conflicted
+++ resolved
@@ -17,20 +17,14 @@
 package compactcert
 
 import (
-<<<<<<< HEAD
-=======
-	"context"
-	"database/sql"
 	"errors"
 	"fmt"
->>>>>>> e755f269
 	"time"
 
 	"github.com/algorand/go-algorand/config"
 	"github.com/algorand/go-algorand/crypto"
 	"github.com/algorand/go-algorand/crypto/merklearray"
 	"github.com/algorand/go-algorand/crypto/merklesignature"
-	"github.com/algorand/go-algorand/data/account"
 	"github.com/algorand/go-algorand/data/basics"
 	"github.com/algorand/go-algorand/data/bookkeeping"
 	"github.com/algorand/go-algorand/protocol"
@@ -99,16 +93,8 @@
 				goto restart
 			}
 
-			safeToDeleteIds := ccw.signBlock(hdr)
+			ccw.signBlock(hdr)
 			ccw.signedBlock(nextrnd)
-
-			// send ids that are safe to delete keys from.
-			for _, id := range safeToDeleteIds {
-				if err := ccw.accts.DeleteStateProofKey(id, hdr.Round); err != nil {
-					ccw.log.Warnf("ccw.signer(): DeleteStateProofKey failed (%d): %w", hdr.Round, err)
-				}
-
-			}
 
 			nextrnd++
 
@@ -119,10 +105,6 @@
 	}
 }
 
-<<<<<<< HEAD
-// signBlock returns the ids of all keys that successfully signed a block, and their signature is stored safely in the db.
-func (ccw *Worker) signBlock(hdr bookkeeping.BlockHeader) []account.ParticipationID {
-=======
 // GenerateStateProofMessage builds a merkle tree from the block headers of the entire interval (up until current round), and returns the root
 // for the account to sign upon. The tree can be stored for performance but does not have to be since it can always be rebuilt from scratch.
 // This is the message the Compact Certificate will attest to.
@@ -152,21 +134,20 @@
 }
 
 func (ccw *Worker) signBlock(hdr bookkeeping.BlockHeader) {
->>>>>>> e755f269
 	proto := config.Consensus[hdr.CurrentProtocol]
 	if proto.CompactCertRounds == 0 {
-		return nil
+		return
 	}
 
 	// Only sign blocks that are a multiple of CompactCertRounds.
 	if hdr.Round%basics.Round(proto.CompactCertRounds) != 0 {
-		return nil
+		return
 	}
 
 	keys := ccw.accts.StateProofKeys(hdr.Round)
 	if len(keys) == 0 {
 		// No keys, nothing to do.
-		return nil
+		return
 	}
 
 	// votersRound is the round containing the merkle root commitment
@@ -175,17 +156,16 @@
 	votersHdr, err := ccw.ledger.BlockHdr(votersRound)
 	if err != nil {
 		ccw.log.Warnf("ccw.signBlock(%d): BlockHdr(%d): %v", hdr.Round, votersRound, err)
-		return nil
+		return
 	}
 
 	if votersHdr.CompactCert[protocol.CompactCertBasic].CompactCertVoters.IsEmpty() {
 		// No voter commitment, perhaps because compact certs were
 		// just enabled.
-		return nil
+		return
 	}
 
 	sigs := make([]sigFromAddr, 0, len(keys))
-	ids := make([]account.ParticipationID, 0, len(keys))
 	for _, key := range keys {
 		if key.FirstValid > hdr.Round || hdr.Round > key.LastValid {
 			continue
@@ -212,18 +192,15 @@
 			Round:  hdr.Round,
 			Sig:    sig,
 		})
-		ids = append(ids, key.ParticipationID)
-	}
-
-	safeToDeleteIds := make([]account.ParticipationID, 0, len(keys))
+	}
+
 	// any error in handle sig indicates the signature wasn't stored in disk, thus we cannot delete the key.
-	for i, sfa := range sigs {
+	for _, sfa := range sigs {
 		_, err = ccw.handleSig(sfa, nil)
 		if err != nil {
 			ccw.log.Warnf("ccw.signBlock(%d): handleSig: %v", hdr.Round, err)
 			continue
 		}
-		safeToDeleteIds = append(safeToDeleteIds, ids[i])
-	}
-	return safeToDeleteIds
+	}
+	return
 }