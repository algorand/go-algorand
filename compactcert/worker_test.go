--- conflicted
+++ resolved
@@ -38,11 +38,7 @@
 	"github.com/algorand/go-algorand/logging"
 	"github.com/algorand/go-algorand/network"
 	"github.com/algorand/go-algorand/protocol"
-<<<<<<< HEAD
-	"github.com/algorand/go-algorand/testpartitioning"
-=======
 	"github.com/algorand/go-algorand/test/partitiontest"
->>>>>>> 916154b5
 	"github.com/algorand/go-algorand/util/db"
 	"github.com/algorand/go-deadlock"
 )
@@ -218,11 +214,7 @@
 }
 
 func TestWorkerAllSigs(t *testing.T) {
-<<<<<<< HEAD
-	testpartitioning.PartitionTest(t)
-=======
-	partitiontest.PartitionTest(t)
->>>>>>> 916154b5
+	partitiontest.PartitionTest(t)
 
 	var keys []account.Participation
 	for i := 0; i < 10; i++ {
@@ -284,11 +276,7 @@
 }
 
 func TestWorkerPartialSigs(t *testing.T) {
-<<<<<<< HEAD
-	testpartitioning.PartitionTest(t)
-=======
-	partitiontest.PartitionTest(t)
->>>>>>> 916154b5
+	partitiontest.PartitionTest(t)
 
 	var keys []account.Participation
 	for i := 0; i < 7; i++ {
@@ -346,11 +334,7 @@
 }
 
 func TestWorkerInsufficientSigs(t *testing.T) {
-<<<<<<< HEAD
-	testpartitioning.PartitionTest(t)
-=======
-	partitiontest.PartitionTest(t)
->>>>>>> 916154b5
+	partitiontest.PartitionTest(t)
 
 	var keys []account.Participation
 	for i := 0; i < 2; i++ {
@@ -381,11 +365,7 @@
 }
 
 func TestLatestSigsFromThisNode(t *testing.T) {
-<<<<<<< HEAD
-	testpartitioning.PartitionTest(t)
-=======
-	partitiontest.PartitionTest(t)
->>>>>>> 916154b5
+	partitiontest.PartitionTest(t)
 
 	var keys []account.Participation
 	for i := 0; i < 10; i++ {
@@ -424,11 +404,7 @@
 }
 
 func TestWorkerRestart(t *testing.T) {
-<<<<<<< HEAD
-	testpartitioning.PartitionTest(t)
-=======
-	partitiontest.PartitionTest(t)
->>>>>>> 916154b5
+	partitiontest.PartitionTest(t)
 
 	var keys []account.Participation
 	for i := 0; i < 10; i++ {
@@ -469,11 +445,7 @@
 }
 
 func TestWorkerHandleSig(t *testing.T) {
-<<<<<<< HEAD
-	testpartitioning.PartitionTest(t)
-=======
-	partitiontest.PartitionTest(t)
->>>>>>> 916154b5
+	partitiontest.PartitionTest(t)
 
 	var keys []account.Participation
 	for i := 0; i < 2; i++ {
