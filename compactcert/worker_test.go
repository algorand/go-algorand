--- conflicted
+++ resolved
@@ -96,10 +96,6 @@
 	}
 }
 
-<<<<<<< HEAD
-func (s *testWorkerStubs) Keys() (out []account.Participation) {
-	return s.keys
-=======
 func (s *testWorkerStubs) Keys(rnd basics.Round) (out []account.Participation) {
 	for _, part := range s.keys {
 		if part.OverlapsInterval(rnd, rnd) {
@@ -107,7 +103,6 @@
 		}
 	}
 	return
->>>>>>> 490180bc
 }
 
 func (s *testWorkerStubs) BlockHdr(r basics.Round) (bookkeeping.BlockHeader, error) {
