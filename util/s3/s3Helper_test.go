// Copyright (C) 2019-2021 Algorand, Inc.
// This file is part of go-algorand
//
// go-algorand is free software: you can redistribute it and/or modify
// it under the terms of the GNU Affero General Public License as
// published by the Free Software Foundation, either version 3 of the
// License, or (at your option) any later version.
//
// go-algorand is distributed in the hope that it will be useful,
// but WITHOUT ANY WARRANTY; without even the implied warranty of
// MERCHANTABILITY or FITNESS FOR A PARTICULAR PURPOSE.  See the
// GNU Affero General Public License for more details.
//
// You should have received a copy of the GNU Affero General Public License
// along with go-algorand.  If not, see <https://www.gnu.org/licenses/>.

package s3

import (
	"os"
	"reflect"
	"testing"

<<<<<<< HEAD
	"github.com/algorand/go-algorand/testpartitioning"
=======
	"github.com/algorand/go-algorand/test/partitiontest"
>>>>>>> 916154b5
	"github.com/stretchr/testify/require"
)

func TestGetS3UploadBucket(t *testing.T) {
<<<<<<< HEAD
	testpartitioning.PartitionTest(t)
=======
	partitiontest.PartitionTest(t)
>>>>>>> 916154b5

	tests := []struct {
		name           string
		getDefault     bool
		wantBucketName string
	}{
		{name: "test1", wantBucketName: "test-bucket"},
		{name: "test2", wantBucketName: "anotherbucket"},
		{name: "test3", wantBucketName: ""},
		{name: "test4", getDefault: true, wantBucketName: "algorand-uploads"},
	}
	for _, tt := range tests {
		t.Run(tt.name, func(t *testing.T) {
			if tt.getDefault {
				os.Unsetenv("S3_UPLOAD_BUCKET")
			} else {
				os.Setenv("S3_UPLOAD_BUCKET", tt.wantBucketName)
			}
			if gotBucketName := GetS3UploadBucket(); gotBucketName != tt.wantBucketName {
				t.Errorf("GetS3UploadBucket() = %v, want %v", gotBucketName, tt.wantBucketName)
			}
		})
	}
}

func TestGetS3ReleaseBucket(t *testing.T) {
<<<<<<< HEAD
	testpartitioning.PartitionTest(t)
=======
	partitiontest.PartitionTest(t)
>>>>>>> 916154b5

	tests := []struct {
		name           string
		getDefault     bool
		wantBucketName string
	}{
		{name: "test1", wantBucketName: "test-bucket"},
		{name: "test2", wantBucketName: "anotherbucket"},
		{name: "test3", wantBucketName: ""},
		{name: "test4", getDefault: true, wantBucketName: "algorand-releases"},
	}
	for _, tt := range tests {
		t.Run(tt.name, func(t *testing.T) {
			if tt.getDefault {
				os.Unsetenv("S3_RELEASE_BUCKET")
			} else {
				os.Setenv("S3_RELEASE_BUCKET", tt.wantBucketName)
			}
			if gotBucketName := GetS3ReleaseBucket(); gotBucketName != tt.wantBucketName {
				t.Errorf("GetS3ReleaseBucket() = %v, want %v", gotBucketName, tt.wantBucketName)
			}
		})
	}
}

func Test_getS3Region(t *testing.T) {
<<<<<<< HEAD
	testpartitioning.PartitionTest(t)
=======
	partitiontest.PartitionTest(t)
>>>>>>> 916154b5

	tests := []struct {
		name       string
		getDefault bool
		wantRegion string
	}{
		{name: "test1", wantRegion: "us-east1"},
		{name: "test2", wantRegion: "us-west2"},
		{name: "test3", wantRegion: ""},
		{name: "test3", getDefault: true, wantRegion: "us-east-1"},
	}
	for _, tt := range tests {
		t.Run(tt.name, func(t *testing.T) {
			if tt.getDefault {
				os.Unsetenv("S3_REGION")
			} else {
				os.Setenv("S3_REGION", tt.wantRegion)
			}
			if gotRegion := getS3Region(); gotRegion != tt.wantRegion {
				t.Errorf("getS3Region() = %v, want %v", gotRegion, tt.wantRegion)
			}
		})
	}
}

func TestMakeS3SessionForUploadWithBucket(t *testing.T) {
<<<<<<< HEAD
	testpartitioning.PartitionTest(t)
=======
	partitiontest.PartitionTest(t)
>>>>>>> 916154b5

	const bucket1 = "test-bucket"
	const publicUploadBucket = "algorand-uploads"
	const emptyBucket = ""
	type args struct {
		awsBucket string
		awsID     string
		awsSecret string
	}
	tests := []struct {
		name       string
		args       args
		wantHelper Helper
		wantErr    bool
	}{
		{name: "test1", args: args{awsBucket: bucket1, awsID: "AWS_ID", awsSecret: "AWS_SECRET"}, wantHelper: Helper{bucket: bucket1}, wantErr: false},
		{name: "test2", args: args{awsBucket: emptyBucket, awsID: "AWS_ID", awsSecret: "AWS_SECRET"}, wantHelper: Helper{bucket: emptyBucket}, wantErr: true},
		{name: "test3", args: args{awsBucket: bucket1, awsID: "", awsSecret: "AWS_SECRET"}, wantHelper: Helper{bucket: bucket1}, wantErr: true},
		{name: "test4", args: args{awsBucket: bucket1, awsID: "AWS_ID", awsSecret: ""}, wantHelper: Helper{bucket: bucket1}, wantErr: true},
		{name: "test5", args: args{awsBucket: bucket1, awsID: "", awsSecret: ""}, wantHelper: Helper{bucket: bucket1}, wantErr: true},
		// public upload bucket requires AWS credentials for uploads
		{name: "test6", args: args{awsBucket: publicUploadBucket, awsID: "AWS_ID", awsSecret: "AWS_SECRET"}, wantHelper: Helper{bucket: publicUploadBucket}, wantErr: false},
		{name: "test7", args: args{awsBucket: publicUploadBucket, awsID: "", awsSecret: "AWS_SECRET"}, wantHelper: Helper{bucket: publicUploadBucket}, wantErr: true},
		{name: "test8", args: args{awsBucket: publicUploadBucket, awsID: "AWS_ID", awsSecret: ""}, wantHelper: Helper{bucket: publicUploadBucket}, wantErr: true},
		{name: "test9", args: args{awsBucket: publicUploadBucket, awsID: "", awsSecret: ""}, wantHelper: Helper{bucket: publicUploadBucket}, wantErr: true},
	}
	for _, tt := range tests {
		t.Run(tt.name, func(t *testing.T) {
			os.Setenv("AWS_ACCESS_KEY_ID", tt.args.awsID)
			os.Setenv("AWS_SECRET_ACCESS_KEY", tt.args.awsSecret)
			gotHelper, err := MakeS3SessionForUploadWithBucket(tt.args.awsBucket)
			if (err != nil) != tt.wantErr {
				t.Errorf("MakeS3SessionForUploadWithBucket() error = %v, wantErr %v", err, tt.wantErr)
				return
			}
			if err == nil && !reflect.DeepEqual(gotHelper.bucket, tt.wantHelper.bucket) {
				t.Errorf("MakeS3SessionForUploadWithBucket() = %v, want %v", gotHelper, tt.wantHelper)
			}
		})
	}
}

func TestMakeS3SessionForDownloadWithBucket(t *testing.T) {
<<<<<<< HEAD
	testpartitioning.PartitionTest(t)
=======
	partitiontest.PartitionTest(t)
>>>>>>> 916154b5

	const bucket1 = "test-bucket"
	const publicReleaseBucket = "algorand-releases"
	const emptyBucket = ""
	type args struct {
		awsBucket string
		awsID     string
		awsSecret string
	}
	tests := []struct {
		name       string
		args       args
		wantHelper Helper
		wantErr    bool
	}{
		{name: "test1", args: args{awsBucket: bucket1, awsID: "AWS_ID", awsSecret: "AWS_SECRET"}, wantHelper: Helper{bucket: bucket1}, wantErr: false},
		{name: "test2", args: args{awsBucket: emptyBucket, awsID: "AWS_ID", awsSecret: "AWS_SECRET"}, wantHelper: Helper{bucket: emptyBucket}, wantErr: true},
		{name: "test3", args: args{awsBucket: bucket1, awsID: "", awsSecret: "AWS_SECRET"}, wantHelper: Helper{bucket: bucket1}, wantErr: true},
		{name: "test4", args: args{awsBucket: bucket1, awsID: "AWS_ID", awsSecret: ""}, wantHelper: Helper{bucket: bucket1}, wantErr: true},
		{name: "test5", args: args{awsBucket: bucket1, awsID: "", awsSecret: ""}, wantHelper: Helper{bucket: bucket1}, wantErr: true},
		// public release bucket does not require AWS credentials for downloads
		{name: "test6", args: args{awsBucket: publicReleaseBucket, awsID: "AWS_ID", awsSecret: "AWS_SECRET"}, wantHelper: Helper{bucket: publicReleaseBucket}, wantErr: false},
		{name: "test7", args: args{awsBucket: publicReleaseBucket, awsID: "", awsSecret: "AWS_SECRET"}, wantHelper: Helper{bucket: publicReleaseBucket}, wantErr: false},
		{name: "test8", args: args{awsBucket: publicReleaseBucket, awsID: "AWS_ID", awsSecret: ""}, wantHelper: Helper{bucket: publicReleaseBucket}, wantErr: false},
		{name: "test9", args: args{awsBucket: publicReleaseBucket, awsID: "", awsSecret: ""}, wantHelper: Helper{bucket: publicReleaseBucket}, wantErr: false},
	}
	for _, tt := range tests {
		t.Run(tt.name, func(t *testing.T) {
			os.Setenv("AWS_ACCESS_KEY_ID", tt.args.awsID)
			os.Setenv("AWS_SECRET_ACCESS_KEY", tt.args.awsSecret)
			gotHelper, err := MakeS3SessionForDownloadWithBucket(tt.args.awsBucket)
			if (err != nil) != tt.wantErr {
				t.Errorf("MakeS3SessionForDownloadWithBucket() error = %v, wantErr %v", err, tt.wantErr)
				return
			}
			if err == nil && !reflect.DeepEqual(gotHelper.bucket, tt.wantHelper.bucket) {
				t.Errorf("MakeS3SessionForDownloadWithBucket() = %v, want %v", gotHelper, tt.wantHelper)
			}
		})
	}
}

func TestGetVersionFromName(t *testing.T) {
<<<<<<< HEAD
	testpartitioning.PartitionTest(t)
=======
	partitiontest.PartitionTest(t)
>>>>>>> 916154b5

	type args struct {
		name     string
		version  string
		expected uint64
	}
	tests := []args{
		{name: "test 1 (major)", version: "_1.0.0", expected: 1 * 1 << 32},
		{name: "test 2 (major)", version: "_2.0.0", expected: 2 * 1 << 32},
		{name: "test 3 (minor)", version: "_1.1.0", expected: 1*1<<32 + 1*1<<16},
		{name: "test 4 (minor)", version: "_1.2.0", expected: 1*1<<32 + 2*1<<16},
		{name: "test 5 (patch)", version: "_1.0.1", expected: 1*1<<32 + 1},
		{name: "test 6 (patch)", version: "_1.0.2", expected: 1*1<<32 + 2},
	}

	for _, test := range tests {
		actual, err := GetVersionFromName(test.version)
		require.NoError(t, err, test.name)
		require.Equal(t, test.expected, actual, test.name)
	}
}

func TestGetPartsFromVersion(t *testing.T) {
<<<<<<< HEAD
	testpartitioning.PartitionTest(t)
=======
	partitiontest.PartitionTest(t)
>>>>>>> 916154b5

	type args struct {
		name     string
		version  uint64
		expMajor uint64
		expMinor uint64
		expPatch uint64
	}
	tests := []args{
		{name: "test 1 (major)", version: 1 * 1 << 32, expMajor: 1, expMinor: 0, expPatch: 0},
		{name: "test 2 (major)", version: 2 * 1 << 32, expMajor: 2, expMinor: 0, expPatch: 0},
		{name: "test 3 (minor)", version: 1*1<<32 + 1*1<<16, expMajor: 1, expMinor: 1, expPatch: 0},
		{name: "test 4 (minor)", version: 1*1<<32 + 2*1<<16, expMajor: 1, expMinor: 2, expPatch: 0},
		{name: "test 5 (patch)", version: 1*1<<32 + 1, expMajor: 1, expMinor: 0, expPatch: 1},
		{name: "test 6 (patch)", version: 1*1<<32 + 2, expMajor: 1, expMinor: 0, expPatch: 2},
	}

	for _, test := range tests {
		actualMajor, actualMinor, actualPatch, err := GetVersionPartsFromVersion(test.version)
		require.NoError(t, err, test.name)
		require.Equal(t, test.expMajor, actualMajor, test.name)
		require.Equal(t, test.expMinor, actualMinor, test.name)
		require.Equal(t, test.expPatch, actualPatch, test.name)
	}

	_, _, _, err := GetVersionPartsFromVersion(1<<32 - 1)
	require.Error(t, err, "Versions less than 1.0.0 should not be parsed.")
}<|MERGE_RESOLUTION|>--- conflicted
+++ resolved
@@ -21,20 +21,12 @@
 	"reflect"
 	"testing"
 
-<<<<<<< HEAD
-	"github.com/algorand/go-algorand/testpartitioning"
-=======
 	"github.com/algorand/go-algorand/test/partitiontest"
->>>>>>> 916154b5
 	"github.com/stretchr/testify/require"
 )
 
 func TestGetS3UploadBucket(t *testing.T) {
-<<<<<<< HEAD
-	testpartitioning.PartitionTest(t)
-=======
-	partitiontest.PartitionTest(t)
->>>>>>> 916154b5
+	partitiontest.PartitionTest(t)
 
 	tests := []struct {
 		name           string
@@ -61,11 +53,7 @@
 }
 
 func TestGetS3ReleaseBucket(t *testing.T) {
-<<<<<<< HEAD
-	testpartitioning.PartitionTest(t)
-=======
-	partitiontest.PartitionTest(t)
->>>>>>> 916154b5
+	partitiontest.PartitionTest(t)
 
 	tests := []struct {
 		name           string
@@ -92,11 +80,7 @@
 }
 
 func Test_getS3Region(t *testing.T) {
-<<<<<<< HEAD
-	testpartitioning.PartitionTest(t)
-=======
-	partitiontest.PartitionTest(t)
->>>>>>> 916154b5
+	partitiontest.PartitionTest(t)
 
 	tests := []struct {
 		name       string
@@ -123,11 +107,7 @@
 }
 
 func TestMakeS3SessionForUploadWithBucket(t *testing.T) {
-<<<<<<< HEAD
-	testpartitioning.PartitionTest(t)
-=======
-	partitiontest.PartitionTest(t)
->>>>>>> 916154b5
+	partitiontest.PartitionTest(t)
 
 	const bucket1 = "test-bucket"
 	const publicUploadBucket = "algorand-uploads"
@@ -171,11 +151,7 @@
 }
 
 func TestMakeS3SessionForDownloadWithBucket(t *testing.T) {
-<<<<<<< HEAD
-	testpartitioning.PartitionTest(t)
-=======
-	partitiontest.PartitionTest(t)
->>>>>>> 916154b5
+	partitiontest.PartitionTest(t)
 
 	const bucket1 = "test-bucket"
 	const publicReleaseBucket = "algorand-releases"
@@ -219,11 +195,7 @@
 }
 
 func TestGetVersionFromName(t *testing.T) {
-<<<<<<< HEAD
-	testpartitioning.PartitionTest(t)
-=======
-	partitiontest.PartitionTest(t)
->>>>>>> 916154b5
+	partitiontest.PartitionTest(t)
 
 	type args struct {
 		name     string
@@ -247,11 +219,7 @@
 }
 
 func TestGetPartsFromVersion(t *testing.T) {
-<<<<<<< HEAD
-	testpartitioning.PartitionTest(t)
-=======
-	partitiontest.PartitionTest(t)
->>>>>>> 916154b5
+	partitiontest.PartitionTest(t)
 
 	type args struct {
 		name     string
