// Copyright (C) 2019-2023 Algorand, Inc.
// This file is part of go-algorand
//
// go-algorand is free software: you can redistribute it and/or modify
// it under the terms of the GNU Affero General Public License as
// published by the Free Software Foundation, either version 3 of the
// License, or (at your option) any later version.
//
// go-algorand is distributed in the hope that it will be useful,
// but WITHOUT ANY WARRANTY; without even the implied warranty of
// MERCHANTABILITY or FITNESS FOR A PARTICULAR PURPOSE.  See the
// GNU Affero General Public License for more details.
//
// You should have received a copy of the GNU Affero General Public License
// along with go-algorand.  If not, see <https://www.gnu.org/licenses/>.

package util

import (
	"github.com/algorand/go-algorand/test/partitiontest"
	"testing"
	"time"

	"github.com/algorand/go-algorand/test/partitiontest"
	"github.com/stretchr/testify/assert"
)

type mockClient string

type mockCongestionControl struct{}

func (cg mockCongestionControl) Start()                            {}
func (cg mockCongestionControl) Stop()                             {}
func (cg mockCongestionControl) Consumed(c ErlClient, t time.Time) {}
func (cg mockCongestionControl) Served(t time.Time)                {}
func (cg mockCongestionControl) ShouldDrop(c ErlClient) bool       { return true }

func (c mockClient) OnClose(func()) {
	return
}

func TestNewElasticRateLimiter(t *testing.T) {
	partitiontest.PartitionTest(t)
<<<<<<< HEAD
	t.Parallel()

=======
>>>>>>> 5689093e
	erl := NewElasticRateLimiter(100, 10, time.Second, nil)

	assert.Equal(t, len(erl.sharedCapacity), 100)
	assert.Equal(t, len(erl.capacityByClient), 0)
}

func TestElasticRateLimiterCongestionControlled(t *testing.T) {
	partitiontest.PartitionTest(t)
<<<<<<< HEAD
	t.Parallel()

=======
>>>>>>> 5689093e
	client := mockClient("client")
	erl := NewElasticRateLimiter(3, 2, time.Second, nil)
	// give the ERL a congestion controler with well defined behavior for testing
	erl.cm = mockCongestionControl{}

	_, err := erl.ConsumeCapacity(client)
	// because the ERL gives capacity to a reservation, and then asynchronously drains capacity from the share,
	// wait a moment before testing the size of the sharedCapacity
	time.Sleep(100 * time.Millisecond)
	assert.Equal(t, 1, len(erl.capacityByClient[client]))
	assert.Equal(t, 1, len(erl.sharedCapacity))
	assert.NoError(t, err)

	erl.EnableCongestionControl()
	_, err = erl.ConsumeCapacity(client)
	assert.Equal(t, 0, len(erl.capacityByClient[client]))
	assert.Equal(t, 1, len(erl.sharedCapacity))
	assert.NoError(t, err)

	_, err = erl.ConsumeCapacity(client)
	assert.Equal(t, 0, len(erl.capacityByClient[client]))
	assert.Equal(t, 1, len(erl.sharedCapacity))
	assert.Error(t, err)

	erl.DisableCongestionControl()
	_, err = erl.ConsumeCapacity(client)
	assert.Equal(t, 0, len(erl.capacityByClient[client]))
	assert.Equal(t, 0, len(erl.sharedCapacity))
	assert.NoError(t, err)
}

func TestReservations(t *testing.T) {
	partitiontest.PartitionTest(t)
<<<<<<< HEAD
	t.Parallel()

=======
>>>>>>> 5689093e
	client1 := mockClient("client1")
	client2 := mockClient("client2")
	erl := NewElasticRateLimiter(4, 1, time.Second, nil)

	_, err := erl.ConsumeCapacity(client1)
	// because the ERL gives capacity to a reservation, and then asynchronously drains capacity from the share,
	// wait a moment before testing the size of the sharedCapacity
	time.Sleep(100 * time.Millisecond)
	assert.Equal(t, 1, len(erl.capacityByClient))
	assert.NoError(t, err)

	_, err = erl.ConsumeCapacity(client2)
	// because the ERL gives capacity to a reservation, and then asynchronously drains capacity from the share,
	// wait a moment before testing the size of the sharedCapacity
	time.Sleep(100 * time.Millisecond)
	assert.Equal(t, 2, len(erl.capacityByClient))
	assert.NoError(t, err)

	erl.closeReservation(client1)
	assert.Equal(t, 1, len(erl.capacityByClient))
	erl.closeReservation(client2)
	assert.Equal(t, 0, len(erl.capacityByClient))
}

func TestConsumeReleaseCapacity(t *testing.T) {
	partitiontest.PartitionTest(t)
<<<<<<< HEAD
	t.Parallel()

=======
>>>>>>> 5689093e
	client := mockClient("client")
	erl := NewElasticRateLimiter(4, 3, time.Second, nil)

	c1, err := erl.ConsumeCapacity(client)
	// because the ERL gives capacity to a reservation, and then asynchronously drains capacity from the share,
	// wait a moment before testing the size of the sharedCapacity
	time.Sleep(100 * time.Millisecond)
	assert.Equal(t, 2, len(erl.capacityByClient[client]))
	assert.Equal(t, 1, len(erl.sharedCapacity))
	assert.NoError(t, err)

	_, err = erl.ConsumeCapacity(client)
	assert.Equal(t, 1, len(erl.capacityByClient[client]))
	assert.Equal(t, 1, len(erl.sharedCapacity))
	assert.NoError(t, err)

	_, err = erl.ConsumeCapacity(client)
	assert.Equal(t, 0, len(erl.capacityByClient[client]))
	assert.Equal(t, 1, len(erl.sharedCapacity))
	assert.NoError(t, err)

	// remember this capacity, as it is a shared capacity
	c4, err := erl.ConsumeCapacity(client)
	assert.Equal(t, 0, len(erl.capacityByClient[client]))
	assert.Equal(t, 0, len(erl.sharedCapacity))
	assert.NoError(t, err)

	_, err = erl.ConsumeCapacity(client)
	assert.Equal(t, 0, len(erl.capacityByClient[client]))
	assert.Equal(t, 0, len(erl.sharedCapacity))
	assert.Error(t, err)

	// now release the capacity and observe the items return to the correct places
	err = c1.Release()
	assert.Equal(t, 1, len(erl.capacityByClient[client]))
	assert.Equal(t, 0, len(erl.sharedCapacity))
	assert.NoError(t, err)

	// now release the capacity and observe the items return to the correct places
	err = c4.Release()
	assert.Equal(t, 1, len(erl.capacityByClient[client]))
	assert.Equal(t, 1, len(erl.sharedCapacity))
	assert.NoError(t, err)

}

func TestREDCongestionManagerShouldDrop(t *testing.T) {
	partitiontest.PartitionTest(t)
<<<<<<< HEAD
	t.Parallel()

=======
>>>>>>> 5689093e
	client := mockClient("client")
	other := mockClient("other")
	red := NewREDCongestionManager(time.Second*10, 10000)
	// calculate the target rate every request for most accurate results
	red.targetRateRefreshTicks = 1
	red.Start()
	// indicate that the arrival rate is essentially 1/s
	for i := 0; i < 10; i++ {
		red.Consumed(client, time.Now())
	}
	// indicate that the service rate is essentially 0.9/s
	for i := 0; i < 9; i++ {
		red.Served(time.Now())
	}
	// allow the statistics to catch up before asserting
	time.Sleep(100 * time.Millisecond)
	// the service rate should be 0.9/s, and the arrival rate for this client should be 1/s
	// for this reason, it should always drop the message
	for i := 0; i < 100; i++ {
		assert.True(t, red.ShouldDrop(client))
	}
	// this caller hasn't consumed any capacity before, so it won't need to drop
	for i := 0; i < 10; i++ {
		assert.False(t, red.ShouldDrop(other))
	}
	// allow the congestion manager to consume and process the given messages
	time.Sleep(100 * time.Millisecond)
	red.Stop()
	assert.Equal(t, 10, len(*red.consumedByClient[client]))
	assert.Equal(t, float64(1), red.arrivalRateFor(red.consumedByClient[client]))
	assert.Equal(t, 0.0, red.arrivalRateFor(red.consumedByClient[other]))
	assert.Equal(t, 0.9, red.targetRate)
}

func TestREDCongestionManagerShouldntDrop(t *testing.T) {
	partitiontest.PartitionTest(t)
<<<<<<< HEAD
	t.Parallel()

=======
>>>>>>> 5689093e
	client := mockClient("client")
	red := NewREDCongestionManager(time.Second*10, 10000)
	// calculate the target rate every request for most accurate results
	red.targetRateRefreshTicks = 1
	red.Start()

	// indicate that the arrival rate is essentially 0.1/s!
	red.Consumed(client, time.Now())

	// drive 10k messages, in batches of 500, with 100ms sleeps
	for i := 0; i < 20; i++ {
		for j := 0; j < 500; j++ {
			red.Served(time.Now())
		}
		time.Sleep(100 * time.Millisecond)
	}
	// the service rate should be 1000/s, and the arrival rate for this client should be 0.1/s
	// for this reason, shouldDrop should almost certainly return false (true only 1/100k times)
	for i := 0; i < 10; i++ {
		assert.False(t, red.ShouldDrop(client))
	}
	// allow the congestion manager to consume and process the given messages
	time.Sleep(1000 * time.Millisecond)
	red.Stop()
	assert.Equal(t, 1, len(*red.consumedByClient[client]))
	assert.Equal(t, 10000, len(red.serves))
	assert.Equal(t, 0.1, red.arrivalRateFor(red.consumedByClient[client]))
	assert.Equal(t, float64(1000), red.targetRate)
}

func TestREDCongestionManagerTargetRate(t *testing.T) {
	partitiontest.PartitionTest(t)
<<<<<<< HEAD
	t.Parallel()

=======
>>>>>>> 5689093e
	client := mockClient("client")
	red := NewREDCongestionManager(time.Second*10, 10000)
	red.Start()
	red.Consumed(client, time.Now())
	red.Consumed(client, time.Now())
	red.Consumed(client, time.Now())
	red.Served(time.Now())
	red.Served(time.Now())
	red.Served(time.Now())
	// allow the congestion manager to consume and process the given messages
	time.Sleep(100 * time.Millisecond)
	red.Stop()
	assert.Equal(t, 0.3, red.arrivalRateFor(red.consumedByClient[client]))
	assert.Equal(t, 0.3, red.targetRate)
}

func TestREDCongestionManagerPrune(t *testing.T) {
	partitiontest.PartitionTest(t)
<<<<<<< HEAD
	t.Parallel()

=======
>>>>>>> 5689093e
	client := mockClient("client")
	red := NewREDCongestionManager(time.Second*10, 10000)
	red.Start()
	red.Consumed(client, time.Now().Add(-11*time.Second))
	red.Consumed(client, time.Now().Add(-11*time.Second))
	red.Consumed(client, time.Now().Add(-11*time.Second))
	red.Consumed(client, time.Now())
	red.Served(time.Now().Add(-11 * time.Second))
	red.Served(time.Now().Add(-11 * time.Second))
	red.Served(time.Now().Add(-11 * time.Second))
	red.Served(time.Now())
	// allow the congestion manager to consume and process the given messages
	time.Sleep(100 * time.Millisecond)
	red.Stop()
	assert.Equal(t, 0.1, red.arrivalRateFor(red.consumedByClient[client]))
	assert.Equal(t, 0.1, red.targetRate)
}

func TestREDCongestionManagerStopStart(t *testing.T) {
	partitiontest.PartitionTest(t)
<<<<<<< HEAD
	t.Parallel()

=======
>>>>>>> 5689093e
	client := mockClient("client")
	red := NewREDCongestionManager(time.Second*10, 10000)
	red.Start()
	red.Consumed(client, time.Now())
	red.Consumed(client, time.Now())
	red.Consumed(client, time.Now())
	red.Served(time.Now())
	red.Served(time.Now())
	red.Served(time.Now())
	// allow the congestion manager to consume and process the given messages
	time.Sleep(100 * time.Millisecond)
	red.Stop()
	assert.Equal(t, 0.3, red.arrivalRateFor(red.consumedByClient[client]))
	assert.Equal(t, 0.3, red.targetRate)
	// Do it all again, but with 2 calls instead of 3 and 4 serves instead of 3
	red.Start()
	red.Consumed(client, time.Now())
	red.Consumed(client, time.Now())
	red.Served(time.Now())
	red.Served(time.Now())
	red.Served(time.Now())
	red.Served(time.Now())
	// allow the congestion manager to consume and process the given messages
	time.Sleep(100 * time.Millisecond)
	red.Stop()
	assert.Equal(t, 0.2, red.arrivalRateFor(red.consumedByClient[client]))
	assert.Equal(t, 0.4, red.targetRate)
}<|MERGE_RESOLUTION|>--- conflicted
+++ resolved
@@ -17,7 +17,6 @@
 package util
 
 import (
-	"github.com/algorand/go-algorand/test/partitiontest"
 	"testing"
 	"time"
 
@@ -41,11 +40,8 @@
 
 func TestNewElasticRateLimiter(t *testing.T) {
 	partitiontest.PartitionTest(t)
-<<<<<<< HEAD
-	t.Parallel()
-
-=======
->>>>>>> 5689093e
+	t.Parallel()
+
 	erl := NewElasticRateLimiter(100, 10, time.Second, nil)
 
 	assert.Equal(t, len(erl.sharedCapacity), 100)
@@ -54,11 +50,8 @@
 
 func TestElasticRateLimiterCongestionControlled(t *testing.T) {
 	partitiontest.PartitionTest(t)
-<<<<<<< HEAD
-	t.Parallel()
-
-=======
->>>>>>> 5689093e
+	t.Parallel()
+
 	client := mockClient("client")
 	erl := NewElasticRateLimiter(3, 2, time.Second, nil)
 	// give the ERL a congestion controler with well defined behavior for testing
@@ -92,11 +85,8 @@
 
 func TestReservations(t *testing.T) {
 	partitiontest.PartitionTest(t)
-<<<<<<< HEAD
-	t.Parallel()
-
-=======
->>>>>>> 5689093e
+	t.Parallel()
+
 	client1 := mockClient("client1")
 	client2 := mockClient("client2")
 	erl := NewElasticRateLimiter(4, 1, time.Second, nil)
@@ -123,11 +113,8 @@
 
 func TestConsumeReleaseCapacity(t *testing.T) {
 	partitiontest.PartitionTest(t)
-<<<<<<< HEAD
-	t.Parallel()
-
-=======
->>>>>>> 5689093e
+	t.Parallel()
+
 	client := mockClient("client")
 	erl := NewElasticRateLimiter(4, 3, time.Second, nil)
 
@@ -176,11 +163,8 @@
 
 func TestREDCongestionManagerShouldDrop(t *testing.T) {
 	partitiontest.PartitionTest(t)
-<<<<<<< HEAD
-	t.Parallel()
-
-=======
->>>>>>> 5689093e
+	t.Parallel()
+
 	client := mockClient("client")
 	other := mockClient("other")
 	red := NewREDCongestionManager(time.Second*10, 10000)
@@ -217,11 +201,8 @@
 
 func TestREDCongestionManagerShouldntDrop(t *testing.T) {
 	partitiontest.PartitionTest(t)
-<<<<<<< HEAD
-	t.Parallel()
-
-=======
->>>>>>> 5689093e
+	t.Parallel()
+
 	client := mockClient("client")
 	red := NewREDCongestionManager(time.Second*10, 10000)
 	// calculate the target rate every request for most accurate results
@@ -254,11 +235,8 @@
 
 func TestREDCongestionManagerTargetRate(t *testing.T) {
 	partitiontest.PartitionTest(t)
-<<<<<<< HEAD
-	t.Parallel()
-
-=======
->>>>>>> 5689093e
+	t.Parallel()
+
 	client := mockClient("client")
 	red := NewREDCongestionManager(time.Second*10, 10000)
 	red.Start()
@@ -277,11 +255,8 @@
 
 func TestREDCongestionManagerPrune(t *testing.T) {
 	partitiontest.PartitionTest(t)
-<<<<<<< HEAD
-	t.Parallel()
-
-=======
->>>>>>> 5689093e
+	t.Parallel()
+
 	client := mockClient("client")
 	red := NewREDCongestionManager(time.Second*10, 10000)
 	red.Start()
@@ -302,11 +277,8 @@
 
 func TestREDCongestionManagerStopStart(t *testing.T) {
 	partitiontest.PartitionTest(t)
-<<<<<<< HEAD
-	t.Parallel()
-
-=======
->>>>>>> 5689093e
+	t.Parallel()
+
 	client := mockClient("client")
 	red := NewREDCongestionManager(time.Second*10, 10000)
 	red.Start()
