--- conflicted
+++ resolved
@@ -16,19 +16,11 @@
 	"github.com/stretchr/testify/require"
 
 	"github.com/algorand/go-algorand/crypto"
-<<<<<<< HEAD
-	"github.com/algorand/go-algorand/testpartitioning"
-)
-
-func TestBitset(t *testing.T) {
-	testpartitioning.PartitionTest(t)
-=======
 	"github.com/algorand/go-algorand/test/partitiontest"
 )
 
 func TestBitset(t *testing.T) {
 	partitiontest.PartitionTest(t)
->>>>>>> 916154b5
 
 	f := New(1024, 4, 1234)
 	for i := uint32(0); i < 1024; i++ {
@@ -43,11 +35,7 @@
 }
 
 func TestFilter(t *testing.T) {
-<<<<<<< HEAD
-	testpartitioning.PartitionTest(t)
-=======
-	partitiontest.PartitionTest(t)
->>>>>>> 916154b5
+	partitiontest.PartitionTest(t)
 
 	f := New(1024, 4, 1234)
 	if f.Test([]byte("foo")) {
@@ -60,11 +48,7 @@
 }
 
 func TestOptimal(t *testing.T) {
-<<<<<<< HEAD
-	testpartitioning.PartitionTest(t)
-=======
-	partitiontest.PartitionTest(t)
->>>>>>> 916154b5
+	partitiontest.PartitionTest(t)
 
 	numElementsCases := []int{2000, 20000, 200000}
 	fpRateCases := []float64{0.001, 0.00001, 0.0000001}
@@ -136,11 +120,7 @@
 }
 
 func TestOptimalSize(t *testing.T) {
-<<<<<<< HEAD
-	testpartitioning.PartitionTest(t)
-=======
-	partitiontest.PartitionTest(t)
->>>>>>> 916154b5
+	partitiontest.PartitionTest(t)
 
 	// These are the parameters we use in the Alpenhorn paper.
 	numElements := 150000
@@ -154,11 +134,7 @@
 }
 
 func TestIncompressible(t *testing.T) {
-<<<<<<< HEAD
-	testpartitioning.PartitionTest(t)
-=======
-	partitiontest.PartitionTest(t)
->>>>>>> 916154b5
+	partitiontest.PartitionTest(t)
 
 	numElements := 150000
 	numBits, numHashes := Optimal(numElements, 1e-10)
@@ -180,11 +156,7 @@
 }
 
 func TestMarshalJSON(t *testing.T) {
-<<<<<<< HEAD
-	testpartitioning.PartitionTest(t)
-=======
-	partitiontest.PartitionTest(t)
->>>>>>> 916154b5
+	partitiontest.PartitionTest(t)
 
 	filter := New(1000, 6, 1234)
 	filter.Set([]byte("hello"))
@@ -226,11 +198,7 @@
 }
 
 func TestMaxHashes(t *testing.T) {
-<<<<<<< HEAD
-	testpartitioning.PartitionTest(t)
-=======
-	partitiontest.PartitionTest(t)
->>>>>>> 916154b5
+	partitiontest.PartitionTest(t)
 
 	// These are the parameters we use in the Alpenhorn paper.
 	numElements := 150000
@@ -269,11 +237,7 @@
 // unmarshaled data stream, we can still call Test safely. If the unmarshaling fails, that's ok.
 // This test was implemented as an attempt to ensure that the data member is always non-empty.
 func TestEmptyFilter(t *testing.T) {
-<<<<<<< HEAD
-	testpartitioning.PartitionTest(t)
-=======
-	partitiontest.PartitionTest(t)
->>>>>>> 916154b5
+	partitiontest.PartitionTest(t)
 
 	blm := New(200, 16, 1234)
 	marshaled, _ := blm.MarshalBinary()
@@ -289,11 +253,7 @@
 // TestBinaryMarshalLength tests various sizes of bloom filters and ensures that the encoded binary
 // size is equal to the one reported by BinaryMarshalLength.
 func TestBinaryMarshalLength(t *testing.T) {
-<<<<<<< HEAD
-	testpartitioning.PartitionTest(t)
-=======
-	partitiontest.PartitionTest(t)
->>>>>>> 916154b5
+	partitiontest.PartitionTest(t)
 
 	for _, elementCount := range []int{2, 16, 1024, 32768, 5101, 100237, 144539} {
 		for _, falsePositiveRate := range []float64{0.2, 0.1, 0.01, 0.001, 0.00001, 0.0000001} {
@@ -310,11 +270,7 @@
 }
 
 func TestBloomFilterMemoryConsumption(t *testing.T) {
-<<<<<<< HEAD
-	testpartitioning.PartitionTest(t)
-=======
-	partitiontest.PartitionTest(t)
->>>>>>> 916154b5
+	partitiontest.PartitionTest(t)
 
 	t.Run("Set", func(t *testing.T) {
 		N := 1000000
@@ -419,11 +375,7 @@
 // TestBloomFilterReferenceHash ensure that we generate a bloom filter in a consistent way. This is important since we want to ensure that
 // this code is backward compatible.
 func TestBloomFilterReferenceHash(t *testing.T) {
-<<<<<<< HEAD
-	testpartitioning.PartitionTest(t)
-=======
-	partitiontest.PartitionTest(t)
->>>>>>> 916154b5
+	partitiontest.PartitionTest(t)
 
 	N := 3
 	sizeBits, numHashes := Optimal(N, 0.01)
