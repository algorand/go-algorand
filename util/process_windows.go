--- conflicted
+++ resolved
@@ -151,11 +151,7 @@
 }
 
 func killProcess(pid int) error {
-<<<<<<< HEAD
-	h, err := syscall.OpenProcess(syscall.SYNCHRONIZE | syscall.PROCESS_TERMINATE, false, uint32(pid))
-=======
 	h, err := syscall.OpenProcess(syscall.SYNCHRONIZE|syscall.PROCESS_TERMINATE, false, uint32(pid))
->>>>>>> 23bfcd79
 	if err == nil {
 		err = syscall.TerminateProcess(h, STATUS_CANCELLED)
 		if err == nil {
