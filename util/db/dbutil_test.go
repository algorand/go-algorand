--- conflicted
+++ resolved
@@ -417,8 +417,6 @@
 			}
 		}
 	}
-<<<<<<< HEAD
-=======
 }
 
 // TestReadingWhileWriting tests the SQLite behaviour when we're using two transactions, writing with one and reading from the other.
@@ -463,5 +461,4 @@
 	require.NoError(t, err)
 	require.Equal(t, 2, count)
 
->>>>>>> f48e1e39
 }