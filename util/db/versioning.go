// Copyright (C) 2019-2020 Algorand, Inc.
// This file is part of go-algorand
//
// go-algorand is free software: you can redistribute it and/or modify
// it under the terms of the GNU Affero General Public License as
// published by the Free Software Foundation, either version 3 of the
// License, or (at your option) any later version.
//
// go-algorand is distributed in the hope that it will be useful,
// but WITHOUT ANY WARRANTY; without even the implied warranty of
// MERCHANTABILITY or FITNESS FOR A PARTICULAR PURPOSE.  See the
// GNU Affero General Public License for more details.
//
// You should have received a copy of the GNU Affero General Public License
// along with go-algorand.  If not, see <https://www.gnu.org/licenses/>.

package db

import (
	"context"
	"database/sql"
	"fmt"
)

// this file contains database versioning that can be applied to any sqlite database.

// GetUserVersion returns the user version field stored in the sqlite database
// if the database was never initiliazed with a version, it would return 0 as the version.
func GetUserVersion(ctx context.Context, tx *sql.Tx) (userVersion int32, err error) {
	err = tx.QueryRowContext(ctx, "PRAGMA user_version").Scan(&userVersion)
	// it's not really supposed to happen with a user_version, since the above would always succeed, but
	// we want to have it so that we can align with the SQL statements "correct handling practices".
	if err == sql.ErrNoRows {
		err = nil
		userVersion = 0
	}
	return
}

// SetUserVersion sets the userVersion as the new user version, and return the old version.
func SetUserVersion(ctx context.Context, tx *sql.Tx, userVersion int32) (previousUserVersion int32, err error) {
	previousUserVersion, err = GetUserVersion(ctx, tx)
	if err != nil {
		return
	}
<<<<<<< HEAD

	_, err = tx.ExecContext(ctx, fmt.Sprintf("PRAGMA user_version = %d", userVersion))
	if err != nil {
		if err == ctx.Err() {
			// if we're aborting due to context cancelation, just clear out the previous version.
			// this is done so that the function result is consistant.
			previousUserVersion = 0
		}
		return
	}

=======
	if previousUserVersion == userVersion {
		return
	}
	_, err = tx.ExecContext(ctx, fmt.Sprintf("PRAGMA user_version = %d", userVersion))
	if err != nil {
		// if we're aborting due to an error, clear the previousUserVersion so that
		// on all error cases we'll be returning zero.
		previousUserVersion = 0
		return
	}
>>>>>>> 305062ef
	return
}<|MERGE_RESOLUTION|>--- conflicted
+++ resolved
@@ -43,19 +43,6 @@
 	if err != nil {
 		return
 	}
-<<<<<<< HEAD
-
-	_, err = tx.ExecContext(ctx, fmt.Sprintf("PRAGMA user_version = %d", userVersion))
-	if err != nil {
-		if err == ctx.Err() {
-			// if we're aborting due to context cancelation, just clear out the previous version.
-			// this is done so that the function result is consistant.
-			previousUserVersion = 0
-		}
-		return
-	}
-
-=======
 	if previousUserVersion == userVersion {
 		return
 	}
@@ -66,6 +53,5 @@
 		previousUserVersion = 0
 		return
 	}
->>>>>>> 305062ef
 	return
 }