--- conflicted
+++ resolved
@@ -311,8 +311,8 @@
 
 type idemFn func(tx *sql.Tx) error
 
-<<<<<<< HEAD
-const warnTxRetries = 1
+const infoTxRetries = 5
+const warnTxRetriesInterval = 1
 
 // BackupAccessor encapsulate the online backup API functionality
 type BackupAccessor struct {
@@ -443,8 +443,4 @@
 		return destAccessor, err
 	}
 	return Accessor{}, errNoBackupObjectExists
-}
-=======
-const infoTxRetries = 5
-const warnTxRetriesInterval = 1
->>>>>>> 4b6882a1
+}