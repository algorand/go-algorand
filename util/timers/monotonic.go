// Copyright (C) 2019-2023 Algorand, Inc.
// This file is part of go-algorand
//
// go-algorand is free software: you can redistribute it and/or modify
// it under the terms of the GNU Affero General Public License as
// published by the Free Software Foundation, either version 3 of the
// License, or (at your option) any later version.
//
// go-algorand is distributed in the hope that it will be useful,
// but WITHOUT ANY WARRANTY; without even the implied warranty of
// MERCHANTABILITY or FITNESS FOR A PARTICULAR PURPOSE.  See the
// GNU Affero General Public License for more details.
//
// You should have received a copy of the GNU Affero General Public License
// along with go-algorand.  If not, see <https://www.gnu.org/licenses/>.

package timers

import (
	"time"

	"github.com/algorand/go-algorand/logging"
	"github.com/algorand/go-algorand/protocol"
)

type timeout struct {
	delta time.Duration
	ch    <-chan time.Time
}

// Monotonic uses the system's monotonic clock to emit timeouts.
type Monotonic[TimeoutType comparable] struct {
	zero     time.Time
<<<<<<< HEAD
	timeouts map[TimeoutType]map[time.Duration]<-chan time.Time
=======
	timeouts map[TimeoutType]timeout
>>>>>>> bb94590d
}

// MakeMonotonicClock creates a new monotonic clock with a given zero point.
func MakeMonotonicClock[TimeoutType comparable](zero time.Time) Clock[TimeoutType] {
	return &Monotonic[TimeoutType]{
		zero: zero,
	}
}

// Zero returns a new Clock reset to the current time.
func (m *Monotonic[TimeoutType]) Zero() Clock[TimeoutType] {
	z := time.Now()
	logging.Base().Debugf("Clock zeroed to %v", z)
	return MakeMonotonicClock[TimeoutType](z)
}

// TimeoutAt returns a channel that will signal when the duration has elapsed.
<<<<<<< HEAD
func (m *Monotonic) TimeoutAt(delta time.Duration, timeoutType TimeoutType) <-chan time.Time {
	if m.timeouts == nil {
		m.timeouts = make(map[TimeoutType]map[time.Duration]<-chan time.Time)
	}

	if _, ok := m.timeouts[timeoutType]; !ok {
		m.timeouts[timeoutType] = make(map[time.Duration]<-chan time.Time)
	}

	timeoutCh, ok := m.timeouts[timeoutType][delta]
	if ok {
		return timeoutCh
=======
func (m *Monotonic[TimeoutType]) TimeoutAt(delta time.Duration, timeoutType TimeoutType) <-chan time.Time {
	if m.timeouts == nil {
		m.timeouts = make(map[TimeoutType]timeout)
	}

	tmt, ok := m.timeouts[timeoutType]
	if ok && tmt.delta == delta {
		// if the new timeout is the same as the current one for that type,
		// return the existing channel.
		return tmt.ch
>>>>>>> bb94590d
	}

	tmt = timeout{delta: delta}

	target := m.zero.Add(delta)
	left := target.Sub(time.Now())
	if left < 0 {
		ch := make(chan time.Time)
		close(ch)
		tmt.ch = ch
	} else {
		tmt.ch = time.After(left)
	}
<<<<<<< HEAD
	m.timeouts[timeoutType][delta] = timeoutCh
	return timeoutCh
=======
	m.timeouts[timeoutType] = tmt
	return tmt.ch
>>>>>>> bb94590d
}

// Encode implements Clock.Encode.
func (m *Monotonic[TimeoutType]) Encode() []byte {
	return protocol.EncodeReflect(m.zero)
}

// Decode implements Clock.Decode.
func (m *Monotonic[TimeoutType]) Decode(data []byte) (Clock[TimeoutType], error) {
	var zero time.Time
	err := protocol.DecodeReflect(data, &zero)
	if err == nil {
		logging.Base().Debugf("Clock decoded with zero at %v", zero)
	} else {
		logging.Base().Errorf("Clock decoded with zero at %v (err: %v)", zero, err)
	}
	return MakeMonotonicClock[TimeoutType](zero), err
}

func (m *Monotonic[TimeoutType]) String() string {
	return time.Time(m.zero).String()
}

// Since returns the time that has passed between the time the clock was last zeroed out and now
func (m *Monotonic[TimeoutType]) Since() time.Duration {
	return time.Since(m.zero)
}<|MERGE_RESOLUTION|>--- conflicted
+++ resolved
@@ -31,11 +31,7 @@
 // Monotonic uses the system's monotonic clock to emit timeouts.
 type Monotonic[TimeoutType comparable] struct {
 	zero     time.Time
-<<<<<<< HEAD
-	timeouts map[TimeoutType]map[time.Duration]<-chan time.Time
-=======
 	timeouts map[TimeoutType]timeout
->>>>>>> bb94590d
 }
 
 // MakeMonotonicClock creates a new monotonic clock with a given zero point.
@@ -53,20 +49,6 @@
 }
 
 // TimeoutAt returns a channel that will signal when the duration has elapsed.
-<<<<<<< HEAD
-func (m *Monotonic) TimeoutAt(delta time.Duration, timeoutType TimeoutType) <-chan time.Time {
-	if m.timeouts == nil {
-		m.timeouts = make(map[TimeoutType]map[time.Duration]<-chan time.Time)
-	}
-
-	if _, ok := m.timeouts[timeoutType]; !ok {
-		m.timeouts[timeoutType] = make(map[time.Duration]<-chan time.Time)
-	}
-
-	timeoutCh, ok := m.timeouts[timeoutType][delta]
-	if ok {
-		return timeoutCh
-=======
 func (m *Monotonic[TimeoutType]) TimeoutAt(delta time.Duration, timeoutType TimeoutType) <-chan time.Time {
 	if m.timeouts == nil {
 		m.timeouts = make(map[TimeoutType]timeout)
@@ -77,7 +59,6 @@
 		// if the new timeout is the same as the current one for that type,
 		// return the existing channel.
 		return tmt.ch
->>>>>>> bb94590d
 	}
 
 	tmt = timeout{delta: delta}
@@ -91,13 +72,8 @@
 	} else {
 		tmt.ch = time.After(left)
 	}
-<<<<<<< HEAD
-	m.timeouts[timeoutType][delta] = timeoutCh
-	return timeoutCh
-=======
 	m.timeouts[timeoutType] = tmt
 	return tmt.ch
->>>>>>> bb94590d
 }
 
 // Encode implements Clock.Encode.
