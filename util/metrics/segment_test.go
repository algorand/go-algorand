// Copyright (C) 2019-2021 Algorand, Inc.
// This file is part of go-algorand
//
// go-algorand is free software: you can redistribute it and/or modify
// it under the terms of the GNU Affero General Public License as
// published by the Free Software Foundation, either version 3 of the
// License, or (at your option) any later version.
//
// go-algorand is distributed in the hope that it will be useful,
// but WITHOUT ANY WARRANTY; without even the implied warranty of
// MERCHANTABILITY or FITNESS FOR A PARTICULAR PURPOSE.  See the
// GNU Affero General Public License for more details.
//
// You should have received a copy of the GNU Affero General Public License
// along with go-algorand.  If not, see <https://www.gnu.org/licenses/>.

package metrics

import (
	"context"
	"fmt"
	"strconv"
	"strings"
	"testing"
	"time"

<<<<<<< HEAD
	"github.com/algorand/go-algorand/testpartitioning"
=======
	"github.com/algorand/go-algorand/test/partitiontest"
>>>>>>> 916154b5
	"github.com/stretchr/testify/require"
)

type SegmentTest struct {
	MetricTest
}

func TestMetricSegment(t *testing.T) {
<<<<<<< HEAD
	testpartitioning.PartitionTest(t)
=======
	partitiontest.PartitionTest(t)
>>>>>>> 916154b5

	const initialSleepDuration = 10 * time.Millisecond
	const maxSleepDuration = 4 * time.Second
	done := false
	for sleepDuration := initialSleepDuration; sleepDuration <= maxSleepDuration; sleepDuration *= 2 {
		done = testMetricSegmentHelper(t, sleepDuration)
		if done {
			break
		}
	}
	if !done {
		require.Fail(t, "test failed")
	}
}

func testMetricSegmentHelper(t *testing.T, functionTime time.Duration) bool {

	test := &SegmentTest{
		MetricTest: NewMetricTest(),
	}
	// create a http listener.
	port := test.createListener(":0")

	metricService := MakeMetricService(&ServiceConfig{
		NodeExporterListenAddress: fmt.Sprintf("localhost:%d", port),
		Labels: map[string]string{
			"host_name":  "host_one",
			"session_id": "AFX-229"},
	})
	metricService.Start(context.Background())

	acceptedFunctionThreshold := 1.1 // 10 percent.
	segment := MakeSegment(&MetricName{Name: "test_segment_name1", Description: "this is the metric test for segment object"})
	segmentTest := func() {
		inst, _ := segment.EnterSegment(map[string]string{"pid": "123"})
		defer inst.LeaveSegment()
		time.Sleep(functionTime)
	}
	segmentTest()
	segmentTest()
	// wait two reporting cycles to ensure we received all the messages.
	time.Sleep(test.sampleRate * 2)

	metricService.Shutdown()

	segment.Deregister(nil)

	test.Lock()
	defer test.Unlock()

	// test the metrics values. see if we received all the 4 metrics back correctly.
	// we expect the get 4 metrics : test_segment_name1_sec, test_segment_name1_sec_total, test_segment_name1_total and test_segment_name1_concurrent
	// ( we don't know in which order they would appear, but the total count should be 4 )
	require.Equal(t, 4, len(test.metrics), "Missing metric counts were reported.")

	for k, v := range test.metrics {
		if strings.Contains(k, "test_segment_name1_sec{") {
			// should be around 400 milliseconds.
			if elapsedTime, err := strconv.ParseFloat(v, 64); err != nil {
				t.Fatalf("The metric '%s' has unexpected value of '%s'", k, v)
			} else {
				if elapsedTime < functionTime.Seconds() || elapsedTime > functionTime.Seconds()*acceptedFunctionThreshold {
					return false
				}
			}
		}
		if strings.Contains(k, "test_segment_name1_sec_total{") {
			// should be around 800 milliseconds.
			if elapsedTime, err := strconv.ParseFloat(v, 64); err != nil {
				t.Fatalf("The metric '%s' has unexpected value of '%s'", k, v)
			} else {
				if elapsedTime < 2*functionTime.Seconds() || elapsedTime > 2*functionTime.Seconds()*acceptedFunctionThreshold {
					return false
				}
			}
		}
		if strings.Contains(k, "test_segment_name1_total{") {
			// should be 2, since we had 2 calls.
			require.Equal(t, "2", v, "The metric '%s' has unexpected value of '%s'", k, v)
		}
	}
	return true
}<|MERGE_RESOLUTION|>--- conflicted
+++ resolved
@@ -24,11 +24,7 @@
 	"testing"
 	"time"
 
-<<<<<<< HEAD
-	"github.com/algorand/go-algorand/testpartitioning"
-=======
 	"github.com/algorand/go-algorand/test/partitiontest"
->>>>>>> 916154b5
 	"github.com/stretchr/testify/require"
 )
 
@@ -37,11 +33,7 @@
 }
 
 func TestMetricSegment(t *testing.T) {
-<<<<<<< HEAD
-	testpartitioning.PartitionTest(t)
-=======
 	partitiontest.PartitionTest(t)
->>>>>>> 916154b5
 
 	const initialSleepDuration = 10 * time.Millisecond
 	const maxSleepDuration = 4 * time.Second
