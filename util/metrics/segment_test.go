// Copyright (C) 2019-2021 Algorand, Inc.
// This file is part of go-algorand
//
// go-algorand is free software: you can redistribute it and/or modify
// it under the terms of the GNU Affero General Public License as
// published by the Free Software Foundation, either version 3 of the
// License, or (at your option) any later version.
//
// go-algorand is distributed in the hope that it will be useful,
// but WITHOUT ANY WARRANTY; without even the implied warranty of
// MERCHANTABILITY or FITNESS FOR A PARTICULAR PURPOSE.  See the
// GNU Affero General Public License for more details.
//
// You should have received a copy of the GNU Affero General Public License
// along with go-algorand.  If not, see <https://www.gnu.org/licenses/>.

package metrics

import (
	"context"
	"fmt"
	"strconv"
	"strings"
	"testing"
	"time"

	"github.com/algorand/go-algorand/test/partitiontest"
	"github.com/stretchr/testify/require"
)

type SegmentTest struct {
	MetricTest
}

func TestMetricSegment(t *testing.T) {
<<<<<<< HEAD
=======
	partitiontest.PartitionTest(t)

>>>>>>> 099cdd23
	const initialSleepDuration = 10 * time.Millisecond
	const maxSleepDuration = 4 * time.Second
	done := false
	for sleepDuration := initialSleepDuration; sleepDuration <= maxSleepDuration; sleepDuration *= 2 {
		done = testMetricSegmentHelper(t, sleepDuration)
		if done {
			break
		}
	}
	if !done {
		require.Fail(t, "test failed")
	}
}

func testMetricSegmentHelper(t *testing.T, functionTime time.Duration) bool {

	test := &SegmentTest{
		MetricTest: NewMetricTest(),
	}
	// create a http listener.
	port := test.createListener(":0")

	metricService := MakeMetricService(&ServiceConfig{
		NodeExporterListenAddress: fmt.Sprintf("localhost:%d", port),
		Labels: map[string]string{
			"host_name":  "host_one",
			"session_id": "AFX-229"},
	})
	metricService.Start(context.Background())

	acceptedFunctionThreshold := 1.1 // 10 percent.
	segment := MakeSegment(&MetricName{Name: "test_segment_name1", Description: "this is the metric test for segment object"})
	segmentTest := func() {
		inst, _ := segment.EnterSegment(map[string]string{"pid": "123"})
		defer inst.LeaveSegment()
		time.Sleep(functionTime)
	}
	segmentTest()
	segmentTest()
	// wait two reporting cycles to ensure we received all the messages.
	time.Sleep(test.sampleRate * 2)

	metricService.Shutdown()

	segment.Deregister(nil)

	test.Lock()
	defer test.Unlock()

	// test the metrics values. see if we received all the 4 metrics back correctly.
	// we expect the get 4 metrics : test_segment_name1_sec, test_segment_name1_sec_total, test_segment_name1_total and test_segment_name1_concurrent
	// ( we don't know in which order they would appear, but the total count should be 4 )
	require.Equal(t, 4, len(test.metrics), "Missing metric counts were reported.")

	for k, v := range test.metrics {
		if strings.Contains(k, "test_segment_name1_sec{") {
			// should be around 400 milliseconds.
			if elapsedTime, err := strconv.ParseFloat(v, 64); err != nil {
				t.Fatalf("The metric '%s' has unexpected value of '%s'", k, v)
			} else {
				if elapsedTime < functionTime.Seconds() || elapsedTime > functionTime.Seconds()*acceptedFunctionThreshold {
					return false
				}
			}
		}
		if strings.Contains(k, "test_segment_name1_sec_total{") {
			// should be around 800 milliseconds.
			if elapsedTime, err := strconv.ParseFloat(v, 64); err != nil {
				t.Fatalf("The metric '%s' has unexpected value of '%s'", k, v)
			} else {
				if elapsedTime < 2*functionTime.Seconds() || elapsedTime > 2*functionTime.Seconds()*acceptedFunctionThreshold {
					return false
				}
			}
		}
		if strings.Contains(k, "test_segment_name1_total{") {
			// should be 2, since we had 2 calls.
			require.Equal(t, "2", v, "The metric '%s' has unexpected value of '%s'", k, v)
		}
	}
	return true
}<|MERGE_RESOLUTION|>--- conflicted
+++ resolved
@@ -33,11 +33,8 @@
 }
 
 func TestMetricSegment(t *testing.T) {
-<<<<<<< HEAD
-=======
 	partitiontest.PartitionTest(t)
 
->>>>>>> 099cdd23
 	const initialSleepDuration = 10 * time.Millisecond
 	const maxSleepDuration = 4 * time.Second
 	done := false
