--- conflicted
+++ resolved
@@ -22,20 +22,12 @@
 	"sync"
 	"testing"
 
-<<<<<<< HEAD
-	"github.com/algorand/go-algorand/testpartitioning"
-=======
 	"github.com/algorand/go-algorand/test/partitiontest"
->>>>>>> 916154b5
 	"github.com/stretchr/testify/require"
 )
 
 func TestTagCounter(t *testing.T) {
-<<<<<<< HEAD
-	testpartitioning.PartitionTest(t)
-=======
 	partitiontest.PartitionTest(t)
->>>>>>> 916154b5
 
 	tags := make([]string, 17)
 	for i := range tags {
